"""Init file for the base policies submodule."""
from hbaselines.base_policies.policy import Policy
<<<<<<< HEAD
from hbaselines.base_policies.actor_critic import ActorCriticPolicy
from hbaselines.base_policies.imitation import ImitationLearningPolicy

__all__ = [
    "Policy",
    "ActorCriticPolicy",
    "ImitationLearningPolicy",
=======

__all__ = [
    "Policy",
>>>>>>> 005d5aa9
]<|MERGE_RESOLUTION|>--- conflicted
+++ resolved
@@ -1,16 +1,6 @@
 """Init file for the base policies submodule."""
 from hbaselines.base_policies.policy import Policy
-<<<<<<< HEAD
-from hbaselines.base_policies.actor_critic import ActorCriticPolicy
-from hbaselines.base_policies.imitation import ImitationLearningPolicy
 
 __all__ = [
     "Policy",
-    "ActorCriticPolicy",
-    "ImitationLearningPolicy",
-=======
-
-__all__ = [
-    "Policy",
->>>>>>> 005d5aa9
 ]