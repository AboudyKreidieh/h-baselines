"""Script containing the abstract policy class."""
import numpy as np
<<<<<<< HEAD
import tensorflow as tf
import tensorflow.contrib.slim as slim
=======
>>>>>>> 6f1d8ad7

from hbaselines.utils.tf_util import get_trainable_vars
from hbaselines.utils.tf_util import get_target_updates


class ActorCriticPolicy(object):
    """Base Actor Critic Policy.

    Attributes
    ----------
    sess : tf.compat.v1.Session
        the current TensorFlow session
    ob_space : gym.spaces.*
        the observation space of the environment
    ac_space : gym.spaces.*
        the action space of the environment
    co_space : gym.spaces.*
        the context space of the environment
    buffer_size : int
        the max number of transitions to store
    batch_size : int
        SGD batch size
    actor_lr : float
        actor learning rate
    critic_lr : float
        critic learning rate
    verbose : int
        the verbosity level: 0 none, 1 training information, 2 tensorflow debug
    tau : float
        target update rate
    gamma : float
        discount factor
    layer_norm : bool
        enable layer normalisation
    layers : list of int or None
        the size of the Neural network for the policy
    act_fun : tf.nn.*
        the activation function to use in the neural network
    use_huber : bool
        specifies whether to use the huber distance function as the loss for
        the critic. If set to False, the mean-squared error metric is used
        instead
    includes_image: bool
        observation includes an image appended to it
    ignore_image: bool
        observation includes an image but should it be ignored
    image_height: int
        the height of the image in the observation
    image_width: int
        the width of the image in the observation
    image_channels: int
        the number of channels of the image in the observation
    kernel_sizes: list of int
        the kernel size of the neural network conv layers for the policy
    strides: list of int
        the kernel size of the neural network conv layers for the policy
    filters: list of int
        the channels of the neural network conv layers for the policy
    """

    def __init__(self,
                 sess,
                 ob_space,
                 ac_space,
                 co_space,
                 buffer_size,
                 batch_size,
                 actor_lr,
                 critic_lr,
                 verbose,
                 tau,
                 gamma,
                 layer_norm,
                 layers,
                 act_fun,
                 use_huber,
                 ignore_flat_channels,
                 includes_image,
                 ignore_image,
                 image_height,
                 image_width,
                 image_channels,
                 filters,
                 kernel_sizes,
                 strides):
        """Instantiate the base policy object.

        Parameters
        ----------
        sess : tf.compat.v1.Session
            the current TensorFlow session
        ob_space : gym.spaces.*
            the observation space of the environment
        ac_space : gym.spaces.*
            the action space of the environment
        co_space : gym.spaces.*
            the context space of the environment
        buffer_size : int
            the max number of transitions to store
        batch_size : int
            SGD batch size
        actor_lr : float
            actor learning rate
        critic_lr : float
            critic learning rate
        verbose : int
            the verbosity level: 0 none, 1 training information, 2 tensorflow
            debug
        tau : float
            target update rate
        gamma : float
            discount factor
        layer_norm : bool
            enable layer normalisation
        layers : list of int or None
            the size of the Neural network for the policy
        act_fun : tf.nn.*
            the activation function to use in the neural network
        use_huber : bool
            specifies whether to use the huber distance function as the loss
            for the critic. If set to False, the mean-squared error metric is
            used instead
        includes_image: bool
            observation includes an image appended to it
        ignore_image: bool
            observation includes an image but should it be ignored
        image_height: int
            the height of the image in the observation
        image_width: int
            the width of the image in the observation
        image_channels: int
            the number of channels of the image in the observation
        kernel_sizes: list of int
            the kernel size of the neural network conv layers for the policy
        strides: list of int
            the kernel size of the neural network conv layers for the policy
        filters: list of int
            the channels of the neural network conv layers for the policy
        """
        self.sess = sess
        self.ob_space = ob_space
        self.ac_space = ac_space
        self.co_space = co_space
        self.buffer_size = buffer_size
        self.batch_size = batch_size
        self.actor_lr = actor_lr
        self.critic_lr = critic_lr
        self.verbose = verbose
        self.layers = layers
        self.tau = tau
        self.gamma = gamma
        self.layer_norm = layer_norm
        self.act_fun = act_fun
        self.use_huber = use_huber
        self.ignore_flat_channels = ignore_flat_channels
        self.includes_image = includes_image
        self.ignore_image = ignore_image
        self.image_height = image_height
        self.image_width = image_width
        self.image_channels = image_channels
        self.filters = filters
        self.kernel_sizes = kernel_sizes
        self.strides = strides

    def initialize(self):
        """Initialize the policy.

        This is used at the beginning of training by the algorithm, after the
        model parameters have been initialized.
        """
        raise NotImplementedError

    def update(self, update_actor=True, **kwargs):
        """Perform a gradient update step.

        Parameters
        ----------
        update_actor : bool
            specifies whether to update the actor policy. The critic policy is
            still updated if this value is set to False.

        Returns
        -------
        float
            critic loss
        float
            actor loss
        """
        raise NotImplementedError

    def get_action(self, obs, context, apply_noise, random_actions, env_num=0):
        """Call the actor methods to compute policy actions.

        Parameters
        ----------
        obs : array_like
            the observation
        context : array_like or None
            the contextual term. Set to None if no context is provided by the
            environment.
        apply_noise : bool
            whether to add Gaussian noise to the output of the actor. Defaults
            to False
        random_actions : bool
            if set to True, actions are sampled randomly from the action space
            instead of being computed by the policy. This is used for
            exploration purposes.
        env_num : int
            the environment number. Used to handle situations when multiple
            parallel environments are being used.

        Returns
        -------
        array_like
            computed action by the policy
        """
        raise NotImplementedError

    def store_transition(self, obs0, context0, action, reward, obs1, context1,
                         done, is_final_step, env_num=0, evaluate=False):
        """Store a transition in the replay buffer.

        Parameters
        ----------
        obs0 : array_like
            the last observation
        context0 : array_like or None
            the last contextual term. Set to None if no context is provided by
            the environment.
        action : array_like
            the action
        reward : float
            the reward
        obs1 : array_like
            the current observation
        context1 : array_like or None
            the current contextual term. Set to None if no context is provided
            by the environment.
        done : float
            is the episode done
        is_final_step : bool
            whether the time horizon was met in the step corresponding to the
            current sample. This is used by the TD3 algorithm to augment the
            done mask.
        env_num : int
            the environment number. Used to handle situations when multiple
            parallel environments are being used.
        evaluate : bool
            whether the sample is being provided by the evaluation environment.
            If so, the data is not stored in the replay buffer.
        """
        raise NotImplementedError

    def get_td_map(self):
        """Return dict map for the summary (to be run in the algorithm)."""
        raise NotImplementedError

    @staticmethod
    def _get_obs(obs, context, axis=0):
        """Return the processed observation.

        If the contextual term is not None, this will look as follows:

                                    -----------------
                    processed_obs = | obs | context |
                                    -----------------

        Otherwise, this method simply returns the observation.

        Parameters
        ----------
        obs : array_like
            the original observation
        context : array_like or None
            the contextual term. Set to None if no context is provided by the
            environment.
        axis : int
            the axis to concatenate the observations and contextual terms by

        Returns
        -------
        array_like
            the processed observation
        """
        if context is not None:
            context = context.flatten() if axis == 0 else context
            obs = np.concatenate((obs, context), axis=axis)
        return obs

    @staticmethod
    def _get_ob_dim(ob_space, co_space):
        """Return the processed observation dimension.

        If the context space is not None, it is included in the computation of
        this term.

        Parameters
        ----------
        ob_space : gym.spaces.*
            the observation space of the environment
        co_space : gym.spaces.*
            the context space of the environment

        Returns
        -------
        tuple
            the true observation dimension
        """
        ob_dim = ob_space.shape
        if co_space is not None:
            ob_dim = tuple(map(sum, zip(ob_dim, co_space.shape)))
        return ob_dim

    @staticmethod
    def _conv_layer(val,
                    filters,
                    kernel_size,
                    strides,
                    name,
                    act_fun=None,
                    kernel_initializer=slim.variance_scaling_initializer(
                        factor=1.0 / 3.0, mode='FAN_IN', uniform=True),
                    layer_norm=False):
        """Create a convolutional layer.

        Parameters
        ----------
        val : tf.Variable
            the input to the layer
        filters : int
            the number of channels in the convolutional kernel
        kernel_size : int or list of int
            the height and width of the convolutional filter
        strides : int or list of int
            the strides in each direction of convolution
        name : str
            the scope of the layer
        act_fun : tf.nn.* or None
            the activation function
        kernel_initializer : Any
            the initializing operation to the weights of the layer
        layer_norm : bool
            whether to enable layer normalization

        Returns
        -------
        tf.Variable
            the output from the layer
        """
        val = tf.layers.conv2d(
            val,
            filters,
            kernel_size,
            strides=strides,
            padding='same',
            name=name,
            kernel_initializer=kernel_initializer)

        if layer_norm:
            val = tf.contrib.layers.layer_norm(val, center=True, scale=True)

        if act_fun is not None:
            val = act_fun(val)

        return val

    @staticmethod
    def _setup_target_updates(model_scope, target_scope, scope, tau, verbose):
        """Create the soft and initial target updates.

        The initial model parameters are assumed to be stored under the scope
        name "model", while the target policy parameters are assumed to be
        under the scope name "target".

        If an additional outer scope was provided when creating the policies,
        they can be passed under the `scope` parameter.

        Parameters
        ----------
        model_scope : str
            the scope of the model parameters
        target_scope : str
            the scope of the target parameters
        scope : str or None
            the outer scope, set to None if not available
        tau : float
            target update rate
        verbose : int
            the verbosity level: 0 none, 1 training information, 2 tensorflow
            debug

        Returns
        -------
        tf.Operation
            initial target updates, to match the target with the model
        tf.Operation
            soft target update operations
        """
        if scope is not None:
            model_scope = scope + '/' + model_scope
            target_scope = scope + '/' + target_scope

        return get_target_updates(
            get_trainable_vars(model_scope),
            get_trainable_vars(target_scope),
            tau, verbose)<|MERGE_RESOLUTION|>--- conflicted
+++ resolved
@@ -1,10 +1,7 @@
 """Script containing the abstract policy class."""
 import numpy as np
-<<<<<<< HEAD
 import tensorflow as tf
 import tensorflow.contrib.slim as slim
-=======
->>>>>>> 6f1d8ad7
 
 from hbaselines.utils.tf_util import get_trainable_vars
 from hbaselines.utils.tf_util import get_target_updates
