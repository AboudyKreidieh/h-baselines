"""SAC-compatible feedforward policy."""
import tensorflow as tf
import numpy as np

from hbaselines.base_policies import Policy
from hbaselines.fcnet.replay_buffer import ReplayBuffer
from hbaselines.utils.tf_util import create_fcnet
from hbaselines.utils.tf_util import create_conv
from hbaselines.utils.tf_util import get_trainable_vars
from hbaselines.utils.tf_util import reduce_std
from hbaselines.utils.tf_util import gaussian_likelihood
from hbaselines.utils.tf_util import apply_squashing_func
from hbaselines.utils.tf_util import print_params_shape
from hbaselines.utils.tf_util import setup_target_updates


# Cap the standard deviation of the actor
LOG_STD_MAX = 2
LOG_STD_MIN = -20


<<<<<<< HEAD
class FeedForwardPolicy(ActorCriticPolicy):
=======
class FeedForwardPolicy(Policy):
>>>>>>> 005d5aa9
    """SAC-compatible feedforward policy.

    Attributes
    ----------
    sess : tf.compat.v1.Session
        the current TensorFlow session
    ob_space : gym.spaces.*
        the observation space of the environment
    ac_space : gym.spaces.*
        the action space of the environment
    co_space : gym.spaces.*
        the context space of the environment
    buffer_size : int
        the max number of transitions to store
    batch_size : int
        SGD batch size
    actor_lr : float
        actor learning rate
    critic_lr : float
        critic learning rate
    verbose : int
        the verbosity level: 0 none, 1 training information, 2 tensorflow debug
    tau : float
        target update rate
    gamma : float
        discount factor
    use_huber : bool
        specifies whether to use the huber distance function as the loss for
        the critic. If set to False, the mean-squared error metric is used
        instead
    model_params : dict
        dictionary of model-specific parameters. See parent class.
    target_entropy : float
        target entropy used when learning the entropy coefficient
    replay_buffer : hbaselines.fcnet.replay_buffer.ReplayBuffer
        the replay buffer
    terminals1 : tf.compat.v1.placeholder
        placeholder for the next step terminals
    rew_ph : tf.compat.v1.placeholder
        placeholder for the rewards
    action_ph : tf.compat.v1.placeholder
        placeholder for the actions
    obs_ph : tf.compat.v1.placeholder
        placeholder for the observations
    obs1_ph : tf.compat.v1.placeholder
        placeholder for the next step observations
    phase_ph : tf.compat.v1.placeholder
        a placeholder that defines whether training is occurring for the batch
        normalization layer. Set to True in training and False in testing.
    rate_ph : tf.compat.v1.placeholder
        the probability that each element is dropped if dropout is implemented
    deterministic_action : tf.Variable
        the output from the deterministic actor
    policy_out : tf.Variable
        the output from the stochastic actor
    logp_pi : tf.Variable
        the log-probability of a given observation given the output action from
        the policy
    logp_action : tf.Variable
        the log-probability of a given observation given a fixed action. Used
        by the hierarchical policy to perform off-policy corrections.
    qf1 : tf.Variable
        the output from the first Q-function
    qf2 : tf.Variable
        the output from the second Q-function
    value_fn : tf.Variable
        the output from the value function
    qf1_pi : tf.Variable
        the output from the first Q-function with the action provided directly
        by the actor policy
    qf2_pi : tf.Variable
        the output from the second Q-function with the action provided directly
        by the actor policy
    log_alpha : tf.Variable
        the log of the entropy coefficient
    alpha : tf.Variable
        the entropy coefficient
    value_target : tf.Variable
        the output from the target value function. Takes as input the next-step
        observations
    target_init_updates : tf.Operation
        an operation that sets the values of the trainable parameters of the
        target actor/critic to match those actual actor/critic
    target_soft_updates : tf.Operation
        soft target update function
    alpha_loss : tf.Operation
        the operation that returns the loss of the entropy term
    alpha_optimizer : tf.Operation
        the operation that updates the trainable parameters of the entropy term
    actor_loss : tf.Operation
        the operation that returns the loss of the actor
    actor_optimizer : tf.Operation
        the operation that updates the trainable parameters of the actor
    critic_loss : tf.Operation
        the operation that returns the loss of the critic
    critic_optimizer : tf.Operation
        the operation that updates the trainable parameters of the critic
    """

    def __init__(self,
                 sess,
                 ob_space,
                 ac_space,
                 co_space,
                 buffer_size,
                 batch_size,
                 actor_lr,
                 critic_lr,
                 verbose,
                 tau,
                 gamma,
                 use_huber,
                 l2_penalty,
                 model_params,
                 target_entropy,
                 scope=None,
                 num_envs=1):
        """Instantiate the feed-forward neural network policy.

        Parameters
        ----------
        sess : tf.compat.v1.Session
            the current TensorFlow session
        ob_space : gym.spaces.*
            the observation space of the environment
        ac_space : gym.spaces.*
            the action space of the environment
        co_space : gym.spaces.*
            the context space of the environment
        buffer_size : int
            the max number of transitions to store
        batch_size : int
            SGD batch size
        actor_lr : float
            actor learning rate
        critic_lr : float
            critic learning rate
        verbose : int
            the verbosity level: 0 none, 1 training information, 2 tensorflow
            debug
        tau : float
            target update rate
        gamma : float
            discount factor
        use_huber : bool
            specifies whether to use the huber distance function as the loss
            for the critic. If set to False, the mean-squared error metric is
            used instead
        l2_penalty : float
            L2 regularization penalty. This is applied to the policy network.
        model_params : dict
            dictionary of model-specific parameters. See parent class.
        target_entropy : float
            target entropy used when learning the entropy coefficient. If set
            to None, a heuristic value is used.
        scope : str
            an upper-level scope term. Used by policies that call this one.
        """
        super(FeedForwardPolicy, self).__init__(
            sess=sess,
            ob_space=ob_space,
            ac_space=ac_space,
            co_space=co_space,
            verbose=verbose,
<<<<<<< HEAD
            tau=tau,
            gamma=gamma,
            use_huber=use_huber,
=======
>>>>>>> 005d5aa9
            l2_penalty=l2_penalty,
            model_params=model_params,
            num_envs=num_envs,
        )

        self.buffer_size = buffer_size
        self.batch_size = batch_size
        self.actor_lr = actor_lr
        self.critic_lr = critic_lr
        self.tau = tau
        self.gamma = gamma
        self.use_huber = use_huber

        if target_entropy is None:
            self.target_entropy = -np.prod(self.ac_space.shape)
        else:
            self.target_entropy = target_entropy

        self._ac_means = 0.5 * (ac_space.high + ac_space.low)
        self._ac_magnitudes = 0.5 * (ac_space.high - ac_space.low)

        # Compute the shape of the input observation space, which may include
        # the contextual term.
        ob_dim = self._get_ob_dim(ob_space, co_space)

        # =================================================================== #
        # Step 1: Create a replay buffer object.                              #
        # =================================================================== #

        self.replay_buffer = ReplayBuffer(
            buffer_size=self.buffer_size,
            batch_size=self.batch_size,
            obs_dim=ob_dim[0],
            ac_dim=self.ac_space.shape[0],
        )

        # =================================================================== #
        # Step 2: Create input variables.                                     #
        # =================================================================== #

        with tf.compat.v1.variable_scope("input", reuse=False):
            self.terminals1 = tf.compat.v1.placeholder(
                tf.float32,
                shape=(None, 1),
                name='terminals1')
            self.rew_ph = tf.compat.v1.placeholder(
                tf.float32,
                shape=(None, 1),
                name='rewards')
            self.action_ph = tf.compat.v1.placeholder(
                tf.float32,
                shape=(None,) + ac_space.shape,
                name='actions')
            self.obs_ph = tf.compat.v1.placeholder(
                tf.float32,
                shape=(None,) + ob_dim,
                name='obs0')
            self.obs1_ph = tf.compat.v1.placeholder(
                tf.float32,
                shape=(None,) + ob_dim,
                name='obs1')
<<<<<<< HEAD
=======
            self.phase_ph = tf.compat.v1.placeholder(
                tf.bool,
                name='phase')
            self.rate_ph = tf.compat.v1.placeholder(
                tf.float32,
                name='rate')
>>>>>>> 005d5aa9

        # =================================================================== #
        # Step 3: Create actor and critic variables.                          #
        # =================================================================== #

        # Create networks and core TF parts that are shared across setup parts.
        with tf.compat.v1.variable_scope("model", reuse=False):
            self.deterministic_action, self.policy_out, self.logp_pi, \
                self.logp_action = self.make_actor(self.obs_ph, self.action_ph)
            self.qf1, self.qf2, self.value_fn = self.make_critic(
                self.obs_ph, self.action_ph,
                create_qf=True, create_vf=True)
            self.qf1_pi, self.qf2_pi, _ = self.make_critic(
                self.obs_ph, self.policy_out,
                create_qf=True, create_vf=False, reuse=True)

            # The entropy coefficient or entropy can be learned automatically,
            # see Automating Entropy Adjustment for Maximum Entropy RL section
            # of https://arxiv.org/abs/1812.05905
            self.log_alpha = tf.compat.v1.get_variable(
                'log_alpha',
                dtype=tf.float32,
                initializer=0.0)
            self.alpha = tf.exp(self.log_alpha)

        with tf.compat.v1.variable_scope("target", reuse=False):
            # Create the value network
            _, _, value_target = self.make_critic(
                self.obs1_ph, create_qf=False, create_vf=True)
            self.value_target = value_target

        # Create the target update operations.
        init, soft = setup_target_updates(
            'model/value_fns/vf', 'target/value_fns/vf', scope, tau, verbose)
        self.target_init_updates = init
        self.target_soft_updates = soft

        # =================================================================== #
        # Step 4: Setup the optimizers for the actor and critic.              #
        # =================================================================== #

        with tf.compat.v1.variable_scope("Optimizer", reuse=False):
            self._setup_actor_optimizer(scope)
            self._setup_critic_optimizer(scope)

        # =================================================================== #
        # Step 5: Setup the operations for computing model statistics.        #
        # =================================================================== #

        # Setup the running means and standard deviations of the model inputs
        # and outputs.
        self.stats_ops, self.stats_names = self._setup_stats(scope or "Model")

    def make_actor(self, obs, action, reuse=False, scope="pi"):
        """Create the actor variables.

        Parameters
        ----------
        obs : tf.compat.v1.placeholder
            the input observation placeholder
        action : tf.compat.v1.placeholder
            the input action placeholder
        reuse : bool
            whether or not to reuse parameters
        scope : str
            the scope name of the actor

        Returns
        -------
        tf.Variable
            the output from the deterministic actor
        tf.Variable
            the output from the stochastic actor
        tf.Variable
            the log-probability of a given observation given the output action
            from the policy
        tf.Variable
            the log-probability of a given observation given a fixed action
        """
        # Initial image pre-processing (for convolutional policies).
        if self.model_params["model_type"] == "conv":
            pi_h = create_conv(
                obs=obs,
                image_height=self.model_params["image_height"],
                image_width=self.model_params["image_width"],
                image_channels=self.model_params["image_channels"],
                ignore_flat_channels=self.model_params["ignore_flat_channels"],
                ignore_image=self.model_params["ignore_image"],
                filters=self.model_params["filters"],
                kernel_sizes=self.model_params["kernel_sizes"],
                strides=self.model_params["strides"],
                act_fun=self.model_params["act_fun"],
                layer_norm=self.model_params["layer_norm"],
<<<<<<< HEAD
=======
                batch_norm=self.model_params["batch_norm"],
                phase=self.phase_ph,
                dropout=self.model_params["dropout"],
                rate=self.rate_ph,
>>>>>>> 005d5aa9
                scope=scope,
                reuse=reuse,
            )
        else:
            pi_h = obs

        # Create the model.
        policy_mean, log_std = create_fcnet(
            obs=pi_h,
            layers=self.model_params["layers"],
            num_output=self.ac_space.shape[0],
            stochastic=True,
            act_fun=self.model_params["act_fun"],
            layer_norm=self.model_params["layer_norm"],
<<<<<<< HEAD
=======
            batch_norm=self.model_params["batch_norm"],
            phase=self.phase_ph,
            dropout=self.model_params["dropout"],
            rate=self.rate_ph,
>>>>>>> 005d5aa9
            scope=scope,
            reuse=reuse,
        )

        # OpenAI Variation to cap the standard deviation
        log_std = tf.clip_by_value(log_std, LOG_STD_MIN, LOG_STD_MAX)

        std = tf.exp(log_std)

        # Reparameterization trick
        policy = policy_mean + tf.random.normal(tf.shape(policy_mean)) * std
        logp_pi = gaussian_likelihood(policy, policy_mean, log_std)
        logp_ac = gaussian_likelihood(action, policy_mean, log_std)

        # Apply squashing and account for it in the probability
        _, _, logp_ac = apply_squashing_func(
            policy_mean, action, logp_ac)
        deterministic_policy, policy, logp_pi = apply_squashing_func(
            policy_mean, policy, logp_pi)

        return deterministic_policy, policy, logp_pi, logp_ac

    def make_critic(self,
                    obs,
                    action=None,
                    reuse=False,
                    scope="value_fns",
                    create_qf=True,
                    create_vf=True):
        """Create the critic variables.

        Parameters
        ----------
        obs : tf.compat.v1.placeholder
            the input observation placeholder
        action : tf.compat.v1.placeholder
            the input action placeholder
        reuse : bool
            whether or not to reuse parameters
        scope : str
            the scope name of the actor
        create_qf : bool
            whether to create the Q-functions
        create_vf : bool
            whether to create the value function

        Returns
        -------
        tf.Variable
            the output from the first Q-function. Set to None if `create_qf` is
            False.
        tf.Variable
            the output from the second Q-function. Set to None if `create_qf`
            is False.
        tf.Variable
            the output from the value function. Set to None if `create_vf` is
            False.
        """
        conv_params = dict(
            image_height=self.model_params["image_height"],
            image_width=self.model_params["image_width"],
            image_channels=self.model_params["image_channels"],
            ignore_flat_channels=self.model_params["ignore_flat_channels"],
            ignore_image=self.model_params["ignore_image"],
            filters=self.model_params["filters"],
            kernel_sizes=self.model_params["kernel_sizes"],
            strides=self.model_params["strides"],
            act_fun=self.model_params["act_fun"],
            layer_norm=self.model_params["layer_norm"],
<<<<<<< HEAD
=======
            batch_norm=self.model_params["batch_norm"],
            phase=self.phase_ph,
            dropout=self.model_params["dropout"],
            rate=self.rate_ph,
>>>>>>> 005d5aa9
            reuse=reuse,
        )

        fcnet_params = dict(
            layers=self.model_params["layers"],
            num_output=1,
            stochastic=False,
            act_fun=self.model_params["act_fun"],
            layer_norm=self.model_params["layer_norm"],
<<<<<<< HEAD
=======
            batch_norm=self.model_params["batch_norm"],
            phase=self.phase_ph,
            dropout=self.model_params["dropout"],
            rate=self.rate_ph,
>>>>>>> 005d5aa9
            reuse=reuse,
        )

        with tf.compat.v1.variable_scope(scope, reuse=reuse):
            # Value function
            if create_vf:
                if self.model_params["model_type"] == "conv":
                    vf_h = create_conv(obs=obs, scope="vf", **conv_params)
                else:
                    vf_h = obs

                value_fn = create_fcnet(
                    obs=vf_h, scope="vf", output_pre="vf_", **fcnet_params)
            else:
                value_fn = None

            # Double Q values to reduce overestimation
            if create_qf:
                # Concatenate the observations and actions.
                qf_h = tf.concat([obs, action], axis=-1)

                if self.model_params["model_type"] == "conv":
                    qf1_h = create_conv(obs=qf_h, scope="qf1", **conv_params)
                    qf2_h = create_conv(obs=qf_h, scope="qf2", **conv_params)
                else:
                    qf1_h = qf_h
                    qf2_h = qf_h

                qf1 = create_fcnet(
                    obs=qf1_h, scope="qf1", output_pre="qf_", **fcnet_params)
                qf2 = create_fcnet(
                    obs=qf2_h, scope="qf2", output_pre="qf_", **fcnet_params)
            else:
                qf1, qf2 = None, None

        return qf1, qf2, value_fn

    def update(self, **kwargs):
        """Perform a gradient update step."""
        # Not enough samples in the replay buffer.
        if not self.replay_buffer.can_sample():
            return

        # Get a batch
        obs0, actions, rewards, obs1, done1 = self.replay_buffer.sample()

        return self.update_from_batch(obs0, actions, rewards, obs1, done1)

    def update_from_batch(self, obs0, actions, rewards, obs1, terminals1,
                          update_actor=True):
        """Perform gradient update step given a batch of data.

        Parameters
        ----------
        obs0 : array_like
            batch of observations
        actions : array_like
            batch of actions executed given obs_batch
        rewards : array_like
            rewards received as results of executing act_batch
        obs1 : array_like
            next set of observations seen after executing act_batch
        terminals1 : numpy bool
            done_mask[i] = 1 if executing act_batch[i] resulted in the end of
            an episode and 0 otherwise.
        update_actor : bool
            whether to update the actor policy. Unused by this method.
        """
        del update_actor  # unused by this method

        # Normalize the actions (bounded between [-1, 1]).
        actions = (actions - self._ac_means) / self._ac_magnitudes

        # Reshape to match previous behavior and placeholder shape.
        rewards = rewards.reshape(-1, 1)
        terminals1 = terminals1.reshape(-1, 1)

        # Collect all update and loss call operations.
        step_ops = [
            self.critic_optimizer,
            self.actor_optimizer,
            self.alpha_optimizer,
            self.target_soft_updates,
        ]

        # Prepare the feed_dict information.
        feed_dict = {
            self.obs_ph: obs0,
            self.action_ph: actions,
            self.rew_ph: rewards,
            self.obs1_ph: obs1,
            self.terminals1: terminals1,
            self.phase_ph: 1,
            self.rate_ph: 0.5,
        }

        # Perform the update operations.
        self.sess.run(step_ops, feed_dict)

    def get_action(self, obs, context, apply_noise, random_actions, env_num=0):
        """See parent class."""
        # Add the contextual observation, if applicable.
        obs = self._get_obs(obs, context, axis=1)

        if random_actions:
            return np.array([self.ac_space.sample()])
        elif apply_noise:
            normalized_action = self.sess.run(
                self.policy_out, feed_dict={
                    self.obs_ph: obs,
                    self.phase_ph: 0,
                    self.rate_ph: 0.0,
                })
            return self._ac_magnitudes * normalized_action + self._ac_means
        else:
            normalized_action = self.sess.run(
                self.deterministic_action, feed_dict={self.obs_ph: obs})
            return self._ac_magnitudes * normalized_action + self._ac_means

    def _setup_critic_optimizer(self, scope):
        """Create minimization operation for critic Q-function.

        Create a `tf.optimizer.minimize` operation for updating critic
        Q-function with gradient descent.

        See Equations (5, 6) in [1], for further information of the Q-function
        update rule.
        """
        scope_name = 'model/value_fns'
        if scope is not None:
            scope_name = scope + '/' + scope_name

        if self.verbose >= 2:
            print('setting up critic optimizer')
            for name in ['qf1', 'qf2', 'vf']:
                scope_i = '{}/{}'.format(scope_name, name)
                print_params_shape(scope_i, name)

        # Take the min of the two Q-Values (Double-Q Learning)
        min_qf_pi = tf.minimum(self.qf1_pi, self.qf2_pi)

        # Target for Q value regression
        q_backup = tf.stop_gradient(
            self.rew_ph +
            (1 - self.terminals1) * self.gamma * self.value_target)

        # choose the loss function
        if self.use_huber:
            loss_fn = tf.compat.v1.losses.huber_loss
        else:
            loss_fn = tf.compat.v1.losses.mean_squared_error

        # Compute Q-Function loss
        qf1_loss = loss_fn(q_backup, self.qf1)
        qf2_loss = loss_fn(q_backup, self.qf2)

        # Target for value fn regression
        # We update the vf towards the min of two Q-functions in order to
        # reduce overestimation bias from function approximation error.
        v_backup = tf.stop_gradient(min_qf_pi - self.alpha * self.logp_pi)
        value_loss = loss_fn(self.value_fn, v_backup)

        self.critic_loss = (qf1_loss, qf2_loss, value_loss)

        # Combine the loss functions for the optimizer.
        critic_loss = qf1_loss + qf2_loss + value_loss

        # Critic train op
        critic_optimizer = tf.compat.v1.train.AdamOptimizer(self.critic_lr)
        self.critic_optimizer = critic_optimizer.minimize(
            critic_loss,
            var_list=get_trainable_vars(scope_name))

    def _setup_actor_optimizer(self, scope):
        """Create minimization operations for policy and entropy.

        Creates a `tf.optimizer.minimize` operations for updating policy and
        entropy with gradient descent.

        See Section 4.2 in [1], for further information of the policy update,
        and Section 5 in [1] for further information of the entropy update.
        """
        scope_name = 'model/pi/'
        if scope is not None:
            scope_name = scope + '/' + scope_name

        if self.verbose >= 2:
            print('setting up actor and alpha optimizers')
            print_params_shape(scope_name, "actor")

        # Take the min of the two Q-Values (Double-Q Learning)
        min_qf_pi = tf.minimum(self.qf1_pi, self.qf2_pi)

        # Compute the entropy temperature loss.
        self.alpha_loss = -tf.reduce_mean(
            self.log_alpha
            * tf.stop_gradient(self.logp_pi + self.target_entropy))

        alpha_optimizer = tf.compat.v1.train.AdamOptimizer(self.actor_lr)

        self.alpha_optimizer = alpha_optimizer.minimize(
            self.alpha_loss,
            var_list=self.log_alpha)

        # Compute the policy loss
        self.actor_loss = tf.reduce_mean(self.alpha * self.logp_pi - min_qf_pi)

        # Add a regularization penalty.
        self.actor_loss += self._l2_loss(self.l2_penalty, scope_name)

        # Policy train op (has to be separate from value train op, because
        # min_qf_pi appears in policy_loss)
        actor_optimizer = tf.compat.v1.train.AdamOptimizer(self.actor_lr)

        self.actor_optimizer = actor_optimizer.minimize(
            self.actor_loss,
            var_list=get_trainable_vars(scope_name))

    def _setup_stats(self, base):
        """Create the running means and std of the model inputs and outputs.

        This method also adds the same running means and stds as scalars to
        tensorboard for additional storage.
        """
        ops = []
        names = []

        ops += [tf.reduce_mean(self.qf1)]
        names += ['{}/reference_Q1_mean'.format(base)]
        ops += [reduce_std(self.qf1)]
        names += ['{}/reference_Q1_std'.format(base)]

        ops += [tf.reduce_mean(self.qf2)]
        names += ['{}/reference_Q2_mean'.format(base)]
        ops += [reduce_std(self.qf2)]
        names += ['{}/reference_Q2_std'.format(base)]

        ops += [tf.reduce_mean(self.qf1_pi)]
        names += ['{}/reference_actor_Q1_mean'.format(base)]
        ops += [reduce_std(self.qf1_pi)]
        names += ['{}/reference_actor_Q1_std'.format(base)]

        ops += [tf.reduce_mean(self.qf2_pi)]
        names += ['{}/reference_actor_Q2_mean'.format(base)]
        ops += [reduce_std(self.qf2_pi)]
        names += ['{}/reference_actor_Q2_std'.format(base)]

        ops += [tf.reduce_mean(
            self._ac_magnitudes * self.policy_out + self._ac_means)]
        names += ['{}/reference_action_mean'.format(base)]
        ops += [reduce_std(
            self._ac_magnitudes * self.policy_out + self._ac_means)]
        names += ['{}/reference_action_std'.format(base)]

        ops += [tf.reduce_mean(self.logp_pi)]
        names += ['{}/reference_log_probability_mean'.format(base)]
        ops += [reduce_std(self.logp_pi)]
        names += ['{}/reference_log_probability_std'.format(base)]

        ops += [tf.reduce_mean(self.rew_ph)]
        names += ['{}/rewards'.format(base)]

        ops += [self.alpha_loss]
        names += ['{}/alpha_loss'.format(base)]

        ops += [self.actor_loss]
        names += ['{}/actor_loss'.format(base)]

        ops += [self.critic_loss[0]]
        names += ['{}/Q1_loss'.format(base)]

        ops += [self.critic_loss[1]]
        names += ['{}/Q2_loss'.format(base)]
        tf.compat.v1.summary.scalar('Q2_loss', self.critic_loss[1])

        ops += [self.critic_loss[2]]
        names += ['{}/value_loss'.format(base)]

        # Add all names and ops to the tensorboard summary.
        for op, name in zip(ops, names):
            tf.compat.v1.summary.scalar(name, op)

        return ops, names

    def initialize(self):
        """See parent class."""
        self.sess.run(self.target_init_updates)

    def store_transition(self, obs0, context0, action, reward, obs1, context1,
                         done, is_final_step, env_num=0, evaluate=False):
        """See parent class."""
        if not evaluate:
            # Add the contextual observation, if applicable.
            obs0 = self._get_obs(obs0, context0, axis=0)
            obs1 = self._get_obs(obs1, context1, axis=0)

            self.replay_buffer.add(obs0, action, reward, obs1, float(done))

    def get_td_map(self):
        """See parent class."""
        # Not enough samples in the replay buffer.
        if not self.replay_buffer.can_sample():
            return {}

        # Get a batch.
        obs0, actions, rewards, obs1, done1 = self.replay_buffer.sample()

        return self.get_td_map_from_batch(obs0, actions, rewards, obs1, done1)

    def get_td_map_from_batch(self, obs0, actions, rewards, obs1, terminals1):
        """Convert a batch to a td_map."""
        # Reshape to match previous behavior and placeholder shape.
        rewards = rewards.reshape(-1, 1)
        terminals1 = terminals1.reshape(-1, 1)

        td_map = {
            self.obs_ph: obs0,
            self.action_ph: actions,
            self.rew_ph: rewards,
            self.obs1_ph: obs1,
            self.terminals1: terminals1,
            self.phase_ph: 0,
            self.rate_ph: 0.0,
        }

        return td_map<|MERGE_RESOLUTION|>--- conflicted
+++ resolved
@@ -19,11 +19,7 @@
 LOG_STD_MIN = -20
 
 
-<<<<<<< HEAD
-class FeedForwardPolicy(ActorCriticPolicy):
-=======
 class FeedForwardPolicy(Policy):
->>>>>>> 005d5aa9
     """SAC-compatible feedforward policy.
 
     Attributes
@@ -188,12 +184,6 @@
             ac_space=ac_space,
             co_space=co_space,
             verbose=verbose,
-<<<<<<< HEAD
-            tau=tau,
-            gamma=gamma,
-            use_huber=use_huber,
-=======
->>>>>>> 005d5aa9
             l2_penalty=l2_penalty,
             model_params=model_params,
             num_envs=num_envs,
@@ -255,15 +245,12 @@
                 tf.float32,
                 shape=(None,) + ob_dim,
                 name='obs1')
-<<<<<<< HEAD
-=======
             self.phase_ph = tf.compat.v1.placeholder(
                 tf.bool,
                 name='phase')
             self.rate_ph = tf.compat.v1.placeholder(
                 tf.float32,
                 name='rate')
->>>>>>> 005d5aa9
 
         # =================================================================== #
         # Step 3: Create actor and critic variables.                          #
@@ -357,13 +344,10 @@
                 strides=self.model_params["strides"],
                 act_fun=self.model_params["act_fun"],
                 layer_norm=self.model_params["layer_norm"],
-<<<<<<< HEAD
-=======
                 batch_norm=self.model_params["batch_norm"],
                 phase=self.phase_ph,
                 dropout=self.model_params["dropout"],
                 rate=self.rate_ph,
->>>>>>> 005d5aa9
                 scope=scope,
                 reuse=reuse,
             )
@@ -378,13 +362,10 @@
             stochastic=True,
             act_fun=self.model_params["act_fun"],
             layer_norm=self.model_params["layer_norm"],
-<<<<<<< HEAD
-=======
             batch_norm=self.model_params["batch_norm"],
             phase=self.phase_ph,
             dropout=self.model_params["dropout"],
             rate=self.rate_ph,
->>>>>>> 005d5aa9
             scope=scope,
             reuse=reuse,
         )
@@ -454,13 +435,10 @@
             strides=self.model_params["strides"],
             act_fun=self.model_params["act_fun"],
             layer_norm=self.model_params["layer_norm"],
-<<<<<<< HEAD
-=======
             batch_norm=self.model_params["batch_norm"],
             phase=self.phase_ph,
             dropout=self.model_params["dropout"],
             rate=self.rate_ph,
->>>>>>> 005d5aa9
             reuse=reuse,
         )
 
@@ -470,13 +448,10 @@
             stochastic=False,
             act_fun=self.model_params["act_fun"],
             layer_norm=self.model_params["layer_norm"],
-<<<<<<< HEAD
-=======
             batch_norm=self.model_params["batch_norm"],
             phase=self.phase_ph,
             dropout=self.model_params["dropout"],
             rate=self.rate_ph,
->>>>>>> 005d5aa9
             reuse=reuse,
         )
 
