"""SAC-compatible feedforward policy."""
import tensorflow as tf
import numpy as np

from hbaselines.base_policies import ActorCriticPolicy
from hbaselines.fcnet.replay_buffer import ReplayBuffer
from hbaselines.utils.tf_util import layer
from hbaselines.utils.tf_util import get_trainable_vars
from hbaselines.utils.tf_util import reduce_std
from hbaselines.utils.tf_util import gaussian_likelihood
from hbaselines.utils.tf_util import apply_squashing_func
from hbaselines.utils.tf_util import print_params_shape


# Cap the standard deviation of the actor
LOG_STD_MAX = 2
LOG_STD_MIN = -20


class FeedForwardPolicy(ActorCriticPolicy):
    """Feed-forward neural network actor-critic policy.

    Attributes
    ----------
    sess : tf.compat.v1.Session
        the current TensorFlow session
    ob_space : gym.spaces.*
        the observation space of the environment
    ac_space : gym.spaces.*
        the action space of the environment
    co_space : gym.spaces.*
        the context space of the environment
    buffer_size : int
        the max number of transitions to store
    batch_size : int
        SGD batch size
    actor_lr : float
        actor learning rate
    critic_lr : float
        critic learning rate
    verbose : int
        the verbosity level: 0 none, 1 training information, 2 tensorflow debug
    layers : list of int
        the size of the Neural network for the policy
    tau : float
        target update rate
    gamma : float
        discount factor
    layer_norm : bool
        enable layer normalisation
    act_fun : tf.nn.*
        the activation function to use in the neural network
    use_huber : bool
        specifies whether to use the huber distance function as the loss for
        the critic. If set to False, the mean-squared error metric is used
        instead
    includes_image: bool
        observation includes an image appended to it
    ignore_image: bool
        observation includes an image but should it be ignored
    image_height: int
        the height of the image in the observation
    image_width: int
        the width of the image in the observation
    image_channels: int
        the number of channels of the image in the observation
    filters: list of int
        the channels of the neural network conv layers for the policy
    kernel_sizes: list of int
        the kernel size of the neural network conv layers for the policy
    strides: list of int
        the kernel size of the neural network conv layers for the policy
    target_entropy : float
        target entropy used when learning the entropy coefficient
    zero_fingerprint : bool
        whether to zero the last two elements of the observations for the actor
        and critic computations. Used for the worker policy when fingerprints
        are being implemented.
    fingerprint_dim : bool
        the number of fingerprint elements in the observation. Used when trying
        to zero the fingerprint elements.
    replay_buffer : hbaselines.fcnet.replay_buffer.ReplayBuffer
        the replay buffer
    terminals1 : tf.compat.v1.placeholder
        placeholder for the next step terminals
    rew_ph : tf.compat.v1.placeholder
        placeholder for the rewards
    action_ph : tf.compat.v1.placeholder
        placeholder for the actions
    obs_ph : tf.compat.v1.placeholder
        placeholder for the observations
    obs1_ph : tf.compat.v1.placeholder
        placeholder for the next step observations
    deterministic_action : tf.Variable
        the output from the deterministic actor
    policy_out : tf.Variable
        the output from the stochastic actor
    logp_pi : tf.Variable
        the log-probability of a given observation given the output action from
        the policy
    logp_action : tf.Variable
        the log-probability of a given observation given a fixed action. Used
        by the hierarchical policy to perform off-policy corrections.
    qf1 : tf.Variable
        the output from the first Q-function
    qf2 : tf.Variable
        the output from the second Q-function
    value_fn : tf.Variable
        the output from the value function
    qf1_pi : tf.Variable
        the output from the first Q-function with the action provided directly
        by the actor policy
    qf2_pi : tf.Variable
        the output from the second Q-function with the action provided directly
        by the actor policy
    log_alpha : tf.Variable
        the log of the entropy coefficient
    alpha : tf.Variable
        the entropy coefficient
    value_target : tf.Variable
        the output from the target value function. Takes as input the next-step
        observations
    target_init_updates : tf.Operation
        an operation that sets the values of the trainable parameters of the
        target actor/critic to match those actual actor/critic
    target_soft_updates : tf.Operation
        soft target update function
    alpha_loss : tf.Operation
        the operation that returns the loss of the entropy term
    alpha_optimizer : tf.Operation
        the operation that updates the trainable parameters of the entropy term
    actor_loss : tf.Operation
        the operation that returns the loss of the actor
    actor_optimizer : tf.Operation
        the operation that updates the trainable parameters of the actor
    critic_loss : tf.Operation
        the operation that returns the loss of the critic
    critic_optimizer : tf.Operation
        the operation that updates the trainable parameters of the critic
    """

    def __init__(self,
                 sess,
                 ob_space,
                 ac_space,
                 co_space,
                 buffer_size,
                 batch_size,
                 actor_lr,
                 critic_lr,
                 verbose,
                 tau,
                 gamma,
                 layer_norm,
                 layers,
                 act_fun,
                 use_huber,
                 ignore_flat_channels,
                 includes_image,
                 ignore_image,
                 image_height,
                 image_width,
                 image_channels,
                 filters,
                 kernel_sizes,
                 strides,
                 target_entropy,
                 scope=None,
                 zero_fingerprint=False,
                 fingerprint_dim=2):
        """Instantiate the feed-forward neural network policy.

        Parameters
        ----------
        sess : tf.compat.v1.Session
            the current TensorFlow session
        ob_space : gym.spaces.*
            the observation space of the environment
        ac_space : gym.spaces.*
            the action space of the environment
        co_space : gym.spaces.*
            the context space of the environment
        buffer_size : int
            the max number of transitions to store
        batch_size : int
            SGD batch size
        actor_lr : float
            actor learning rate
        critic_lr : float
            critic learning rate
        verbose : int
            the verbosity level: 0 none, 1 training information, 2 tensorflow
            debug
        tau : float
            target update rate
        gamma : float
            discount factor
        layer_norm : bool
            enable layer normalisation
        layers : list of int or None
            the size of the Neural network for the policy
        act_fun : tf.nn.*
            the activation function to use in the neural network
        use_huber : bool
            specifies whether to use the huber distance function as the loss
            for the critic. If set to False, the mean-squared error metric is
            used instead
        includes_image: bool
            observation includes an image appended to it
        ignore_image: bool
            observation includes an image but should it be ignored
        image_height: int
            the height of the image in the observation
        image_width: int
            the width of the image in the observation
        image_channels: int
            the number of channels of the image in the observation
        kernel_sizes: list of int
            the kernel size of the neural network conv layers for the policy
        strides: list of int
            the kernel size of the neural network conv layers for the policy
        filters: list of int
            the channels of the neural network conv layers for the policy
        target_entropy : float
            target entropy used when learning the entropy coefficient. If set
            to None, a heuristic value is used.
        scope : str
            an upper-level scope term. Used by policies that call this one.
        zero_fingerprint : bool
            whether to zero the last two elements of the observations for the
            actor and critic computations. Used for the worker policy when
            fingerprints are being implemented.
        fingerprint_dim : bool
            the number of fingerprint elements in the observation. Used when
            trying to zero the fingerprint elements.
        """
        super(FeedForwardPolicy, self).__init__(
            sess=sess,
            ob_space=ob_space,
            ac_space=ac_space,
            co_space=co_space,
            buffer_size=buffer_size,
            batch_size=batch_size,
            actor_lr=actor_lr,
            critic_lr=critic_lr,
            verbose=verbose,
            tau=tau,
            gamma=gamma,
            layer_norm=layer_norm,
            layers=layers,
            act_fun=act_fun,
            use_huber=use_huber,
            ignore_flat_channels=ignore_flat_channels,
            includes_image=includes_image,
            ignore_image=ignore_image,
            image_height=image_height,
            image_width=image_width,
            image_channels=image_channels,
            filters=filters,
            kernel_sizes=kernel_sizes,
            strides=strides,
        )

        if target_entropy is None:
            self.target_entropy = -np.prod(self.ac_space.shape)
        else:
            self.target_entropy = target_entropy

        self.zero_fingerprint = zero_fingerprint
        self.fingerprint_dim = fingerprint_dim
        self._ac_means = 0.5 * (ac_space.high + ac_space.low)
        self._ac_magnitudes = 0.5 * (ac_space.high - ac_space.low)

        # Compute the shape of the input observation space, which may include
        # the contextual term.
        ob_dim = self._get_ob_dim(ob_space, co_space)

        # =================================================================== #
        # Step 1: Create a replay buffer object.                              #
        # =================================================================== #

        self.replay_buffer = ReplayBuffer(
            buffer_size=self.buffer_size,
            batch_size=self.batch_size,
            obs_dim=ob_dim[0],
            ac_dim=self.ac_space.shape[0],
        )

        # =================================================================== #
        # Step 2: Create input variables.                                     #
        # =================================================================== #

        with tf.compat.v1.variable_scope("input", reuse=False):
            self.terminals1 = tf.compat.v1.placeholder(
                tf.float32,
                shape=(None, 1),
                name='terminals1')
            self.rew_ph = tf.compat.v1.placeholder(
                tf.float32,
                shape=(None, 1),
                name='rewards')
            self.action_ph = tf.compat.v1.placeholder(
                tf.float32,
                shape=(None,) + ac_space.shape,
                name='actions')
            self.obs_ph = tf.compat.v1.placeholder(
                tf.float32,
                shape=(None,) + ob_dim,
                name='obs0')
            self.obs1_ph = tf.compat.v1.placeholder(
                tf.float32,
                shape=(None,) + ob_dim,
                name='obs1')

        # logging of rewards to tensorboard
        with tf.compat.v1.variable_scope("input_info", reuse=False):
            tf.compat.v1.summary.scalar('rewards', tf.reduce_mean(self.rew_ph))

        # =================================================================== #
        # Step 3: Create actor and critic variables.                          #
        # =================================================================== #

        # Create networks and core TF parts that are shared across setup parts.
        with tf.compat.v1.variable_scope("model", reuse=False):
            self.deterministic_action, self.policy_out, self.logp_pi, \
                self.logp_action = self.make_actor(self.obs_ph, self.action_ph)
            self.qf1, self.qf2, self.value_fn = self.make_critic(
                self.obs_ph, self.action_ph,
                create_qf=True, create_vf=True)
            self.qf1_pi, self.qf2_pi, _ = self.make_critic(
                self.obs_ph, self.policy_out,
                create_qf=True, create_vf=False, reuse=True)

            # The entropy coefficient or entropy can be learned automatically,
            # see Automating Entropy Adjustment for Maximum Entropy RL section
            # of https://arxiv.org/abs/1812.05905
            self.log_alpha = tf.compat.v1.get_variable(
                'log_alpha',
                dtype=tf.float32,
                initializer=0.0)
            self.alpha = tf.exp(self.log_alpha)

        with tf.compat.v1.variable_scope("target", reuse=False):
            # Create the value network
            _, _, value_target = self.make_critic(
                self.obs1_ph, create_qf=False, create_vf=True)
            self.value_target = value_target

        # Create the target update operations.
        init, soft = self._setup_target_updates(
            'model/value_fns/vf', 'target/value_fns/vf', scope, tau, verbose)
        self.target_init_updates = init
        self.target_soft_updates = soft

        # =================================================================== #
        # Step 4: Setup the optimizers for the actor and critic.              #
        # =================================================================== #

        with tf.compat.v1.variable_scope("Optimizer", reuse=False):
            self._setup_actor_optimizer(scope)
            self._setup_critic_optimizer(scope)
            tf.compat.v1.summary.scalar('alpha_loss', self.alpha_loss)
            tf.compat.v1.summary.scalar('actor_loss', self.actor_loss)
            tf.compat.v1.summary.scalar('Q1_loss', self.critic_loss[0])
            tf.compat.v1.summary.scalar('Q2_loss', self.critic_loss[1])
            tf.compat.v1.summary.scalar('value_loss', self.critic_loss[2])

        # =================================================================== #
        # Step 5: Setup the operations for computing model statistics.        #
        # =================================================================== #

        # Setup the running means and standard deviations of the model inputs
        # and outputs.
        self.stats_ops, self.stats_names = self._setup_stats(scope or "Model")

    def make_actor(self, obs, action, reuse=False, scope="pi"):
        """Create the actor variables.

        Parameters
        ----------
        obs : tf.compat.v1.placeholder
            the input observation placeholder
        action : tf.compat.v1.placeholder
            the input action placeholder
        reuse : bool
            whether or not to reuse parameters
        scope : str
            the scope name of the actor

        Returns
        -------
        tf.Variable
            the output from the deterministic actor
        tf.Variable
            the output from the stochastic actor
        tf.Variable
            the log-probability of a given observation given the output action
            from the policy
        tf.Variable
            the log-probability of a given observation given a fixed action
        """
        with tf.compat.v1.variable_scope(scope, reuse=reuse):
            pi_h = obs

            # zero out the fingerprint observations for the worker policy
            if self.zero_fingerprint:
                pi_h = self._remove_fingerprint(
                    pi_h,
                    self.ob_space.shape[0],
                    self.fingerprint_dim,
                    self.co_space.shape[0]
                )

            # if an image is present in the observation
            # extra processing steps are needed
            if self.includes_image:
<<<<<<< HEAD

=======
>>>>>>> 624ba2d3
                batch_size = tf.shape(pi_h)[0]
                image_size = (self.image_height *
                              self.image_width *
                              self.image_channels)

                original_pi_h = pi_h
                pi_h = original_pi_h[:, image_size:]

                pi_h = tf.gather(
                    pi_h,
                    [i for i in range(pi_h.shape[1])
                     if i not in self.ignore_flat_channels],
                    axis=1)

                # ignoring the image is useful for the lower level policy
                # for creating an abstraction barrier
                if not self.ignore_image:
<<<<<<< HEAD

=======
>>>>>>> 624ba2d3
                    pi_h_image = tf.reshape(
                        original_pi_h[:, :image_size],
                        [batch_size, self.image_height, self.image_width,
                         self.image_channels]
                    )

                    # create the hidden convolutional layers
                    for i, (filters,
                            kernel_size,
                            strides) in enumerate(zip(self.filters,
                                                      self.kernel_sizes,
                                                      self.strides)):

                        pi_h_image = self._conv_layer(
                            pi_h_image, filters, kernel_size, strides,
                            'conv{}'.format(i),
                            act_fun=self.act_fun,
                            layer_norm=self.layer_norm
                        )

                    h = pi_h_image.shape[1]
                    w = pi_h_image.shape[2]
                    c = pi_h_image.shape[3]
                    pi_h = tf.concat(
                        [tf.reshape(pi_h_image, [
                            batch_size, h * w * c]) / tf.cast(h * w * c,
                                                              tf.float32),
                         pi_h], 1
                    )

            # create the hidden layers
            for i, layer_size in enumerate(self.layers):
                pi_h = layer(
                    pi_h,  layer_size, 'fc{}'.format(i),
                    act_fun=self.act_fun,
                    layer_norm=self.layer_norm
                )

            # create the output mean
            policy_mean = layer(
                pi_h, self.ac_space.shape[0], 'mean',
                act_fun=None,
                kernel_initializer=tf.random_uniform_initializer(
                    minval=-3e-3, maxval=3e-3)
            )

            # create the output log_std
            log_std = layer(
                pi_h, self.ac_space.shape[0], 'log_std',
                act_fun=None,
            )

        # OpenAI Variation to cap the standard deviation
        log_std = tf.clip_by_value(log_std, LOG_STD_MIN, LOG_STD_MAX)

        std = tf.exp(log_std)

        # Reparameterization trick
        policy = policy_mean + tf.random.normal(tf.shape(policy_mean)) * std
        logp_pi = gaussian_likelihood(policy, policy_mean, log_std)
        logp_ac = gaussian_likelihood(action, policy_mean, log_std)

        # Apply squashing and account for it in the probability
        _, _, logp_ac = apply_squashing_func(
            policy_mean, action, logp_ac)
        deterministic_policy, policy, logp_pi = apply_squashing_func(
            policy_mean, policy, logp_pi)

        return deterministic_policy, policy, logp_pi, logp_ac

    def make_critic(self,
                    obs,
                    action=None,
                    reuse=False,
                    scope="value_fns",
                    create_qf=True,
                    create_vf=True):
        """Create the critic variables.

        Parameters
        ----------
        obs : tf.compat.v1.placeholder
            the input observation placeholder
        action : tf.compat.v1.placeholder
            the input action placeholder
        reuse : bool
            whether or not to reuse parameters
        scope : str
            the scope name of the actor
        create_qf : bool
            whether to create the Q-functions
        create_vf : bool
            whether to create the value function

        Returns
        -------
        tf.Variable
            the output from the first Q-function. Set to None if `create_qf` is
            False.
        tf.Variable
            the output from the second Q-function. Set to None if `create_qf`
            is False.
        tf.Variable
            the output from the value function. Set to None if `create_vf` is
            False.
        """
        with tf.compat.v1.variable_scope(scope, reuse=reuse):
            # zero out the fingerprint observations for the worker policy
            if self.zero_fingerprint:
                obs = self._remove_fingerprint(
                    obs,
                    self.ob_space.shape[0],
                    self.fingerprint_dim,
                    self.co_space.shape[0]
                )

            # Value function
            if create_vf:
                with tf.compat.v1.variable_scope("vf", reuse=reuse):
                    vf_h = obs

                    # if an image is present in the observation
                    # extra processing steps are needed
                    if self.includes_image:

                        batch_size = tf.shape(vf_h)[0]
                        image_size = (self.image_height *
                                      self.image_width *
                                      self.image_channels)

                        original_vf_h = vf_h
                        vf_h = original_vf_h[:, image_size:]

                        vf_h = tf.gather(
                            vf_h, [i for i in range(vf_h.shape[1])
                                   if i not in self.ignore_flat_channels],
                            axis=1)

                        # ignoring the image is useful for the lower level
                        # for creating an abstraction barrier
                        if not self.ignore_image:

                            vf_h_image = tf.reshape(
                                original_vf_h[:, :image_size],
                                [batch_size, self.image_height,
                                 self.image_width, self.image_channels]
                            )

                            # create the hidden convolutional layers
                            for i, (filters,
                                    kernel_size,
                                    strides) in enumerate(zip(
                                        self.filters,
                                        self.kernel_sizes,
                                        self.strides)):

                                vf_h_image = self._conv_layer(
                                    vf_h_image,
                                    filters,
                                    kernel_size,
                                    strides,
                                    'conv{}'.format(i),
                                    act_fun=self.act_fun,
                                    layer_norm=self.layer_norm
                                )

                            h = vf_h_image.shape[1]
                            w = vf_h_image.shape[2]
                            c = vf_h_image.shape[3]
                            vf_h = tf.concat(
                                [tf.reshape(vf_h_image, [
                                    batch_size, h * w * c]) / tf.cast(
                                    h * w * c, tf.float32),
                                 vf_h], 1
                            )

                    # create the hidden layers
                    for i, layer_size in enumerate(self.layers):
                        vf_h = layer(
                            vf_h, layer_size, 'fc{}'.format(i),
                            act_fun=self.act_fun,
                            layer_norm=self.layer_norm
                        )

                    # create the output layer
                    value_fn = layer(
                        vf_h, 1, 'vf_output',
                        kernel_initializer=tf.random_uniform_initializer(
                            minval=-3e-3, maxval=3e-3)
                    )
            else:
                value_fn = None

            # Double Q values to reduce overestimation
            if create_qf:
                with tf.compat.v1.variable_scope('qf1', reuse=reuse):
                    # concatenate the observations and actions
                    qf1_h = tf.concat([obs, action], axis=-1)

                    # if an image is present in the observation
                    # extra processing steps are needed
                    if self.includes_image:

                        batch_size = tf.shape(qf1_h)[0]
                        image_size = (self.image_height *
                                      self.image_width *
                                      self.image_channels)

                        original_qf1_h = qf1_h
                        qf1_h = original_qf1_h[:, image_size:]

                        qf1_h = tf.gather(
                            qf1_h, [i for i in range(qf1_h.shape[1])
                                    if i not in self.ignore_flat_channels],
                            axis=1)

                        # ignoring the image is useful for the lower level
                        # for creating an abstraction barrier
                        if not self.ignore_image:

                            qf1_h_image = tf.reshape(
                                original_qf1_h[:, :image_size],
                                [batch_size, self.image_height,
                                 self.image_width, self.image_channels]
                            )

                            # create the hidden convolutional layers
                            for i, (filters,
                                    kernel_size,
                                    strides) in enumerate(zip(
                                        self.filters,
                                        self.kernel_sizes,
                                        self.strides)):

                                qf1_h_image = self._conv_layer(
                                    qf1_h_image,
                                    filters,
                                    kernel_size,
                                    strides,
                                    'conv{}'.format(i),
                                    act_fun=self.act_fun,
                                    layer_norm=self.layer_norm
                                )

                            h = qf1_h_image.shape[1]
                            w = qf1_h_image.shape[2]
                            c = qf1_h_image.shape[3]
                            qf1_h = tf.concat(
                                [tf.reshape(qf1_h_image, [
                                    batch_size, h * w * c]) / tf.cast(
                                    h * w * c, tf.float32),
                                 qf1_h], 1
                            )

                    # create the hidden layers
                    for i, layer_size in enumerate(self.layers):
                        qf1_h = layer(
                            qf1_h, layer_size, 'fc{}'.format(i),
                            act_fun=self.act_fun,
                            layer_norm=self.layer_norm
                        )

                    # create the output layer
                    qf1 = layer(
                        qf1_h, 1, 'qf_output',
                        kernel_initializer=tf.random_uniform_initializer(
                            minval=-3e-3, maxval=3e-3)
                    )

                with tf.compat.v1.variable_scope('qf2', reuse=reuse):
                    # concatenate the observations and actions
                    qf2_h = tf.concat([obs, action], axis=-1)

                    # if an image is present in the observation
                    # extra processing steps are needed
                    if self.includes_image:

                        batch_size = tf.shape(qf2_h)[0]
                        image_size = (self.image_height *
                                      self.image_width *
                                      self.image_channels)

                        original_qf2_h = qf2_h
                        qf2_h = original_qf2_h[:, image_size:]

                        qf2_h = tf.gather(
                            qf2_h, [i for i in range(qf2_h.shape[1])
                                    if i not in self.ignore_flat_channels],
                            axis=1)

                        # ignoring the image is useful for the lower level
                        # for creating an abstraction barrier
                        if not self.ignore_image:

                            qf2_h_image = tf.reshape(
                                original_qf2_h[:, :image_size],
                                [batch_size, self.image_height,
                                 self.image_width, self.image_channels]
                            )

                            # create the hidden convolutional layers
                            for i, (filters,
                                    kernel_size,
                                    strides) in enumerate(zip(
                                        self.filters,
                                        self.kernel_sizes,
                                        self.strides)):

                                qf2_h_image = self._conv_layer(
                                    qf2_h_image,
                                    filters,
                                    kernel_size,
                                    strides,
                                    'conv{}'.format(i),
                                    act_fun=self.act_fun,
                                    layer_norm=self.layer_norm
                                )

                            h = qf2_h_image.shape[1]
                            w = qf2_h_image.shape[2]
                            c = qf2_h_image.shape[3]
                            qf2_h = tf.concat(
                                [tf.reshape(qf2_h_image, [
                                    batch_size, h * w * c]) / tf.cast(
                                    h * w * c, tf.float32),
                                 qf2_h], 1
                            )

                    # create the hidden layers
                    for i, layer_size in enumerate(self.layers):
                        qf2_h = layer(
                            qf2_h, layer_size, 'fc{}'.format(i),
                            act_fun=self.act_fun,
                            layer_norm=self.layer_norm
                        )

                    # create the output layer
                    qf2 = layer(
                        qf2_h, 1, 'qf_output',
                        kernel_initializer=tf.random_uniform_initializer(
                            minval=-3e-3, maxval=3e-3)
                    )
            else:
                qf1, qf2 = None, None

        return qf1, qf2, value_fn

    def update(self, **kwargs):
        """Perform a gradient update step.

        Returns
        -------
        [float, float]
            Q1 loss, Q2 loss
        float
            actor loss
        """
        # Not enough samples in the replay buffer.
        if not self.replay_buffer.can_sample():
            return [0, 0], 0

        # Get a batch
        obs0, actions, rewards, obs1, done1 = self.replay_buffer.sample()

        return self.update_from_batch(obs0, actions, rewards, obs1, done1)

    def update_from_batch(self, obs0, actions, rewards, obs1, terminals1,
                          update_actor=True):
        """Perform gradient update step given a batch of data.

        Parameters
        ----------
        obs0 : array_like
            batch of observations
        actions : array_like
            batch of actions executed given obs_batch
        rewards : array_like
            rewards received as results of executing act_batch
        obs1 : array_like
            next set of observations seen after executing act_batch
        terminals1 : numpy bool
            done_mask[i] = 1 if executing act_batch[i] resulted in the end of
            an episode and 0 otherwise.
        update_actor : bool
            whether to update the actor policy. Unused by this method.

        Returns
        -------
        [float, float]
            Q1 loss, Q2 loss
        float
            actor loss
        """
        del update_actor  # unused by this method

        # Normalize the actions (bounded between [-1, 1]).
        actions = (actions - self._ac_means) / self._ac_magnitudes

        # Reshape to match previous behavior and placeholder shape.
        rewards = rewards.reshape(-1, 1)
        terminals1 = terminals1.reshape(-1, 1)

        # Collect all update and loss call operations.
        step_ops = [
            self.critic_loss[0],
            self.critic_loss[1],
            self.critic_loss[2],
            self.actor_loss,
            self.alpha_loss,
            self.critic_optimizer,
            self.actor_optimizer,
            self.alpha_optimizer,
            self.target_soft_updates,
        ]

        # Prepare the feed_dict information.
        feed_dict = {
            self.obs_ph: obs0,
            self.action_ph: actions,
            self.rew_ph: rewards,
            self.obs1_ph: obs1,
            self.terminals1: terminals1
        }

        # Perform the update operations and collect the actor and critic loss.
        q1_loss, q2_loss, vf_loss, actor_loss, *_ = self.sess.run(
            step_ops, feed_dict)

        return [q1_loss, q2_loss], actor_loss

    def get_action(self, obs, context, apply_noise, random_actions, env_num=0):
        """See parent class."""
        # Add the contextual observation, if applicable.
        obs = self._get_obs(obs, context, axis=1)

        if random_actions:
            return np.array([self.ac_space.sample()])
        elif apply_noise:
            normalized_action = self.sess.run(
                self.policy_out, feed_dict={self.obs_ph: obs})
            return self._ac_magnitudes * normalized_action + self._ac_means
        else:
            normalized_action = self.sess.run(
                self.deterministic_action, feed_dict={self.obs_ph: obs})
            return self._ac_magnitudes * normalized_action + self._ac_means

    def _setup_critic_optimizer(self, scope):
        """Create minimization operation for critic Q-function.

        Create a `tf.optimizer.minimize` operation for updating critic
        Q-function with gradient descent.

        See Equations (5, 6) in [1], for further information of the Q-function
        update rule.
        """
        scope_name = 'model/value_fns'
        if scope is not None:
            scope_name = scope + '/' + scope_name

        if self.verbose >= 2:
            print('setting up critic optimizer')
            for name in ['qf1', 'qf2', 'vf']:
                scope_i = '{}/{}'.format(scope_name, name)
                print_params_shape(scope_i, name)

        # Take the min of the two Q-Values (Double-Q Learning)
        min_qf_pi = tf.minimum(self.qf1_pi, self.qf2_pi)

        # Target for Q value regression
        q_backup = tf.stop_gradient(
            self.rew_ph +
            (1 - self.terminals1) * self.gamma * self.value_target)

        # choose the loss function
        if self.use_huber:
            loss_fn = tf.compat.v1.losses.huber_loss
        else:
            loss_fn = tf.compat.v1.losses.mean_squared_error

        # Compute Q-Function loss
        qf1_loss = loss_fn(q_backup, self.qf1)
        qf2_loss = loss_fn(q_backup, self.qf2)

        # Target for value fn regression
        # We update the vf towards the min of two Q-functions in order to
        # reduce overestimation bias from function approximation error.
        v_backup = tf.stop_gradient(min_qf_pi - self.alpha * self.logp_pi)
        value_loss = loss_fn(self.value_fn, v_backup)

        self.critic_loss = (qf1_loss, qf2_loss, value_loss)

        # Combine the loss functions for the optimizer.
        critic_loss = qf1_loss + qf2_loss + value_loss

        # Critic train op
        critic_optimizer = tf.compat.v1.train.AdamOptimizer(self.critic_lr)
        self.critic_optimizer = critic_optimizer.minimize(
            critic_loss,
            var_list=get_trainable_vars(scope_name))

    def _setup_actor_optimizer(self, scope):
        """Create minimization operations for policy and entropy.

        Creates a `tf.optimizer.minimize` operations for updating policy and
        entropy with gradient descent.

        See Section 4.2 in [1], for further information of the policy update,
        and Section 5 in [1] for further information of the entropy update.
        """
        scope_name = 'model/pi/'
        if scope is not None:
            scope_name = scope + '/' + scope_name

        if self.verbose >= 2:
            print('setting up actor and alpha optimizers')
            print_params_shape(scope_name, "actor")

        # Take the min of the two Q-Values (Double-Q Learning)
        min_qf_pi = tf.minimum(self.qf1_pi, self.qf2_pi)

        # Compute the entropy temperature loss.
        self.alpha_loss = -tf.reduce_mean(
            self.log_alpha
            * tf.stop_gradient(self.logp_pi + self.target_entropy))

        alpha_optimizer = tf.compat.v1.train.AdamOptimizer(self.actor_lr)

        self.alpha_optimizer = alpha_optimizer.minimize(
            self.alpha_loss,
            var_list=self.log_alpha)

        # Compute the policy loss
        self.actor_loss = tf.reduce_mean(self.alpha * self.logp_pi - min_qf_pi)

        # Policy train op (has to be separate from value train op, because
        # min_qf_pi appears in policy_loss)
        actor_optimizer = tf.compat.v1.train.AdamOptimizer(self.actor_lr)

        self.actor_optimizer = actor_optimizer.minimize(
            self.actor_loss,
            var_list=get_trainable_vars(scope_name))

    def _setup_stats(self, base):
        """Create the running means and std of the model inputs and outputs.

        This method also adds the same running means and stds as scalars to
        tensorboard for additional storage.
        """
        ops = []
        names = []

        ops += [tf.reduce_mean(self.qf1)]
        names += ['{}/reference_Q1_mean'.format(base)]
        ops += [reduce_std(self.qf1)]
        names += ['{}/reference_Q1_std'.format(base)]

        ops += [tf.reduce_mean(self.qf2)]
        names += ['{}/reference_Q2_mean'.format(base)]
        ops += [reduce_std(self.qf2)]
        names += ['{}/reference_Q2_std'.format(base)]

        ops += [tf.reduce_mean(self.qf1_pi)]
        names += ['{}/reference_actor_Q1_mean'.format(base)]
        ops += [reduce_std(self.qf1_pi)]
        names += ['{}/reference_actor_Q1_std'.format(base)]

        ops += [tf.reduce_mean(self.qf2_pi)]
        names += ['{}/reference_actor_Q2_mean'.format(base)]
        ops += [reduce_std(self.qf2_pi)]
        names += ['{}/reference_actor_Q2_std'.format(base)]

        ops += [tf.reduce_mean(self.policy_out)]
        names += ['{}/reference_action_mean'.format(base)]
        ops += [reduce_std(self.policy_out)]
        names += ['{}/reference_action_std'.format(base)]

        ops += [tf.reduce_mean(self.logp_pi)]
        names += ['{}/reference_log_probability_mean'.format(base)]
        ops += [reduce_std(self.logp_pi)]
        names += ['{}/reference_log_probability_std'.format(base)]

        # Add all names and ops to the tensorboard summary.
        for op, name in zip(ops, names):
            tf.compat.v1.summary.scalar(name, op)

        return ops, names

    def initialize(self):
        """See parent class."""
        self.sess.run(self.target_init_updates)

    def store_transition(self, obs0, context0, action, reward, obs1, context1,
                         done, is_final_step, env_num=0, evaluate=False):
        """See parent class."""
        if not evaluate:
            # Add the contextual observation, if applicable.
            obs0 = self._get_obs(obs0, context0, axis=0)
            obs1 = self._get_obs(obs1, context1, axis=0)

            self.replay_buffer.add(obs0, action, reward, obs1, float(done))

    def get_td_map(self):
        """See parent class."""
        # Not enough samples in the replay buffer.
        if not self.replay_buffer.can_sample():
            return {}

        # Get a batch.
        obs0, actions, rewards, obs1, done1 = self.replay_buffer.sample()

        return self.get_td_map_from_batch(obs0, actions, rewards, obs1, done1)

    def get_td_map_from_batch(self, obs0, actions, rewards, obs1, terminals1):
        """Convert a batch to a td_map."""
        # Reshape to match previous behavior and placeholder shape.
        rewards = rewards.reshape(-1, 1)
        terminals1 = terminals1.reshape(-1, 1)

        td_map = {
            self.obs_ph: obs0,
            self.action_ph: actions,
            self.rew_ph: rewards,
            self.obs1_ph: obs1,
            self.terminals1: terminals1
        }

        return td_map<|MERGE_RESOLUTION|>--- conflicted
+++ resolved
@@ -414,10 +414,6 @@
             # if an image is present in the observation
             # extra processing steps are needed
             if self.includes_image:
-<<<<<<< HEAD
-
-=======
->>>>>>> 624ba2d3
                 batch_size = tf.shape(pi_h)[0]
                 image_size = (self.image_height *
                               self.image_width *
@@ -435,10 +431,6 @@
                 # ignoring the image is useful for the lower level policy
                 # for creating an abstraction barrier
                 if not self.ignore_image:
-<<<<<<< HEAD
-
-=======
->>>>>>> 624ba2d3
                     pi_h_image = tf.reshape(
                         original_pi_h[:, :image_size],
                         [batch_size, self.image_height, self.image_width,
