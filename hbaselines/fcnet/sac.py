--- conflicted
+++ resolved
@@ -512,69 +512,6 @@
 
         return qf1, qf2, value_fn
 
-<<<<<<< HEAD
-    @staticmethod
-    def _gaussian_likelihood(input_, mu_, log_std):
-        """Compute log likelihood of a gaussian.
-
-        Here we assume this is a Diagonal Gaussian.
-
-        Parameters
-        ----------
-        input_ : tf.Variable
-            the action by the policy
-        mu_ : tf.Variable
-            the policy mean
-        log_std : tf.Variable
-            the policy log std
-
-        Returns
-        -------
-        tf.Variable
-            the log-probability of a given observation given the output action
-            from the policy
-        """
-        pre_sum = -0.5 * (((input_ - mu_) / (
-                    tf.exp(log_std) + EPS)) ** 2 + 2 * log_std + np.log(
-            2 * np.pi))
-        return tf.reduce_sum(pre_sum, axis=1)
-
-    @staticmethod
-    def _apply_squashing_func(mu_, pi_, logp_pi):
-        """Squash the output of the Gaussian distribution.
-
-        This method also accounts for that in the log probability. The squashed
-        mean is also returned for using deterministic actions.
-
-        Parameters
-        ----------
-        mu_ : tf.Variable
-            mean of the gaussian
-        pi_ : tf.Variable
-            output of the policy (or action) before squashing
-        logp_pi : tf.Variable
-            log probability before squashing
-
-        Returns
-        -------
-        tf.Variable
-            the output from the squashed deterministic policy
-        tf.Variable
-            the output from the squashed stochastic policy
-        tf.Variable
-            the log probability of a given squashed action
-        """
-        # Squash the output
-        deterministic_policy = tf.nn.tanh(mu_)
-        policy = tf.nn.tanh(pi_)
-
-        # Squash correction (from original implementation)
-        logp_pi -= tf.reduce_sum(tf.math.log(1 - policy ** 2 + EPS), axis=1)
-
-        return deterministic_policy, policy, logp_pi
-
-=======
->>>>>>> 8a58184b
     def update(self, **kwargs):
         """Perform a gradient update step.
 
