--- conflicted
+++ resolved
@@ -384,16 +384,6 @@
         with tf.compat.v1.variable_scope(scope, reuse=reuse):
             pi_h = obs
 
-<<<<<<< HEAD
-            # zero out the fingerprint observations for the worker policy
-            if self.zero_fingerprint:
-                pi_h = self._remove_fingerprint(
-                    pi_h,
-                    self.ob_space.shape[0],
-                    self.fingerprint_dim,
-                    self.co_space.shape[0]
-                )
-
             # if an image is present in the observation
             # extra processing steps are needed
             if self.includes_image:
@@ -444,8 +434,6 @@
                          pi_h], 1
                     )
 
-=======
->>>>>>> 6f1d8ad7
             # create the hidden layers
             for i, layer_size in enumerate(self.layers):
                 pi_h = layer(
