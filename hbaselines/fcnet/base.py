--- conflicted
+++ resolved
@@ -279,13 +279,8 @@
             ob_dim = tuple(map(sum, zip(ob_dim, co_space.shape)))
         return ob_dim
 
-<<<<<<< HEAD
-    def _layer(self,
-               val,
-=======
     @staticmethod
     def _layer(val,
->>>>>>> 2ecd7b47
                num_outputs,
                name,
                act_fun=None,
@@ -321,11 +316,7 @@
             val = tf.contrib.layers.layer_norm(val, center=True, scale=True)
 
         if act_fun is not None:
-<<<<<<< HEAD
-            val = self.act_fun(val)
-=======
             val = act_fun(val)
->>>>>>> 2ecd7b47
 
         return val
 
