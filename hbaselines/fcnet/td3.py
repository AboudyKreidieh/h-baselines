"""TD3-compatible feedforward policy."""
import tensorflow as tf
import numpy as np

from hbaselines.base_policies import ActorCriticPolicy
from hbaselines.fcnet.replay_buffer import ReplayBuffer
from hbaselines.utils.tf_util import layer
from hbaselines.utils.tf_util import get_trainable_vars
from hbaselines.utils.tf_util import reduce_std
from hbaselines.utils.tf_util import print_params_shape


class FeedForwardPolicy(ActorCriticPolicy):
    """Feed-forward neural network actor-critic policy.

    Attributes
    ----------
    sess : tf.compat.v1.Session
        the current TensorFlow session
    ob_space : gym.spaces.*
        the observation space of the environment
    ac_space : gym.spaces.*
        the action space of the environment
    co_space : gym.spaces.*
        the context space of the environment
    buffer_size : int
        the max number of transitions to store
    batch_size : int
        SGD batch size
    actor_lr : float
        actor learning rate
    critic_lr : float
        critic learning rate
    verbose : int
        the verbosity level: 0 none, 1 training information, 2 tensorflow debug
    layers : list of int
        the size of the Neural network for the policy
    tau : float
        target update rate
    gamma : float
        discount factor
    layer_norm : bool
        enable layer normalisation
    act_fun : tf.nn.*
        the activation function to use in the neural network
    use_huber : bool
        specifies whether to use the huber distance function as the loss for
        the critic. If set to False, the mean-squared error metric is used
        instead
    includes_image: bool
        observation includes an image appended to it
    ignore_image: bool
        observation includes an image but should it be ignored
    image_height: int
        the height of the image in the observation
    image_width: int
        the width of the image in the observation
    image_channels: int
        the number of channels of the image in the observation
    kernel_sizes: list of int
        the kernel size of the neural network conv layers for the policy
    strides: list of int
        the kernel size of the neural network conv layers for the policy
    filters: list of int
        the channels of the neural network conv layers for the policy
    noise : float
        scaling term to the range of the action space, that is subsequently
        used as the standard deviation of Gaussian noise added to the action if
        `apply_noise` is set to True in `get_action`
    target_policy_noise : float
        standard deviation term to the noise from the output of the target
        actor policy. See TD3 paper for more.
    target_noise_clip : float
        clipping term for the noise injected in the target actor policy
    zero_fingerprint : bool
        whether to zero the last two elements of the observations for the actor
        and critic computations. Used for the worker policy when fingerprints
        are being implemented.
    fingerprint_dim : int
        the number of fingerprint elements in the observation. Used when trying
        to zero the fingerprint elements.
    replay_buffer : hbaselines.fcnet.replay_buffer.ReplayBuffer
        the replay buffer
    terminals1 : tf.compat.v1.placeholder
        placeholder for the next step terminals
    rew_ph : tf.compat.v1.placeholder
        placeholder for the rewards
    action_ph : tf.compat.v1.placeholder
        placeholder for the actions
    obs_ph : tf.compat.v1.placeholder
        placeholder for the observations
    obs1_ph : tf.compat.v1.placeholder
        placeholder for the next step observations
    actor_tf : tf.Variable
        the output from the actor network
    critic_tf : list of tf.Variable
        the output from the critic networks. Two networks are used to stabilize
        training.
    critic_with_actor_tf : list of tf.Variable
        the output from the critic networks with the action provided directly
        by the actor policy
    target_init_updates : tf.Operation
        an operation that sets the values of the trainable parameters of the
        target actor/critic to match those actual actor/critic
    target_soft_updates : tf.Operation
        soft target update function
    actor_loss : tf.Operation
        the operation that returns the loss of the actor
    actor_optimizer : tf.Operation
        the operation that updates the trainable parameters of the actor
    critic_loss : tf.Operation
        the operation that returns the loss of the critic
    critic_optimizer : tf.Operation
        the operation that updates the trainable parameters of the critic
    """

    def __init__(self,
                 sess,
                 ob_space,
                 ac_space,
                 co_space,
                 buffer_size,
                 batch_size,
                 actor_lr,
                 critic_lr,
                 verbose,
                 tau,
                 gamma,
                 layer_norm,
                 layers,
                 act_fun,
                 use_huber,
                 ignore_flat_channels,
                 includes_image,
                 ignore_image,
                 image_height,
                 image_width,
                 image_channels,
                 filters,
                 kernel_sizes,
                 strides,
                 noise,
                 target_policy_noise,
                 target_noise_clip,
                 scope=None,
                 zero_fingerprint=False,
                 fingerprint_dim=2):
        """Instantiate the feed-forward neural network policy.

        Parameters
        ----------
        sess : tf.compat.v1.Session
            the current TensorFlow session
        ob_space : gym.spaces.*
            the observation space of the environment
        ac_space : gym.spaces.*
            the action space of the environment
        co_space : gym.spaces.*
            the context space of the environment
        buffer_size : int
            the max number of transitions to store
        batch_size : int
            SGD batch size
        actor_lr : float
            actor learning rate
        critic_lr : float
            critic learning rate
        verbose : int
            the verbosity level: 0 none, 1 training information, 2 tensorflow
            debug
        tau : float
            target update rate
        gamma : float
            discount factor
        layer_norm : bool
            enable layer normalisation
        layers : list of int or None
            the size of the Neural network for the policy
        act_fun : tf.nn.*
            the activation function to use in the neural network
        use_huber : bool
            specifies whether to use the huber distance function as the loss
            for the critic. If set to False, the mean-squared error metric is
            used instead
        includes_image: bool
            observation includes an image appended to it
        ignore_image: bool
            observation includes an image but should it be ignored
        image_height: int
            the height of the image in the observation
        image_width: int
            the width of the image in the observation
        image_channels: int
            the number of channels of the image in the observation
        kernel_sizes: list of int
            the kernel size of the neural network conv layers for the policy
        strides: list of int
            the kernel size of the neural network conv layers for the policy
        filters: list of int
            the channels of the neural network conv layers for the policy
        noise : float
            scaling term to the range of the action space, that is subsequently
            used as the standard deviation of Gaussian noise added to the
            action if `apply_noise` is set to True in `get_action`
        target_policy_noise : float
            standard deviation term to the noise from the output of the target
            actor policy. See TD3 paper for more.
        target_noise_clip : float
            clipping term for the noise injected in the target actor policy
        scope : str
            an upper-level scope term. Used by policies that call this one.
        zero_fingerprint : bool
            whether to zero the last two elements of the observations for the
            actor and critic computations. Used for the worker policy when
            fingerprints are being implemented.
        fingerprint_dim : int
            the number of fingerprint elements in the observation. Used when
            trying to zero the fingerprint elements.

        Raises
        ------
        AssertionError
            if the layers is not a list of at least size 1
        """
        super(FeedForwardPolicy, self).__init__(
            sess=sess,
            ob_space=ob_space,
            ac_space=ac_space,
            co_space=co_space,
            buffer_size=buffer_size,
            batch_size=batch_size,
            actor_lr=actor_lr,
            critic_lr=critic_lr,
            verbose=verbose,
            tau=tau,
            gamma=gamma,
            layer_norm=layer_norm,
            layers=layers,
            act_fun=act_fun,
            use_huber=use_huber,
            ignore_flat_channels=ignore_flat_channels,
            includes_image=includes_image,
            ignore_image=ignore_image,
            image_height=image_height,
            image_width=image_width,
            image_channels=image_channels,
            filters=filters,
            kernel_sizes=kernel_sizes,
            strides=strides
        )

        # action magnitudes
        ac_mag = 0.5 * (ac_space.high - ac_space.low)

        self.noise = noise * ac_mag
        self.target_policy_noise = np.array([ac_mag * target_policy_noise])
        self.target_noise_clip = np.array([ac_mag * target_noise_clip])
        self.zero_fingerprint = zero_fingerprint
        self.fingerprint_dim = fingerprint_dim
        assert len(self.layers) >= 1, \
            "Error: must have at least one hidden layer for the policy."

        # Compute the shape of the input observation space, which may include
        # the contextual term.
        ob_dim = self._get_ob_dim(ob_space, co_space)

        # =================================================================== #
        # Step 1: Create a replay buffer object.                              #
        # =================================================================== #

        self.replay_buffer = ReplayBuffer(
            buffer_size=self.buffer_size,
            batch_size=self.batch_size,
            obs_dim=ob_dim[0],
            ac_dim=self.ac_space.shape[0],
        )

        # =================================================================== #
        # Step 2: Create input variables.                                     #
        # =================================================================== #

        with tf.compat.v1.variable_scope("input", reuse=False):
            self.terminals1 = tf.compat.v1.placeholder(
                tf.float32,
                shape=(None, 1),
                name='terminals1')
            self.rew_ph = tf.compat.v1.placeholder(
                tf.float32,
                shape=(None, 1),
                name='rewards')
            self.action_ph = tf.compat.v1.placeholder(
                tf.float32,
                shape=(None,) + ac_space.shape,
                name='actions')
            self.obs_ph = tf.compat.v1.placeholder(
                tf.float32,
                shape=(None,) + ob_dim,
                name='obs0')
            self.obs1_ph = tf.compat.v1.placeholder(
                tf.float32,
                shape=(None,) + ob_dim,
                name='obs1')

        # logging of rewards to tensorboard
        with tf.compat.v1.variable_scope("input_info", reuse=False):
            tf.compat.v1.summary.scalar('rewards', tf.reduce_mean(self.rew_ph))

        # =================================================================== #
        # Step 3: Create actor and critic variables.                          #
        # =================================================================== #

        # Create networks and core TF parts that are shared across setup parts.
        with tf.compat.v1.variable_scope("model", reuse=False):
            self.actor_tf = self.make_actor(self.obs_ph)
            self.critic_tf = [
                self.make_critic(self.obs_ph, self.action_ph,
                                 scope="qf_{}".format(i))
                for i in range(2)
            ]
            self.critic_with_actor_tf = [
                self.make_critic(self.obs_ph, self.actor_tf, reuse=True,
                                 scope="qf_{}".format(i))
                for i in range(2)
            ]

        with tf.compat.v1.variable_scope("target", reuse=False):
            # create the target actor policy
            actor_target = self.make_actor(self.obs1_ph)

            # smooth target policy by adding clipped noise to target actions
            target_noise = tf.random.normal(
                tf.shape(actor_target), stddev=self.target_policy_noise)
            target_noise = tf.clip_by_value(
                target_noise, -self.target_noise_clip, self.target_noise_clip)

            # clip the noisy action to remain in the bounds
            noisy_actor_target = tf.clip_by_value(
                actor_target + target_noise,
                self.ac_space.low,
                self.ac_space.high
            )

            # create the target critic policies
            critic_target = [
                self.make_critic(self.obs1_ph, noisy_actor_target,
                                 scope="qf_{}".format(i))
                for i in range(2)
            ]

        # Create the target update operations.
        init, soft = self._setup_target_updates(
            'model', 'target', scope, tau, verbose)
        self.target_init_updates = init
        self.target_soft_updates = soft

        # =================================================================== #
        # Step 4: Setup the optimizers for the actor and critic.              #
        # =================================================================== #

        with tf.compat.v1.variable_scope("Optimizer", reuse=False):
            self._setup_actor_optimizer(scope)
            self._setup_critic_optimizer(critic_target, scope)
            tf.compat.v1.summary.scalar('actor_loss', self.actor_loss)
            tf.compat.v1.summary.scalar('Q1_loss', self.critic_loss[0])
            tf.compat.v1.summary.scalar('Q2_loss', self.critic_loss[1])

        # =================================================================== #
        # Step 5: Setup the operations for computing model statistics.        #
        # =================================================================== #

        # Setup the running means and standard deviations of the model inputs
        # and outputs.
        self.stats_ops, self.stats_names = self._setup_stats(scope or "Model")

    def _setup_actor_optimizer(self, scope):
        """Create the actor loss, gradient, and optimizer."""
        scope_name = 'model/pi/'
        if scope is not None:
            scope_name = scope + '/' + scope_name

        if self.verbose >= 2:
            print('setting up actor optimizer')
            print_params_shape(scope_name, "actor")

        # compute the actor loss
        self.actor_loss = -tf.reduce_mean(self.critic_with_actor_tf[0])

        # create an optimizer object
        optimizer = tf.compat.v1.train.AdamOptimizer(self.actor_lr)

        self.actor_optimizer = optimizer.minimize(
            self.actor_loss,
            var_list=get_trainable_vars(scope_name)
        )

    def _setup_critic_optimizer(self, critic_target, scope):
        """Create the critic loss, gradient, and optimizer."""
        if self.verbose >= 2:
            print('setting up critic optimizer')

        # compute the target critic term
        with tf.compat.v1.variable_scope("loss", reuse=False):
            q_obs1 = tf.minimum(critic_target[0], critic_target[1])
            target_q = tf.stop_gradient(
                self.rew_ph + (1. - self.terminals1) * self.gamma * q_obs1)

            tf.compat.v1.summary.scalar('critic_target',
                                        tf.reduce_mean(target_q))

        # choose the loss function
        if self.use_huber:
            loss_fn = tf.compat.v1.losses.huber_loss
        else:
            loss_fn = tf.compat.v1.losses.mean_squared_error

        self.critic_loss = [loss_fn(q, target_q) for q in self.critic_tf]

        self.critic_optimizer = []

        for i, critic_loss in enumerate(self.critic_loss):
            scope_name = 'model/qf_{}/'.format(i)
            if scope is not None:
                scope_name = scope + '/' + scope_name

            if self.verbose >= 2:
                print_params_shape(scope_name, "critic {}".format(i))

            # create an optimizer object
            optimizer = tf.compat.v1.train.AdamOptimizer(self.critic_lr)

            # create the optimizer object
            self.critic_optimizer.append(optimizer.minimize(
                loss=critic_loss,
                var_list=get_trainable_vars(scope_name)))

    def make_actor(self, obs, reuse=False, scope="pi"):
        """Create an actor tensor.

        Parameters
        ----------
        obs : tf.compat.v1.placeholder
            the input observation placeholder
        reuse : bool
            whether or not to reuse parameters
        scope : str
            the scope name of the actor

        Returns
        -------
        tf.Variable
            the output from the actor
        """
        with tf.compat.v1.variable_scope(scope, reuse=reuse):
            pi_h = obs

            # zero out the fingerprint observations for the worker policy
            if self.zero_fingerprint:
                pi_h = self._remove_fingerprint(
                    pi_h,
                    self.ob_space.shape[0],
                    self.fingerprint_dim,
                    self.co_space.shape[0]
                )

            # if an image is present in the observation
            # extra processing steps are needed
            if self.includes_image:
<<<<<<< HEAD

=======
>>>>>>> 624ba2d3
                batch_size = tf.shape(pi_h)[0]
                image_size = (self.image_height *
                              self.image_width *
                              self.image_channels)

                original_pi_h = pi_h
                pi_h = original_pi_h[:, image_size:]

                pi_h = tf.gather(
                    pi_h, [i for i in range(pi_h.shape[1])
                           if i not in self.ignore_flat_channels],
                    axis=1)

                # ignoring the image is useful for the lower level policy
                # for creating an abstraction barrier
                if not self.ignore_image:
<<<<<<< HEAD

=======
>>>>>>> 624ba2d3
                    pi_h_image = tf.reshape(
                        original_pi_h[:, :image_size],
                        [batch_size, self.image_height, self.image_width,
                         self.image_channels]
                    )

                    # create the hidden convolutional layers
                    for i, (filters,
                            kernel_size,
                            strides) in enumerate(zip(self.filters,
                                                      self.kernel_sizes,
                                                      self.strides)):
<<<<<<< HEAD

=======
>>>>>>> 624ba2d3
                        pi_h_image = self._conv_layer(
                            pi_h_image, filters, kernel_size, strides,
                            'conv{}'.format(i),
                            act_fun=self.act_fun,
                            layer_norm=self.layer_norm
                        )

                    h = pi_h_image.shape[1]
                    w = pi_h_image.shape[2]
                    c = pi_h_image.shape[3]
                    pi_h = tf.concat(
                        [tf.reshape(pi_h_image, [
                            batch_size, h * w * c]) / tf.cast(h * w * c,
                                                              tf.float32),
                         pi_h], 1
                    )

            # create the hidden layers
            for i, layer_size in enumerate(self.layers):
                pi_h = layer(
                    pi_h,  layer_size, 'fc{}'.format(i),
                    act_fun=self.act_fun,
                    layer_norm=self.layer_norm
                )

            # create the output layer
            policy = layer(
                pi_h, self.ac_space.shape[0], 'output',
                act_fun=tf.nn.tanh,
                kernel_initializer=tf.random_uniform_initializer(
                    minval=-3e-3, maxval=3e-3)
            )

            # scaling terms to the output from the policy
            ac_means = (self.ac_space.high + self.ac_space.low) / 2.
            ac_magnitudes = (self.ac_space.high - self.ac_space.low) / 2.

            policy = ac_means + ac_magnitudes * tf.to_float(policy)

        return policy

    def make_critic(self, obs, action, reuse=False, scope="qf"):
        """Create a critic tensor.

        Parameters
        ----------
        obs : tf.compat.v1.placeholder
            the input observation placeholder
        action : tf.compat.v1.placeholder
            the input action placeholder
        reuse : bool
            whether or not to reuse parameters
        scope : str
            the scope name of the actor

        Returns
        -------
        tf.Variable
            the output from the critic
        """
        with tf.compat.v1.variable_scope(scope, reuse=reuse):
            # concatenate the observations and actions
            qf_h = tf.concat([obs, action], axis=-1)

            # zero out the fingerprint observations for the worker policy
            if self.zero_fingerprint:
                qf_h = self._remove_fingerprint(
                    qf_h,
                    self.ob_space.shape[0],
                    self.fingerprint_dim,
                    self.co_space.shape[0] + self.ac_space.shape[0]
                )

            # if an image is present in the observation
            # extra processing steps are needed
            if self.includes_image:
                batch_size = tf.shape(qf_h)[0]
                image_size = (self.image_height *
                              self.image_width *
                              self.image_channels)

                original_qf_h = qf_h
                qf_h = original_qf_h[:, image_size:]

                qf_h = tf.gather(
                    qf_h, [i for i in range(qf_h.shape[1])
                           if i not in self.ignore_flat_channels],
                    axis=1)

                # ignoring the image is useful for the lower level critic
                # for creating an abstraction barrier
                if not self.ignore_image:
<<<<<<< HEAD

=======
>>>>>>> 624ba2d3
                    qf_h_image = tf.reshape(
                        original_qf_h[:, :image_size],
                        [batch_size, self.image_height, self.image_width,
                         self.image_channels]
                    )

                    # create the hidden convolutional layers
                    for i, (filters,
                            kernel_size,
                            strides) in enumerate(zip(self.filters,
                                                      self.kernel_sizes,
                                                      self.strides)):

                        qf_h_image = self._conv_layer(
                            qf_h_image, filters, kernel_size, strides,
                            'conv{}'.format(i),
                            act_fun=self.act_fun,
                            layer_norm=self.layer_norm
                        )

                    h = qf_h_image.shape[1]
                    w = qf_h_image.shape[2]
                    c = qf_h_image.shape[3]
                    qf_h = tf.concat(
                        [tf.reshape(qf_h_image, [
                            batch_size, h * w * c]) / tf.cast(h * w * c,
                                                              tf.float32),
                         qf_h], 1
                    )

            # create the hidden layers
            for i, layer_size in enumerate(self.layers):
                qf_h = layer(
                    qf_h,  layer_size, 'fc{}'.format(i),
                    act_fun=self.act_fun,
                    layer_norm=self.layer_norm
                )

            # create the output layer
            qvalue_fn = layer(
                qf_h, 1, 'qf_output',
                kernel_initializer=tf.random_uniform_initializer(
                    minval=-3e-3, maxval=3e-3)
            )

        return qvalue_fn

    def update(self, update_actor=True, **kwargs):
        """Perform a gradient update step.

        **Note**; The target update soft updates occur at the same frequency as
        the actor update frequencies.

        Parameters
        ----------
        update_actor : bool
            specifies whether to update the actor policy. The critic policy is
            still updated if this value is set to False.

        Returns
        -------
        [float, float]
            Q1 loss, Q2 loss
        float
            actor loss
        """
        # Not enough samples in the replay buffer.
        if not self.replay_buffer.can_sample():
            return [0, 0], 0

        # Get a batch
        obs0, actions, rewards, obs1, terminals1 = self.replay_buffer.sample()

        return self.update_from_batch(
            obs0, actions, rewards, obs1, terminals1,
            update_actor=update_actor)

    def update_from_batch(self,
                          obs0,
                          actions,
                          rewards,
                          obs1,
                          terminals1,
                          update_actor=True):
        """Perform gradient update step given a batch of data.

        Parameters
        ----------
        obs0 : array_like
            batch of observations
        actions : array_like
            batch of actions executed given obs_batch
        rewards : array_like
            rewards received as results of executing act_batch
        obs1 : array_like
            next set of observations seen after executing act_batch
        terminals1 : numpy bool
            done_mask[i] = 1 if executing act_batch[i] resulted in the end of
            an episode and 0 otherwise.
        update_actor : bool, optional
            specified whether to perform gradient update procedures to the
            actor policy. Default set to True. Note that the update procedure
            for the critic is always performed when calling this method.

        Returns
        -------
        [float, float]
            Q1 loss, Q2 loss
        float
            actor loss
        """
        # Reshape to match previous behavior and placeholder shape.
        rewards = rewards.reshape(-1, 1)
        terminals1 = terminals1.reshape(-1, 1)

        # Update operations for the critic networks.
        step_ops = [self.critic_loss,
                    self.critic_optimizer[0],
                    self.critic_optimizer[1]]

        if update_actor:
            # Actor updates and target soft update operation.
            step_ops += [self.actor_loss,
                         self.actor_optimizer,
                         self.target_soft_updates]

        # Perform the update operations and collect the critic loss.
        critic_loss, *_vals = self.sess.run(step_ops, feed_dict={
            self.obs_ph: obs0,
            self.action_ph: actions,
            self.rew_ph: rewards,
            self.obs1_ph: obs1,
            self.terminals1: terminals1
        })

        # Extract the actor loss.
        actor_loss = _vals[2] if update_actor else 0

        return critic_loss, actor_loss

    def get_action(self, obs, context, apply_noise, random_actions, env_num=0):
        """See parent class."""
        # Add the contextual observation, if applicable.
        obs = self._get_obs(obs, context, axis=1)

        if random_actions:
            action = np.array([self.ac_space.sample()])
        else:
            action = self.sess.run(self.actor_tf, {self.obs_ph: obs})

            if apply_noise:
                # compute noisy action
                if apply_noise:
                    action += np.random.normal(0, self.noise, action.shape)

                # clip by bounds
                action = np.clip(action, self.ac_space.low, self.ac_space.high)

        return action

    def store_transition(self, obs0, context0, action, reward, obs1, context1,
                         done, is_final_step, env_num=0, evaluate=False):
        """See parent class."""
        if not evaluate:
            # Add the contextual observation, if applicable.
            obs0 = self._get_obs(obs0, context0, axis=0)
            obs1 = self._get_obs(obs1, context1, axis=0)

            # Modify the done mask in accordance with the TD3 algorithm. Done
            # masks that correspond to the final step are set to False.
            done = done and not is_final_step

            self.replay_buffer.add(obs0, action, reward, obs1, float(done))

    def initialize(self):
        """See parent class.

        This method initializes the target parameters to match the model
        parameters.
        """
        self.sess.run(self.target_init_updates)

    def _setup_stats(self, base):
        """Create the running means and std of the model inputs and outputs.

        This method also adds the same running means and stds as scalars to
        tensorboard for additional storage.
        """
        ops = []
        names = []

        ops += [tf.reduce_mean(self.critic_tf[0])]
        names += ['{}/reference_Q1_mean'.format(base)]
        ops += [reduce_std(self.critic_tf[0])]
        names += ['{}/reference_Q1_std'.format(base)]

        ops += [tf.reduce_mean(self.critic_tf[1])]
        names += ['{}/reference_Q2_mean'.format(base)]
        ops += [reduce_std(self.critic_tf[1])]
        names += ['{}/reference_Q2_std'.format(base)]

        ops += [tf.reduce_mean(self.critic_with_actor_tf[0])]
        names += ['{}/reference_actor_Q1_mean'.format(base)]
        ops += [reduce_std(self.critic_with_actor_tf[0])]
        names += ['{}/reference_actor_Q1_std'.format(base)]

        ops += [tf.reduce_mean(self.critic_with_actor_tf[1])]
        names += ['{}/reference_actor_Q2_mean'.format(base)]
        ops += [reduce_std(self.critic_with_actor_tf[1])]
        names += ['{}/reference_actor_Q2_std'.format(base)]

        ops += [tf.reduce_mean(self.actor_tf)]
        names += ['{}/reference_action_mean'.format(base)]
        ops += [reduce_std(self.actor_tf)]
        names += ['{}/reference_action_std'.format(base)]

        # Add all names and ops to the tensorboard summary.
        for op, name in zip(ops, names):
            tf.compat.v1.summary.scalar(name, op)

        return ops, names

    def get_td_map(self):
        """See parent class."""
        # Not enough samples in the replay buffer.
        if not self.replay_buffer.can_sample():
            return {}

        # Get a batch.
        obs0, actions, rewards, obs1, done1 = self.replay_buffer.sample()

        return self.get_td_map_from_batch(obs0, actions, rewards, obs1, done1)

    def get_td_map_from_batch(self, obs0, actions, rewards, obs1, terminals1):
        """Convert a batch to a td_map."""
        # Reshape to match previous behavior and placeholder shape.
        rewards = rewards.reshape(-1, 1)
        terminals1 = terminals1.reshape(-1, 1)

        td_map = {
            self.obs_ph: obs0,
            self.action_ph: actions,
            self.rew_ph: rewards,
            self.obs1_ph: obs1,
            self.terminals1: terminals1
        }

        return td_map<|MERGE_RESOLUTION|>--- conflicted
+++ resolved
@@ -465,10 +465,6 @@
             # if an image is present in the observation
             # extra processing steps are needed
             if self.includes_image:
-<<<<<<< HEAD
-
-=======
->>>>>>> 624ba2d3
                 batch_size = tf.shape(pi_h)[0]
                 image_size = (self.image_height *
                               self.image_width *
@@ -485,10 +481,6 @@
                 # ignoring the image is useful for the lower level policy
                 # for creating an abstraction barrier
                 if not self.ignore_image:
-<<<<<<< HEAD
-
-=======
->>>>>>> 624ba2d3
                     pi_h_image = tf.reshape(
                         original_pi_h[:, :image_size],
                         [batch_size, self.image_height, self.image_width,
@@ -501,10 +493,6 @@
                             strides) in enumerate(zip(self.filters,
                                                       self.kernel_sizes,
                                                       self.strides)):
-<<<<<<< HEAD
-
-=======
->>>>>>> 624ba2d3
                         pi_h_image = self._conv_layer(
                             pi_h_image, filters, kernel_size, strides,
                             'conv{}'.format(i),
@@ -597,10 +585,6 @@
                 # ignoring the image is useful for the lower level critic
                 # for creating an abstraction barrier
                 if not self.ignore_image:
-<<<<<<< HEAD
-
-=======
->>>>>>> 624ba2d3
                     qf_h_image = tf.reshape(
                         original_qf_h[:, :image_size],
                         [batch_size, self.image_height, self.image_width,
