--- conflicted
+++ resolved
@@ -435,16 +435,6 @@
         with tf.compat.v1.variable_scope(scope, reuse=reuse):
             pi_h = obs
 
-<<<<<<< HEAD
-            # zero out the fingerprint observations for the worker policy
-            if self.zero_fingerprint:
-                pi_h = self._remove_fingerprint(
-                    pi_h,
-                    self.ob_space.shape[0],
-                    self.fingerprint_dim,
-                    self.co_space.shape[0]
-                )
-
             # if an image is present in the observation
             # extra processing steps are needed
             if self.includes_image:
@@ -493,8 +483,6 @@
                          pi_h], 1
                     )
 
-=======
->>>>>>> 6f1d8ad7
             # create the hidden layers
             for i, layer_size in enumerate(self.layers):
                 pi_h = layer(
@@ -542,16 +530,6 @@
             # concatenate the observations and actions
             qf_h = tf.concat([obs, action], axis=-1)
 
-<<<<<<< HEAD
-            # zero out the fingerprint observations for the worker policy
-            if self.zero_fingerprint:
-                qf_h = self._remove_fingerprint(
-                    qf_h,
-                    self.ob_space.shape[0],
-                    self.fingerprint_dim,
-                    self.co_space.shape[0] + self.ac_space.shape[0]
-                )
-
             # if an image is present in the observation
             # extra processing steps are needed
             if self.includes_image:
@@ -601,8 +579,6 @@
                          qf_h], 1
                     )
 
-=======
->>>>>>> 6f1d8ad7
             # create the hidden layers
             for i, layer_size in enumerate(self.layers):
                 qf_h = layer(
