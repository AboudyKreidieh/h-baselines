"""Script containing environment generator for modified Flow benchmarks."""
import gym
from gym.spaces import Box
from copy import deepcopy
import numpy as np
from flow.utils.registry import make_create_env

from hbaselines.envs.mixed_autonomy.merge import get_flow_params as merge
from hbaselines.envs.mixed_autonomy.ring import get_flow_params as ring
from hbaselines.envs.mixed_autonomy.figure_eight import get_flow_params \
    as figure_eight


class FlowEnv(gym.Env):
    """Create a flow-specific environment, as provided by this repository.

    The original environments are wrapped by an additional environment that
    accounts for return done values of True when the time horizon is met.

    Attributes
    ----------
    wrapped_env : flow.envs.Env
        the original Flow environment
    step_number : int
        number of steps taken in the current rollout
    horizon : int
        the environment's time horizon
    """

    def __init__(self,
                 env_name,
                 env_params=None,
                 multiagent=False,
                 shared=False,
                 maddpg=False,
                 render=False,
                 version=0):
        """Create the environment.

        Parameters
        ----------
        env_name : str
            the name of the environment to create
        env_params : dict
            environment-specific parameters
        multiagent : bool
            whether the environment is a multi-agent environment
        shared : bool
            whether the policies in the environment are shared or independent.
            This is only relevant if `shared` is set to True.
        render : bool
            whether to render the environment
        version : int
            environment version number, needed for testing purposes

        Returns
        -------
        gym.Env
            the environment

        Raises
        ------
        AssertionError
            if the `env_name` parameter is not valid
        """
        assert env_name in ["ring", "merge", "figure_eight"]

        # Initialize some variables.
        self.multiagent = multiagent
        self.shared = shared
        self.maddpg = maddpg

        # default to empty dictionary if not passed
        env_params = env_params or {}

        # get flow-specific parameters
        flow_params = dict()
        if env_name == "merge":
            flow_params = merge(**env_params)
        elif env_name == "ring":
            flow_params = ring(**env_params)
        elif env_name == "figure_eight":
            flow_params = figure_eight(**env_params)

        if "full_observation_fn" in flow_params["env"].additional_params:
            self.full_observation_fn = deepcopy(
                flow_params["env"].additional_params["full_observation_fn"])
            del flow_params["env"].additional_params["full_observation_fn"]
        else:
            self.full_observation_fn = None

        # create the wrapped environment
        create_env, _ = make_create_env(flow_params, version, render)
        self.wrapped_env = create_env()

        # Collect the IDs of individual vehicles if using a multi-agent env.
        if self.multiagent:
            self.agents = list(self.wrapped_env.reset().keys())

        # for tracking the time horizon
        self.step_number = 0
        self.horizon = self.wrapped_env.env_params.horizon

    @property
    def action_space(self):
        """See wrapped environment."""
        if self.multiagent and not self.shared:
            return {key: self.wrapped_env.action_space for key in self.agents}
        else:
            return self.wrapped_env.action_space

    @property
    def observation_space(self):
        """See wrapped environment."""
        if self.multiagent and not self.shared:
            return {
                key: self.wrapped_env.observation_space for key in self.agents}
        else:
            return self.wrapped_env.observation_space

    def step(self, action):
        """See wrapped environment.

        The done term is also modified in case the time horizon is met.
        """
        obs, reward, done, info_dict = self.wrapped_env.step(action)

        # Check if the time horizon has been met.
        self.step_number += 1
        done = done or self.step_number == self.horizon

        # In case of a multi-agent shared environment, all policies should have
        # the same reward.
        if self.multiagent and self.shared:
            reward = reward[self.agents[0]]

        # Add the full-state observation, if needed.
        if self.maddpg:
            obs = {
                "obs": obs,
                "all_obs": np.asarray(
                    [self.full_observation_fn(self.wrapped_env)])
            }

        return obs, reward, done, info_dict

    def reset(self):
        """Reset the environment."""
        self.step_number = 0

        obs = self.wrapped_env.reset()
<<<<<<< HEAD
=======

>>>>>>> fc5ac945
        # Add the full-state observation, if needed.
        if self.maddpg:
            obs = {
                "obs": obs,
                "all_obs": np.asarray(
                    [self.full_observation_fn(self.wrapped_env)])
            }

        return obs

    @property
    def all_observation_space(self):
        """Return the shape of the full observation space."""
        if self.full_observation_fn is None:
            return None
        else:
            return Box(
                low=-float("inf"),
                high=float("inf"),
                shape=self.full_observation_fn(self.wrapped_env).shape,
                dtype=np.float32,
            )<|MERGE_RESOLUTION|>--- conflicted
+++ resolved
@@ -149,10 +149,7 @@
         self.step_number = 0
 
         obs = self.wrapped_env.reset()
-<<<<<<< HEAD
-=======
 
->>>>>>> fc5ac945
         # Add the full-state observation, if needed.
         if self.maddpg:
             obs = {
