--- conflicted
+++ resolved
@@ -1,9 +1,5 @@
 """Script containing utility methods shared amount the environments."""
 import numpy as np
-<<<<<<< HEAD
-
-=======
->>>>>>> c1ac0514
 
 # These edges have an extra lane that RL vehicles do not traverse (since they
 # do not change lanes). We as a result ignore their first lane computing
