"""Script containing a non-flow variant of the ring road environment."""
import numpy as np
import csv
import time
import random
import json
import gym
from scipy.optimize import fsolve
from collections import defaultdict
from gym.spaces import Box
from copy import deepcopy

from hbaselines.envs.mixed_autonomy.envs.utils import get_rl_accel
from hbaselines.envs.mixed_autonomy.envs.utils import v_eq_function

# the length of the individual vehicles
VEHICLE_LENGTH = 5.0
# a normalizing term for the vehicle headways
MAX_HEADWAY = 100.0
# a normalizing term for the vehicle speeds
MAX_SPEED = 10.0


class RingEnv(gym.Env):
    """Non-flow variant of the ring road environment.

    Attributes
    ----------
    initial_state : str or None
        the initial state. Must be one of the following:
        * None: in this case, vehicles are evenly distributed
        * "random": in this case, vehicles are randomly placed with a minimum
          gap between vehicles specified by "min_gap"
        * str: A string that is not "random" is assumed to be a path to a json
          file specifying initial vehicle positions and speeds
    length : float
        the length of the ring at the current time step
    num_vehicles : int
        total number of vehicles in the network
    dt : float
        seconds per simulation step
    horizon : int
        the environment time horizon, in steps
    sims_per_step : int
        the number of simulation steps per environment step
    max_accel : float
        scaling factor for the AV accelerations, in m/s^2
    min_gap : float
        the minimum allowable gap by all vehicles. This is used during the
        failsafe computations.
    gen_emission : bool
        whether to generate the emission file
    rl_ids : array_like
        the indices of vehicles that are treated as automated, or RL, vehicles
    num_rl : int
        the number of automated, or RL, vehicles
    warmup_steps : int
        number of steps performed before the initialization of training during
        a rollout
    maddpg : bool
        whether to use a variant that is compatible with MADDPG
    t : int
        number of simulation steps since the start of the current rollout
    positions : array_like
        positions of all vehicles in the network
    speeds : array_like
        speeds of all vehicles in the network
    headways : array_like
        bumper-to-bumper gaps of all vehicles in the network
    accelerations : array_like
        previous step accelerations by the individual vehicles
    v0 : float
        desirable velocity, in m/s
    T : float
        safe time headway, in s
    a : float
        max acceleration, in m/s2
    b : float
        comfortable deceleration, in m/s2
    delta : float
        acceleration exponent
    s0 : float
        linear jam distance, in m
    noise : float
        std dev of normal perturbation to the acceleration
    decel : float
        maximum desired deceleration
    delay : float
        delay in applying the action, in seconds. This is used by the failsafe
        computation.
    """

    def __init__(self,
                 length,
                 num_vehicles,
                 dt,
                 horizon,
                 sims_per_step,
                 max_accel=1.0,
                 min_gap=1.0,
                 gen_emission=False,
                 rl_ids=None,
                 warmup_steps=0,
                 initial_state=None,
                 maddpg=False,
                 obs_frames=5):
        """Instantiate the environment class.

        Parameters
        ----------
        length : float or [float, float]
            the length of the ring if a float, and a range of [min, max] length
            values that are sampled from during the reset procedure
        num_vehicles : int
            total number of vehicles in the network
        dt : float
            seconds per simulation step
        horizon : int
            the environment time horizon, in steps
        sims_per_step : int
            the number of simulation steps per environment step
        max_accel : float
            scaling factor for the AV accelerations, in m/s^2
        min_gap : float
            the minimum allowable gap by all vehicles. This is used during the
            failsafe computations.
        gen_emission : bool
            whether to generate the emission file
        rl_ids : list of int or None
            the indices of vehicles that are treated as automated, or RL,
            vehicles
        warmup_steps : int
            number of steps performed before the initialization of training
            during a rollout
        initial_state : str or None
            the initial state. Must be one of the following:
            * None: in this case, vehicles are evenly distributed
            * "random": in this case, vehicles are randomly placed with a
              minimum gap between vehicles specified by "min_gap"
            * str: A string that is not "random" is assumed to be a path to a
              json file specifying initial vehicle positions and speeds
        maddpg : bool
            whether to use a variant that is compatible with MADDPG
        obs_frames : int
            number of observation frames to use. Additional frames are
            provided from previous time steps.
        """
        self._length = length

        # Load the initial state (if needed).
        if isinstance(initial_state, str) and initial_state != "random":
            with open(initial_state, "r") as fp:
                self.initial_state = json.load(fp)
            self._length = list(self.initial_state.keys())
        else:
            self.initial_state = initial_state

        self.length = self._set_length(self._length)
        self.num_vehicles = num_vehicles
        self.dt = dt
        self.horizon = horizon
        self.sims_per_step = sims_per_step
        self.max_accel = max_accel
        self.min_gap = min_gap
        self.gen_emission = gen_emission
        self.num_rl = len(rl_ids) if rl_ids is not None else 0
        self.rl_ids = np.asarray(rl_ids)
        self.warmup_steps = warmup_steps
        self.maddpg = maddpg
        self.obs_frames = obs_frames
        self._time_log = None
        self._v_eq = 0.
        self._mean_speeds = None
        self._mean_accels = None

        # observations from previous time steps
        self._obs_history = defaultdict(list)

        # simulation parameters
        self.t = 0
        self.positions, self.speeds = self._set_initial_state(
            length=self.length,
            num_vehicles=self.num_vehicles,
            initial_state=self.initial_state,
            min_gap=self.min_gap,
        )
        self.headways = self._compute_headway()
        self.accelerations = np.array([0. for _ in range(num_vehicles)])
        self._emission_data = []

        # human-driver model parameters
        self.v0 = 30
        self.T = 1
        self.a = 1.3
        self.b = 2.0
        self.delta = 4
        self.s0 = 2
        self.noise = 0.2

        # failsafe parameters
        self.decel = 4.5
        self.delay = self.dt

    @staticmethod
    def _set_length(length):
        """Update the length of the ring road.

        Parameters
        ----------
        length : float or [float, float]
            the length of the ring if a float, and a range of [min, max] length
            values that are sampled from during the reset procedure

        Returns
        -------
        float
            the updated ring length
        """
        if isinstance(length, list):
            if len(length) == 2:
                # if the range for the length term was defined by the length
                # parameter
                length = random.randint(length[0], length[1])
            else:
                # if the lengths to choose from were defined the initial_states
                # parameter
                length = int(random.choice(length))

        return length

    @staticmethod
    def _set_initial_state(length, num_vehicles, initial_state, min_gap):
        """Choose an initial state for all vehicles in the network.

        Parameters
        ----------
        length : float
            the length of the ring road
        num_vehicles : int
            number of vehicles in the network
        initial_state : str or None or dict
            the initial state. See description in __init__.

        Returns
        -------
        array_like
            initial vehicle positions
        array_like
            initial vehicle speeds
        """
        if initial_state is None:
            # uniformly distributed vehicles
            pos = np.arange(0, length, length / num_vehicles)
            # no initial speed (0 m/s)
            vel = np.array([0. for _ in range(num_vehicles)])
        elif initial_state == "random":
            # Choose random number not including a minimum gap.
            pos = sorted(np.random.uniform(
                low=0,
                high=length - num_vehicles * (VEHICLE_LENGTH + min_gap),
                size=(num_vehicles,)))
            # Append to each position the min_gap value.
            pos += (VEHICLE_LENGTH + min_gap) * np.arange(num_vehicles)
            # no initial speed (0 m/s)
            vel = np.array([0. for _ in range(num_vehicles)])
        else:
            # Choose from the available initial states.
            pos_vel = random.choice(initial_state[str(length)])
            pos = np.array([pv[0] for pv in pos_vel])
            vel = np.array([pv[1] for pv in pos_vel])

        return pos, vel

    def _update_state(self, pos, vel, accel):
        """Update the positions and speeds of all vehicles.

        Parameters
        ----------
        pos : array_like
            positions of all vehicles in the network
        vel : array_like
            speeds of all vehicles in the network
        accel : array_like
            accelerations of all vehicles in the network

        Returns
        -------
        array_like
            the updated vehicle positions
        array_like
            the updated vehicle speeds
        """
        new_vel = vel + accel * self.dt
        new_pos = np.mod(
            pos + vel * self.dt + 0.5 * accel * self.dt ** 2, self.length)

        return new_pos, new_vel

    def _compute_headway(self):
        """Compute the current step headway for all vehicles."""
        # compute the individual headways
        headway = np.append(
            self.positions[1:] - self.positions[:-1] - VEHICLE_LENGTH,
            self.positions[0] - self.positions[-1] - VEHICLE_LENGTH)

        # dealing with wraparound
        headway[np.argmax(self.positions)] += self.length

        return headway

    def _get_accel(self, vel, h):
        """Compute the accelerations of individual vehicles.

        The acceleration values are dictated by the Intelligent Driver Model
        (IDM), which car-following parameters specified in __init__.

        Parameters
        ----------
        vel : array_like
            speeds of all vehicles in the network
        h : array_like
            bumper-to-bumper gaps of all vehicles in the network

        Returns
        -------
        array_like
            vehicle accelerations
        """
        lead_vel = np.append(vel[1:], vel[0])
        s_star = self.s0 + np.clip(
            vel * self.T + np.multiply(vel, vel - lead_vel) /
            (2 * np.sqrt(self.a * self.b)),
            a_min=0,
            a_max=np.inf,
        )

        accel = self.a * (
            1 - np.power(vel/self.v0, self.delta) - np.power(s_star/h, 2))
        noise = np.random.normal(0, self.noise, self.num_vehicles)

        accel_max = self._failsafe(np.arange(self.num_vehicles))
        accel_min = - vel / self.dt

        accel = np.clip(accel + noise, a_max=accel_max, a_min=accel_min)

        return accel

    def _failsafe(self, veh_ids):
        """Compute the failsafe maximum acceleration.

        Parameters
        ----------
        veh_ids : array_like
            the IDs of vehicles whose failsafe actions should be computed

        Returns
        -------
        array_like
            maximum accelerations
        """
        lead_vel = self.speeds[(veh_ids + 1) % self.num_vehicles]
        h = self.headways[veh_ids]

        # how much we can reduce the speed in each time step
        speed_reduction = self.decel * self.dt
        # how many steps to get the speed to zero
        steps_to_zero = np.round(lead_vel / speed_reduction)
        brake_distance = self.dt * (
            np.multiply(steps_to_zero, lead_vel) -
            0.5 * speed_reduction * np.multiply(steps_to_zero, steps_to_zero+1)
        )
        brake_distance = h + brake_distance - self.min_gap

        indx_nonzero = brake_distance > 0
        brake_distance = brake_distance[indx_nonzero]

        v_safe = np.zeros(len(veh_ids))

        s = self.dt
        t = self.delay

        # h = the distance that would be covered if it were possible to
        # stop exactly after gap and decelerate with max_deaccel every
        # simulation step
        sqrt_quantity = np.sqrt(
            ((s * s)
             + (4.0 * ((s * (2.0 * brake_distance / speed_reduction - t))
                       + (t * t))))) * -0.5
        n = np.floor(.5 - ((t + sqrt_quantity) / s))
        h = 0.5 * n * (n-1) * speed_reduction * s + n * speed_reduction * t
        assert all(h <= brake_distance + 1e-6)
        # compute the additional speed that must be used during deceleration to
        # fix the discrepancy between g and h
        r = (brake_distance - h) / (n * s + t)
        x = n * speed_reduction + r
        assert all(x >= 0)

        v_safe[indx_nonzero] = x

        max_accel = (v_safe - self.speeds[veh_ids]) / self.dt

        return max_accel

    def get_state(self):
        """Compute the environment reward.

        This is defined by the child classes.
        """
        return []

    def compute_reward(self, action):
        """Compute the environment reward.

        This is defined by the child classes.
        """
        return 0

    def step(self, action):
        """Advance the simulation by one step."""
        collision = False
        done = False
        for _ in range(self.sims_per_step):
            self.t += 1

            # Compute the accelerations.
            self.accelerations = self._get_accel(self.speeds, self.headways)

            if self.rl_ids is not None and action is not None:
                # Compute the accelerations for RL vehicles.
                self.accelerations[self.rl_ids] = get_rl_accel(
                    accel=action,
                    vel=self.speeds[self.rl_ids],
                    max_accel=self.max_accel,
                    dt=self.dt,
                )

                # Clip by safe, non-negative bounds.
                accel_min = - self.speeds[self.rl_ids] / self.dt
                accel_max = self._failsafe(self.rl_ids)
                self.accelerations[self.rl_ids] = np.clip(
                    self.accelerations[self.rl_ids],
                    a_max=accel_max,
                    a_min=accel_min)

            # Update the speeds, positions, and headways.
            self.positions, self.speeds = self._update_state(
                pos=self.positions,
                vel=self.speeds,
                accel=self.accelerations,
            )
            self.headways = self._compute_headway()

            if self.gen_emission:
                data = {"t": self.t}
                data.update({
                    "pos_{}".format(i): self.positions[i]
                    for i in range(self.num_vehicles)
                })
                data.update({
                    "vel_{}".format(i): self.speeds[i]
                    for i in range(self.num_vehicles)
                })
                self._emission_data.append(data)

            # Determine whether the rollout is done.
            collision = any(self.headways < 0)
            done = (self.t >= (self.warmup_steps + self.horizon)
                    * self.sims_per_step) or collision

            if done:
                break

        if collision:
            print("Collision")

        info = {}
        if self.t > self.warmup_steps * self.sims_per_step:
            speed = np.mean(self.speeds)
            self._mean_speeds.append(speed)
            self._mean_accels.append(np.mean(np.abs(self.accelerations)))

            info.update({"v_eq": self._v_eq})
            info.update({"v_eq_frac": np.mean(self._mean_speeds) / self._v_eq})
            info.update({"v_eq_frac_final": speed / self._v_eq})
            info.update({"speed": np.mean(self._mean_speeds)})
            info.update({"abs_accel": np.mean(self._mean_accels)})

        obs = self.get_state()
        if isinstance(obs, dict):
            obs = {key: np.asarray(obs[key]) for key in obs.keys()}
        else:
            obs = np.asarray(self.get_state())

        reward = self.compute_reward(action if action is not None else [0])

        return obs, reward, done, info

    def reset(self):
        """See parent class.

        We update the ring length to match a new value within a given range.
        """
        self.length = self._set_length(self._length)

        # solve for the velocity upper bound of the ring
        v_guess = 4
        self._v_eq = fsolve(v_eq_function, np.array(v_guess),
                            args=(self.num_vehicles, self.length))[0]
        self._mean_speeds = []
        self._mean_accels = []

        print('\n-----------------------')
        print('ring length:', self.length)
        print('v_eq:', self._v_eq)
        print('-----------------------')

        if self._time_log is None:
            self._time_log = time.time()
        else:
            print("Runtime: {}".format(time.time() - self._time_log))
            self._time_log = time.time()

        if len(self._emission_data) > 0:
            # Save the data to a csv.
            with open('people.csv', 'w', newline='') as output_file:
                fc = csv.DictWriter(
                    output_file, fieldnames=self._emission_data[0].keys())
                fc.writeheader()
                fc.writerows(self._emission_data)

            # Empty the dictionary.
            self._emission_data = []

        self.t = 0
        self.positions, self.speeds = self._set_initial_state(
            length=self.length,
            num_vehicles=self.num_vehicles,
            initial_state=self.initial_state,
            min_gap=self.min_gap,
        )
        self.headways = self._compute_headway()

        if self.gen_emission:
            data = {"t": self.t}
            data.update({
                "pos_{}".format(i): self.positions[i]
                for i in range(self.num_vehicles)
            })
            data.update({
                "vel_{}".format(i): self.speeds[i]
                for i in range(self.num_vehicles)
            })
            self._emission_data.append(data)

        for _ in range(self.warmup_steps):
            self.step(action=None)

        # observations from previous time steps
        self._obs_history = defaultdict(list)

        return self.get_state()

    def render(self, mode='human'):
        """See parent class."""
        pass


class RingSingleAgentEnv(RingEnv):
    """Single agent variant of the ring environment."""

    @property
    def action_space(self):
        """See class definition."""
        return Box(
            low=-1.0,
            high=1.0,
            shape=(self.num_rl,),
            dtype=np.float32)

    @property
    def observation_space(self):
        """See class definition."""
        return Box(
            low=-float('inf'),
            high=float('inf'),
            shape=(15 * self.num_rl,),
            dtype=np.float32)

    def get_state(self):
        """See parent class."""
        # Initialize a set on empty observations.
        obs = np.array([0. for _ in range(3 * self.obs_frames * self.num_rl)])

        for i, veh_id in enumerate(self.rl_ids):
            # Add relative observation of each vehicle.
            obs_vehicle = [
                # ego speed
                self.speeds[veh_id] / MAX_SPEED,
                # lead speed
                self.speeds[(veh_id + 1) % self.num_vehicles] / MAX_SPEED,
                # lead gap
                min(self.headways[veh_id] / MAX_HEADWAY, 5.0),
            ]
            self._obs_history[veh_id].append(obs_vehicle)

            # Maintain queue length.
            if len(self._obs_history[veh_id]) > 10 * self.obs_frames:
                self._obs_history[veh_id] = \
                    self._obs_history[veh_id][-10 * self.obs_frames:]

            # Concatenate the past n samples for a given time delta in the
            # output observations.
            obs_t = np.concatenate(self._obs_history[veh_id][::-10])
            obs[3*self.obs_frames*i:3*self.obs_frames*i+len(obs_t)] = obs_t

        return obs

    def compute_reward(self, action):
        """See parent class."""
        c1 = 0.005  # reward scale for the speeds
        c2 = 0.100  # reward scale for the accelerations

<<<<<<< HEAD
        reward = - c1 * (self.speeds[self.rl_ids[0]] - self._v_eq) ** 2 - c2 * self.accelerations[self.rl_ids[0]] ** 2
=======
        reward = - c1 * (self.speeds[self.rl_ids[0]] - self._v_eq) ** 2 \
            - c2 * self.accelerations[self.rl_ids[0]] ** 2
>>>>>>> 4252df45

        return reward


class RingMultiAgentEnv(RingEnv):
    """Multi-agent variant of the ring environment."""

    @property
    def action_space(self):
        """See class definition."""
        return Box(
            low=-1.,
            high=1.,
            shape=(1,),
            dtype=np.float32)

    @property
    def observation_space(self):
        """See class definition."""
        return Box(
            low=-float('inf'),
            high=float('inf'),
            shape=(15,),
            dtype=np.float32)

    @property
    def all_observation_space(self):
        """Return the shape of the full observation space."""
        return Box(
            low=-float("inf"),
            high=float("inf"),
            shape=(15 * self.num_rl,),
            dtype=np.float32,
        )

    def step(self, action):
        """See parent class.

        The done mask is replaced with a dictionary to match other multi-agent
        environments.
        """
        obs, rew, done, info = super(RingMultiAgentEnv, self).step(action)

        # Update the done mask.
        all_done = deepcopy(done)
        done = {key: done for key in obs.keys()}
        done["__all__"] = all_done

        if self.maddpg:
            obs = {
                "obs": obs.copy(),
                "all_obs": self._full_obs(obs),
            }

        return obs, rew, done, info

    def get_state(self):
        """See parent class."""
        obs = {}
        for veh_id in self.rl_ids:
            obs_vehicle = [
                # ego speed
                self.speeds[veh_id] / MAX_SPEED,
                # lead speed
                self.speeds[(veh_id + 1) % self.num_vehicles] / MAX_SPEED,
                # lead gap
                min(self.headways[veh_id] / MAX_HEADWAY, 5.0),
            ]
            self._obs_history[veh_id].append(obs_vehicle)

            # Maintain queue length.
            if len(self._obs_history[veh_id]) > 10 * self.obs_frames:
                self._obs_history[veh_id] = \
                    self._obs_history[veh_id][-10 * self.obs_frames:]

            # Concatenate the past n samples for a given time delta and return
            # as the final observation.
            obs_t = np.concatenate(self._obs_history[veh_id][::-10])
            obs_vehicle = np.array([0. for _ in range(3 * self.obs_frames)])
            obs_vehicle[:len(obs_t)] = obs_t

            obs[veh_id] = obs_vehicle

        return obs

    def _full_obs(self, obs):
        """Return the full state observation."""
        return np.concatenate([obs[key] for key in self.rl_ids], axis=0)

    def compute_reward(self, action):
        """See parent class."""
        c1 = 0.005  # reward scale for the speeds
        c2 = 0.100  # reward scale for the accelerations

        return {
            key: (- c1 * (self.speeds[key] - self._v_eq) ** 2
                  - c2 * self.accelerations[key] ** 2)
            for key in self.rl_ids
        }

    def reset(self):
        """See parent class."""
        obs = super(RingMultiAgentEnv, self).reset()

        if self.maddpg:
            obs = {
                "obs": obs.copy(),
                "all_obs": self._full_obs(obs),
            }

        return obs


if __name__ == "__main__":
    for scale in range(1, 6):
        res = defaultdict(list)
        for ring_length in range(scale * 250, scale * 361, scale * 1):
            print(ring_length)
            for ix in range(10):
                print(ix)
                env = RingEnv(
                    length=ring_length,
                    num_vehicles=scale * 22,
                    dt=0.4,
                    horizon=1500,
                    gen_emission=False,
                    rl_ids=None,
                    warmup_steps=500,
                    initial_state="random",
                    sims_per_step=1,
                )

                _ = env.reset()
                xy = zip(env.positions, env.speeds)
                res[ring_length].append(sorted(xy))
            with open("ring-v{}.json".format(scale - 1), "w") as out_fp:
                json.dump(res, out_fp)<|MERGE_RESOLUTION|>--- conflicted
+++ resolved
@@ -620,12 +620,8 @@
         c1 = 0.005  # reward scale for the speeds
         c2 = 0.100  # reward scale for the accelerations
 
-<<<<<<< HEAD
-        reward = - c1 * (self.speeds[self.rl_ids[0]] - self._v_eq) ** 2 - c2 * self.accelerations[self.rl_ids[0]] ** 2
-=======
         reward = - c1 * (self.speeds[self.rl_ids[0]] - self._v_eq) ** 2 \
             - c2 * self.accelerations[self.rl_ids[0]] ** 2
->>>>>>> 4252df45
 
         return reward
 
