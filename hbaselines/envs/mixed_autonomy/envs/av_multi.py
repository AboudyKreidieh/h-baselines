"""Environment for training automated vehicles in a mixed-autonomy setting."""
import collections
import numpy as np
import random
import os
from gym.spaces import Box
from copy import deepcopy
from collections import defaultdict
from csv import DictReader

from flow.envs.multiagent import MultiEnv
from flow.core.params import InFlows
from flow.core.params import VehicleParams
from flow.networks import I210SubNetwork

from hbaselines.envs.mixed_autonomy.envs.utils import get_relative_obs
from hbaselines.envs.mixed_autonomy.envs.utils import update_rl_veh

from hbaselines.envs.mixed_autonomy.envs.utils import get_relative_obs
from hbaselines.envs.mixed_autonomy.envs.utils import update_rl_veh
from hbaselines.envs.mixed_autonomy.envs.utils import get_lane


BASE_ENV_PARAMS = dict(
    # maximum acceleration for autonomous vehicles, in m/s^2
    max_accel=1,
    # maximum deceleration for autonomous vehicles, in m/s^2
    max_decel=1,
    # desired velocity for all vehicles in the network, in m/s
    target_velocity=30,
    # whether to include a stopping penalty
    stopping_penalty=False,
    # whether to include a regularizing penalty for accelerations by the AVs
    acceleration_penalty=False,
)

CLOSED_ENV_PARAMS = BASE_ENV_PARAMS.copy()
CLOSED_ENV_PARAMS.update(dict(
    # range for the number of vehicles allowed in the network. If set to None,
    # the number of vehicles are is modified from its initial value.
    num_vehicles=[50, 75],
    # whether to distribute the automated vehicles evenly among the human
    # driven vehicles. Otherwise, they are randomly distributed.
    even_distribution=False,
    # whether to sort RL vehicles by their initial position. Used to account
    # for noise brought about by shuffling.
    sort_vehicles=True,
))

OPEN_ENV_PARAMS = BASE_ENV_PARAMS.copy()
OPEN_ENV_PARAMS.update(dict(
    # range for the inflows allowed in the network. If set to None, the inflows
    # are not modified from their initial value.
    inflows=[1000, 2000],
    # the AV penetration rate, defining the portion of inflow vehicles that
    # will be automated. If "inflows" is set to None, this is irrelevant.
    rl_penetration=0.1,
    # maximum number of controllable vehicles in the network
    num_rl=5,
    # the interval (in meters) in which automated vehicles are controlled. If
    # set to None, the entire region is controllable.
    control_range=[500, 2500],
    # path to the initialized vehicle states
    warmup_path="/path/to/initial_states",
))


class AVMultiAgentEnv(MultiEnv):
    """Environment for training automated vehicles in a mixed-autonomy setting.

    Required from env_params:

    * max_accel: maximum acceleration for autonomous vehicles, in m/s^2
    * max_decel: maximum deceleration for autonomous vehicles, in m/s^2
    * stopping_penalty: whether to include a stopping penalty
    * acceleration_penalty: whether to include a regularizing penalty for
      accelerations by the AVs

    States
        The observation consists of the speeds and bumper-to-bumper headways of
        the vehicles immediately preceding and following autonomous vehicle, as
        well as the ego speed of the autonomous vehicles.

    Actions
        The action space consists of a bounded acceleration for each autonomous
        vehicle. In order to ensure safety, these actions are bounded by
        failsafes provided by the simulator at every time step.

    Rewards
        The reward provided by the environment is equal to the negative vector
        normal of the distance between the speed of all vehicles in the network
        and a desired speed, and is offset by largest possible negative term to
        ensure non-negativity if environments terminate prematurely. This
        reward may only include two penalties:

        * acceleration_penalty: If set to True in env_params, the negative of
          the sum of squares of the accelerations by the AVs is added to the
          reward.
        * stopping_penalty: If set to True in env_params, a penalty of -5 is
          added to the reward for every RL vehicle that is not moving.

    Termination
        A rollout is terminated if the time horizon is reached or if two
        vehicles collide into one another.

    Attributes
    ----------
    leader : list of str
        the names of the vehicles leading the RL vehicles at any given step.
        Used for visualization.
    follower : list of str
        the names of the vehicles following the RL vehicles at any given step.
        Used for visualization.
    num_rl : int
        a fixed term to represent the number of RL vehicles in the network. In
        closed networks, this is the original number of RL vehicles. Otherwise,
        this value is passed via env_params.
    """

    def __init__(self, env_params, sim_params, network, simulator='traci'):
        """See parent class."""
        for p in BASE_ENV_PARAMS.keys():
            if p not in env_params.additional_params:
                raise KeyError('Env parameter "{}" not supplied'.format(p))

        super(MultiEnv, self).__init__(
            env_params=env_params,
            sim_params=sim_params,
            network=network,
            simulator=simulator,
        )

        self.leader = []
        self.follower = []
        self.num_rl = deepcopy(self.initial_vehicles.num_rl_vehicles)

    def rl_ids(self):
        """Return the IDs of the currently observed and controlled RL vehicles.

        This is static in closed networks and dynamic in open networks.
        """
        return self.k.vehicle.get_rl_ids()

    @property
    def action_space(self):
        """See class definition."""
        return Box(
            low=-abs(self.env_params.additional_params['max_decel']),
            high=self.env_params.additional_params['max_accel'],
            shape=(1,),
            dtype=np.float32)

    @property
    def observation_space(self):
        """See class definition."""
        return Box(
            low=-float('inf'),
            high=float('inf'),
            shape=(5,),
            dtype=np.float32)

    def _apply_rl_actions(self, rl_actions):
        """See class definition."""
        for key in rl_actions.keys():
            # Get the acceleration for the given agent.
            acceleration = deepcopy(rl_actions[key])

            # Redefine if below a speed threshold so that all actions result in
            # non-negative desired speeds.
            ac_range = self.action_space.high - self.action_space.low
            speed = self.k.vehicle.get_speed(key)
            if speed < 0.5 * ac_range * self.sim_step:
                acceleration += 0.5 * ac_range - speed / self.sim_step

            # Apply the action via the simulator.
            self.k.vehicle.apply_acceleration(key, acceleration)

    def compute_reward(self, rl_actions, **kwargs):
        """See class definition."""
        # In case no vehicles were available in the current step, pass an empty
        # reward dict.
        if rl_actions is None:
            return {}

        # Compute the reward.
        reward = self._compute_reward_util(
            rl_actions=list(rl_actions.values()),
            veh_ids=self.k.vehicle.get_ids(),
            rl_ids=self.rl_ids(),
            **kwargs
        )

        # A separate (shared) reward is passed to every agent.
        return {key: reward for key in rl_actions.keys()}

    def _compute_reward_util(self, rl_actions, veh_ids, rl_ids, **kwargs):
        """Compute the reward over a specific list of vehicles.

        Parameters
        ----------
        rl_actions : array_like
            the actions performed by the automated vehicles
        veh_ids : list of str
            the vehicle IDs to compute the network-level rewards over
        rl_ids : list of str
            the vehicle IDs to compute the AV-level penalties over

        Returns
        -------
        float
            the computed reward
        """
        if self.env_params.evaluate or rl_actions is None:
            reward = np.mean(self.k.vehicle.get_speed(veh_ids))
        else:
            params = self.env_params.additional_params
            stopping_penalty = params["stopping_penalty"]
            acceleration_penalty = params["acceleration_penalty"]

            num_vehicles = len(veh_ids)
            vel = np.array(self.k.vehicle.get_speed(veh_ids))
            if any(vel < -100) or kwargs["fail"] or num_vehicles == 0:
                # in case of collisions or an empty network
                reward = 0
            else:
                reward = 0

                # =========================================================== #
                # Reward high system-level average speeds.                    #
                # =========================================================== #

                reward_scale = 0.1

                # Compute a positive form of the two-norm from a desired target
                # velocity.
                target = self.env_params.additional_params['target_velocity']
                max_cost = np.array([target] * num_vehicles)
                max_cost = np.linalg.norm(max_cost)
                cost = np.linalg.norm(vel - target)
                reward += reward_scale * max(max_cost - cost, 0)

                # =========================================================== #
                # Penalize stopped RL vehicles.                               #
                # =========================================================== #

                if stopping_penalty:
                    for veh_id in rl_ids:
                        if self.k.vehicle.get_speed(veh_id) <= 1:
                            reward -= 5

                # =========================================================== #
                # Penalize the sum of squares of the AV accelerations.        #
                # =========================================================== #

                if acceleration_penalty:
                    reward -= sum(np.square(
                        [self.k.vehicle.get_accel(veh_id, True, True)
                         for veh_id in rl_ids]))

        return reward

    def get_state(self):
        """See class definition."""
        self.leader = []
        self.follower = []

        # Initialize a set on empty observations
        obs = {key: [0 for _ in range(5)] for key in self.rl_ids()}

        for i, veh_id in enumerate(self.rl_ids()):
            # Add relative observation of each vehicle.
            obs[veh_id], leader, follower = get_relative_obs(self, veh_id)

            # Append to the leader/follower lists.
            if leader not in ["", None]:
                self.leader.append(leader)
            if follower not in ["", None]:
                self.follower.append(follower)

        return obs

    def additional_command(self):
        """See parent class.

        Define which vehicles are observed for visualization purposes.
        """
        # specify observed vehicles
        for veh_id in self.leader + self.follower:
            self.k.vehicle.set_observed(veh_id)

    def reset(self, new_inflow_rate=None):
        """See parent class.

        In addition, a few variables that are specific to this class are
        emptied before they are used by the new rollout.
        """
        self.leader = []
        self.follower = []
        return super().reset(new_inflow_rate)


class AVClosedMultiAgentEnv(AVMultiAgentEnv):
    """Closed network variant of AVMultiAgentEnv.

    This environment is suitable for training policies on a ring road.

    We attempt to train a control policy in this setting that is robust to
    changes in density by altering the number of human-driven vehicles within
    the network. The number of automated vehicles, however, are kept constant
    in order to maintain a fixed state/action space. It it worth noting that
    this leads to varying AV penetration rates across simulations.

    Moreover, we ensure that vehicles in the observation/action are sorted by
    their initial position in the network to account for any noise brought
    about by positioning of vehicles after shuffling.

    Required from env_params:

    * max_accel: maximum acceleration for autonomous vehicles, in m/s^2
    * max_decel: maximum deceleration for autonomous vehicles, in m/s^2
    * stopping_penalty: whether to include a stopping penalty
    * acceleration_penalty: whether to include a regularizing penalty for
      accelerations by the AVs
    * num_vehicles: range for the number of vehicles allowed in the network. If
      set to None, the number of vehicles are is modified from its initial
      value.
    * even_distribution: whether to distribute the automated vehicles evenly
      among the human driven vehicles. Otherwise, they are randomly distributed
    * sort_vehicles: whether to sort RL vehicles by their initial position.
      Used to account for noise brought about by shuffling.
    """

    def __init__(self, env_params, sim_params, network, simulator='traci'):
        """See parent class."""
        for p in CLOSED_ENV_PARAMS.keys():
            if p not in env_params.additional_params:
                raise KeyError('Env parameter "{}" not supplied'.format(p))

        # this is stored to be reused during the reset procedure
        self._network_cls = network.__class__
        self._network_name = deepcopy(network.orig_name)
        self._network_net_params = deepcopy(network.net_params)
        self._network_initial_config = deepcopy(network.initial_config)
        self._network_traffic_lights = deepcopy(network.traffic_lights)
        self._network_vehicles = deepcopy(network.vehicles)

        # attributes for sorting RL IDs by their initial position.
        self._sorted_rl_ids = []

        super(AVClosedMultiAgentEnv, self).__init__(
            env_params=env_params,
            sim_params=sim_params,
            network=network,
            simulator=simulator,
        )

        if self.env_params.additional_params["even_distribution"]:
            assert not self.initial_config.shuffle, \
                "InitialConfig.shuffle must be set to False when using even " \
                "distributions."

    def rl_ids(self):
        """See parent class."""
        if self.env_params.additional_params["sort_vehicles"]:
            return self._sorted_rl_ids
        else:
            return self.k.vehicle.get_rl_ids()

    def reset(self, new_inflow_rate=None):
        """See class definition."""
        # Skip if ring length is None.
        if self.env_params.additional_params["num_vehicles"] is None:
            return super(AVClosedMultiAgentEnv, self).reset()

        self.step_counter = 1
        self.time_counter = 1

        # Make sure restart instance is set to True when resetting.
        self.sim_params.restart_instance = True

        # Create a new VehicleParams object with a new number of human-
        # driven vehicles.
        n_vehicles = self.env_params.additional_params["num_vehicles"]
        n_rl = self._network_vehicles.num_rl_vehicles
        n_vehicles_low = n_vehicles[0] - n_rl
        n_vehicles_high = n_vehicles[1] - n_rl
        new_n_vehicles = random.randint(n_vehicles_low, n_vehicles_high)
        params = self._network_vehicles.type_parameters

        print("humans: {}, automated: {}".format(new_n_vehicles, n_rl))

        if self.env_params.additional_params["even_distribution"]:
            num_human = new_n_vehicles - n_rl
            humans_remaining = num_human

            new_vehicles = VehicleParams()
            for i in range(n_rl):
                # Add one automated vehicle.
                new_vehicles.add(
                    veh_id="rl_{}".format(i),
                    acceleration_controller=params["rl_{}".format(i)][
                        "acceleration_controller"],
                    lane_change_controller=params["rl_{}".format(i)][
                        "lane_change_controller"],
                    routing_controller=params["rl_{}".format(i)][
                        "routing_controller"],
                    initial_speed=params["rl_{}".format(i)][
                        "initial_speed"],
                    car_following_params=params["rl_{}".format(i)][
                        "car_following_params"],
                    lane_change_params=params["rl_{}".format(i)][
                        "lane_change_params"],
                    num_vehicles=1)

                # Add a fraction of the remaining human vehicles.
                vehicles_to_add = round(humans_remaining / (n_rl - i))
                humans_remaining -= vehicles_to_add
                new_vehicles.add(
                    veh_id="human_{}".format(i),
                    acceleration_controller=params["human_{}".format(i)][
                        "acceleration_controller"],
                    lane_change_controller=params["human_{}".format(i)][
                        "lane_change_controller"],
                    routing_controller=params["human_{}".format(i)][
                        "routing_controller"],
                    initial_speed=params["human_{}".format(i)][
                        "initial_speed"],
                    car_following_params=params["human_{}".format(i)][
                        "car_following_params"],
                    lane_change_params=params["human_{}".format(i)][
                        "lane_change_params"],
                    num_vehicles=vehicles_to_add)
        else:
            new_vehicles = VehicleParams()
            new_vehicles.add(
                "human_0",
                acceleration_controller=params["human_0"][
                    "acceleration_controller"],
                lane_change_controller=params["human_0"][
                    "lane_change_controller"],
                routing_controller=params["human_0"]["routing_controller"],
                initial_speed=params["human_0"]["initial_speed"],
                car_following_params=params["human_0"]["car_following_params"],
                lane_change_params=params["human_0"]["lane_change_params"],
                num_vehicles=new_n_vehicles)
            new_vehicles.add(
                "rl_0",
                acceleration_controller=params["rl_0"][
                    "acceleration_controller"],
                lane_change_controller=params["rl_0"][
                    "lane_change_controller"],
                routing_controller=params["rl_0"]["routing_controller"],
                initial_speed=params["rl_0"]["initial_speed"],
                car_following_params=params["rl_0"]["car_following_params"],
                lane_change_params=params["rl_0"]["lane_change_params"],
                num_vehicles=n_rl)

        # Update the network.
        self.network = self._network_cls(
            self._network_name,
            net_params=self._network_net_params,
            vehicles=new_vehicles,
            initial_config=self._network_initial_config,
            traffic_lights=self._network_traffic_lights,
        )

        # Perform the reset operation.
        _ = super(AVClosedMultiAgentEnv, self).reset()

        # Get the initial positions of the RL vehicles to allow us to sort the
        # vehicles by this term.
        def init_pos(veh_id):
            return self.k.vehicle.get_x_by_id(veh_id)

        # Create a list of the RL IDs sorted by the above term.
        self._sorted_rl_ids = sorted(self.k.vehicle.get_rl_ids(), key=init_pos)

        # Perform the reset operation again because the vehicle IDs weren't
        # caught the first time.
        obs = super(AVClosedMultiAgentEnv, self).reset()

        return obs


class AVOpenMultiAgentEnv(AVMultiAgentEnv):
    """Open network variant of AVMultiAgentEnv.

    In this environment, every vehicle is treated as a separate agent. This
    environment is suitable for training policies on a merge or highway
    network.

    We attempt to train a control policy in this setting that is robust to
    changes in density by altering the inflow rate of vehicles within the
    network. This is made to proportionally increase the inflow rate of both
    the human-driven and automated (or RL) vehicles in the network to maintain
    a fixed RL penetration rate.

    Moreover, in order to account for variability in the number of automated
    vehicles during training, we include a "num_rl" term and perform the
    following operations to the states and actions:

    * States: In order to maintain a fixed observation size in open networks,
      when the number of AVs in the network is less than "num_rl", the extra
      entries are filled in with zeros. Conversely, if the number of autonomous
      vehicles is greater than "num_rl", the observations from the additional
      vehicles are not included in the state space.
    * Actions: In order to account for variability in the number of autonomous
      vehicles in open networks, if n_AV < "num_rl" the additional actions
      provided by the agent are not assigned to any vehicle. Moreover, if
      n_AV > "num_rl", the additional vehicles are not provided with actions
      from the learning agent, and instead act as human-driven vehicles as
      well.

    Required from env_params:

    * max_accel: maximum acceleration for autonomous vehicles, in m/s^2
    * max_decel: maximum deceleration for autonomous vehicles, in m/s^2
    * stopping_penalty: whether to include a stopping penalty
    * acceleration_penalty: whether to include a regularizing penalty for
      accelerations by the AVs
    * inflows: range for the inflows allowed in the network. If set to None,
      the inflows are not modified from their initial value.
    * rl_penetration: the AV penetration rate, defining the portion of inflow
      vehicles that will be automated. If "inflows" is set to None, this is
      irrelevant.
    * num_rl: maximum number of controllable vehicles in the network
    """

    def __init__(self, env_params, sim_params, network, simulator='traci'):
        """See parent class."""
        for p in OPEN_ENV_PARAMS.keys():
            if p not in env_params.additional_params:
                raise KeyError('Env parameter "{}" not supplied'.format(p))

        super(AVOpenMultiAgentEnv, self).__init__(
            env_params=env_params,
            sim_params=sim_params,
            network=network,
            simulator=simulator,
        )

        # Get the paths to all the initial state xml files
        warmup_path = env_params.additional_params["warmup_path"]
        if warmup_path is not None:
            self.warmup_paths = [
                f for f in os.listdir(warmup_path) if f.endswith(".xml")
            ]
            self.warmup_description = defaultdict(list)
            for record in DictReader(
                    open(os.path.join(warmup_path, 'description.csv'))):
                for key, val in record.items():  # or iteritems in Python 2
                    self.warmup_description[key].append(float(val))
        else:
            self.warmup_paths = None
            self.warmup_description = None

        # maximum number of controlled vehicles
        self.num_rl = env_params.additional_params["num_rl"]

        # queue of rl vehicles waiting to be controlled
        self.rl_queue = collections.deque()

        # names of the rl vehicles controlled at any step
        self.rl_veh = []

        # names of the rl vehicles past the control range
        self.removed_veh = []

        # used for visualization: the vehicles behind and after RL vehicles
        # (ie the observed vehicles) will have a different color
        self.leader = []
        self.follower = []

        # control range, updated to be entire network if not specified
        self._control_range = \
            self.env_params.additional_params["control_range"] or \
            [0, self.k.network.length()]

        # dynamics controller for uncontrolled RL vehicles (mimics humans)
        controller = self.k.vehicle.type_parameters["human"][
            "acceleration_controller"]
        self._rl_controller = controller[0](
            veh_id="rl",
            car_following_params=self.k.vehicle.type_parameters["human"][
                "car_following_params"],
            **controller[1]
        )

        # this is stored to be reused during the reset procedure
        self._network_cls = network.__class__
        self._network_name = deepcopy(network.orig_name)
        self._network_net_params = deepcopy(network.net_params)
        self._network_initial_config = deepcopy(network.initial_config)
        self._network_traffic_lights = deepcopy(network.traffic_lights)
        self._network_vehicles = deepcopy(network.vehicles)

<<<<<<< HEAD
        if isinstance(network, I210SubNetwork):
            # the name of the final edge, whose speed limit may be updated
            self._final_edge = "119257908#3"
            # maximum number of lanes to add vehicles across
            self._num_lanes = 5
        else:
            # the name of the final edge, whose speed limit may be updated
            self._final_edge = "highway_end"
            # maximum number of lanes to add vehicles across
            self._num_lanes = 1

        # These edges have an extra lane that RL vehicles do not traverse
        # (since they do not change lanes). We as a result ignore their first
        # lane computing per-lane states.
        self._extra_lane_edges = [
            "119257908#1-AddedOnRampEdge",
            "119257908#1-AddedOffRampEdge",
            ":119257908#1-AddedOnRampNode_0",
            ":119257908#1-AddedOffRampNode_0",
            "119257908#3",
        ]

=======
>>>>>>> 25331841
    def rl_ids(self):
        """See parent class."""
        return self.rl_veh

    def compute_reward(self, rl_actions, **kwargs):
        """See class definition."""
        # In case no vehicles were available in the current step, pass an empty
        # reward dict.
        if rl_actions is None:
            return {}

        # Collect the names of the vehicles within the control range.
        control_min = self._control_range[0]
        control_max = self._control_range[1]
        veh_ids = [
            veh_id for veh_id in self.k.vehicle.get_ids() if
            control_min <= self.k.vehicle.get_x_by_id(veh_id) <= control_max
        ]

        # Compute the reward.
        reward = self._compute_reward_util(
            rl_actions=rl_actions,
            veh_ids=veh_ids,
            rl_ids=self.rl_ids(),
            **kwargs
        )

        # A separate (shared) reward is passed to every agent.
        return {key: reward for key in rl_actions.keys()}

    def additional_command(self):
        """See parent class.

        This method performs to auxiliary tasks:

        * Define which vehicles are observed for visualization purposes.
        * Maintains the "rl_veh" and "rl_queue" variables to ensure the RL
          vehicles that are represented in the state space does not change
          until one of the vehicles in the state space leaves the network.
          Then, the next vehicle in the queue is added to the state space and
          provided with actions from the policy.
        """
        super(AVOpenMultiAgentEnv, self).additional_command()

        # Update the RL lists.
        self.rl_queue, self.rl_veh, self.removed_veh = update_rl_veh(
            self,
            rl_queue=self.rl_queue,
            rl_veh=self.rl_veh,
            removed_veh=self.removed_veh,
            control_range=self._control_range,
            num_rl=self.num_rl,
            rl_ids=reversed(sorted(
                self.k.vehicle.get_rl_ids(), key=self.k.vehicle.get_x_by_id)),
        )

        # Specify actions for the uncontrolled RL vehicles based on human-
        # driven dynamics.
        for veh_id in list(
                set(self.k.vehicle.get_rl_ids()) - set(self.rl_veh)):
            self._rl_controller.veh_id = veh_id
            acceleration = self._rl_controller.get_action(self)
            self.k.vehicle.apply_acceleration(veh_id, acceleration)

    def reset(self, new_inflow_rate=None):
        """See class definition."""
        end_speed = None
        params = self.env_params.additional_params
        if params["inflows"] is not None or params["warmup_path"] is not None:
            # Make sure restart instance is set to True when resetting.
            self.sim_params.restart_instance = True

            if self.warmup_paths is not None:
                # Choose a random available xml file.
                xml_file = random.sample(self.warmup_paths, 1)[0]
                xml_num = int(xml_file.split(".")[0])

                # Update the choice of initial conditions.
                self.sim_params.load_state = os.path.join(
                    params["warmup_path"], xml_file)

                # Assign the inflow rate to match the xml number.
                inflow_rate = self.warmup_description["inflow"][xml_num]
                end_speed = self.warmup_description["end_speed"][xml_num]
                print("inflow: {}, end_speed: {}".format(
                    inflow_rate, end_speed))
            else:
                # New inflow rate for human and automated vehicles, randomly
                # assigned based on the inflows variable
                inflow_range = self.env_params.additional_params["inflows"]
                inflow_low = inflow_range[0]
                inflow_high = inflow_range[1]
                inflow_rate = random.randint(inflow_low, inflow_high)

            # Create a new inflow object.
            new_inflow = InFlows()

            for inflow_i in self._network_net_params.inflows.get():
                veh_type = inflow_i["vtype"]
                edge = inflow_i["edge"]
                depart_lane = inflow_i["departLane"]
                depart_speed = inflow_i["departSpeed"]

                # Get the inflow rate of the lane/edge based on whether the
                # vehicle types are human-driven or automated.
                penetration = params["rl_penetration"]
                if veh_type == "human":
                    vehs_per_hour = inflow_rate * (1 - penetration)
                else:
                    vehs_per_hour = inflow_rate * penetration

                new_inflow.add(
                    veh_type=veh_type,
                    edge=edge,
                    vehs_per_hour=vehs_per_hour,
                    depart_lane=depart_lane,
                    depart_speed=depart_speed,
                )

            # Add the new inflows to NetParams.
            new_net_params = deepcopy(self._network_net_params)
            new_net_params.inflows = new_inflow

            # Update the network.
            self.network = self._network_cls(
                self._network_name,
                net_params=new_net_params,
                vehicles=self._network_vehicles,
                initial_config=self._network_initial_config,
                traffic_lights=self._network_traffic_lights,
            )
            self.net_params = new_net_params

        # Clear all AV-related attributes.
        self._clear_attributes()

<<<<<<< HEAD
        _ = super(AVOpenMultiAgentEnv, self).reset()

        # Add automated vehicles.
        if self.warmup_paths is not None:
            self._add_automated_vehicles()

        # Update the end speed, if specified.
        if end_speed is not None:
            self.k.kernel_api.edge.setMaxSpeed(self._final_edge, end_speed)

        # Add the vehicles to their respective attributes.
        self.additional_command()

        # Recompute the initial observation.
        return self.get_state()
=======
        return super(AVOpenMultiAgentEnv, self).reset()
>>>>>>> 25331841

    def _clear_attributes(self):
        """Clear all AV-related attributes."""
        self.leader = []
        self.follower = []
        self.rl_veh = []
        self.removed_veh = []
        self.rl_queue = collections.deque()
<<<<<<< HEAD

    def _add_automated_vehicles(self):
        """Replace a portion of vehicles with automated vehicles."""
        penetration = self.env_params.additional_params["rl_penetration"]

        # Sort the initial vehicles by their positions.
        sorted_vehicles = sorted(
            self.k.vehicle.get_ids(),
            key=lambda x: self.k.vehicle.get_x_by_id(x))

        # Replace every nth vehicle with an RL vehicle.
        for lane in range(self._num_lanes):
            sorted_vehicles_lane = [
                veh_id for veh_id in sorted_vehicles
                if self._get_lane(veh_id) == lane]

            for i, veh_id in enumerate(sorted_vehicles_lane):
                if (i + 1) % int(1 / penetration) == 0:
                    # Don't add vehicles past the control range.
                    pos = self.k.vehicle.get_x_by_id(veh_id)
                    if pos < self._control_range[1]:
                        self.k.vehicle.set_vehicle_type(veh_id, "rl")

    def _get_lane(self, veh_id):
        """Return a processed lane number."""
        lane = self.k.vehicle.get_lane(veh_id)
        edge = self.k.vehicle.get_edge(veh_id)
        return lane if edge not in self._extra_lane_edges else lane - 1
=======
>>>>>>> 25331841


class I210LaneMultiAgentEnv(AVOpenMultiAgentEnv):
    """Lane-level network variant of AVOpenMultiAgentEnv.

    Unlike previous environments in this file, this environment treats every
    lane as a separate agent, with the automated vehicles in any given lane
    being control by a single centralized policy. This environment is designed
    specifically for the I-210 subnetwork.

    Additional descriptions to this task can be founded in its parent classes.

    Required from env_params:

    * max_accel: maximum acceleration for autonomous vehicles, in m/s^2
    * max_decel: maximum deceleration for autonomous vehicles, in m/s^2
    * stopping_penalty: whether to include a stopping penalty
    * acceleration_penalty: whether to include a regularizing penalty for
      accelerations by the AVs
    * inflows: range for the inflows allowed in the network. If set to None,
      the inflows are not modified from their initial value.
    * rl_penetration: the AV penetration rate, defining the portion of inflow
      vehicles that will be automated. If "inflows" is set to None, this is
      irrelevant.
    * num_rl: maximum number of controllable vehicles in the network
    """

    def __init__(self, env_params, sim_params, network, simulator='traci'):
        """See parent class."""
        super(I210LaneMultiAgentEnv, self).__init__(
            env_params=env_params,
            sim_params=sim_params,
            network=network,
            simulator=simulator,
        )

        # queue of rl vehicles in each lane that are waiting to be controlled
        self.rl_queue = [collections.deque() for _ in range(5)]

        # names of the rl vehicles in each lane that are controlled at any step
        self.rl_veh = [[] for _ in range(5)]

    @property
    def action_space(self):
        """See class definition."""
        return Box(
            low=-abs(self.env_params.additional_params['max_decel']),
            high=self.env_params.additional_params['max_accel'],
            shape=(self.num_rl,),
            dtype=np.float32)

    @property
    def observation_space(self):
        """See class definition."""
        return Box(
            low=-float('inf'),
            high=float('inf'),
            shape=(5 * self.num_rl,),
            dtype=np.float32)

    def _apply_rl_actions(self, rl_actions):
        """See class definition."""
        for key in rl_actions.keys():
            # Get the lane ID.
            lane = int(key.split("_")[-1])

            # Get the acceleration for the given lane.
            acceleration = deepcopy(rl_actions[key])

            # Apply the actions to the given lane.
            self._apply_per_lane_actions(acceleration, self.rl_ids()[lane])

    def _apply_per_lane_actions(self, rl_actions, veh_ids):
        """Apply accelerations to RL vehicles on a given lane.

        Parameters
        ----------
        rl_actions : array_like
            the actions to be performed on the given lane
        veh_ids : list of str
            the names of the RL vehicles on the given lane
        """
        accelerations = deepcopy(rl_actions)

        # Redefine the accelerations if below a speed threshold so that all
        # actions result in non-negative desired speeds.
        for i, veh_id in enumerate(veh_ids):
            ac_range = self.action_space.high[i] - self.action_space.low[i]
            speed = self.k.vehicle.get_speed(veh_id)
            if speed < 0.5 * ac_range * self.sim_step:
                accelerations[i] += 0.5 * ac_range - speed / self.sim_step

        # Apply the actions via the simulator.
        self.k.vehicle.apply_acceleration(veh_ids, accelerations)

    def get_state(self):
        """See class definition."""
        self.leader = []
        self.follower = []

        # Initialize a set on empty observations
        obs = {"lane_{}".format(i): [0 for _ in range(5 * self.num_rl)]
               for i in range(5)}

        for lane in range(5):
            # Collect the names of the RL vehicles on the lane.
            rl_ids = self.rl_ids()[lane]

            for i, veh_id in enumerate(rl_ids):
                # Add relative observation of each vehicle.
                obs["lane_{}".format(lane)][5 * i: 5 * (i + 1)], \
                    leader, follower = get_relative_obs(self, veh_id)

                # Append to the leader/follower lists.
                if leader not in ["", None]:
                    self.leader.append(leader)
                if follower not in ["", None]:
                    self.follower.append(follower)

        return obs

    def compute_reward(self, rl_actions, **kwargs):
        """See class definition."""
        # In case no vehicles were available in the current step, pass an empty
        # reward dict.
        if rl_actions is None:
            return {}

        reward = {}

        # Collect the names of the vehicles within the control range.
        control_min = self._control_range[0]
        control_max = self._control_range[1]
        veh_ids = [
            veh_id for veh_id in self.k.vehicle.get_ids() if
            control_min <= self.k.vehicle.get_x_by_id(veh_id) <= control_max
        ]

        for lane in range(5):
            # Collect the names of all vehicles on the given lane, while
<<<<<<< HEAD
            # tacking into account edges with an extra lane.
            veh_ids_lane = [
                veh for veh in veh_ids if self._get_lane(veh) == lane]
=======
            # taking into account edges with an extra lane.
            veh_ids_lane = [v for v in veh_ids if get_lane(self, v) == lane]
>>>>>>> 25331841

            # Collect the names of the RL vehicles on the lane.
            rl_ids_lane = [
                veh for veh in self.rl_ids()[lane] if veh in veh_ids_lane]

            # Collect the actions that just correspond to this lane.
            rl_actions_lane = rl_actions["lane_{}".format(lane)]

            # Compute the reward for a given lane.
            reward["lane_{}".format(lane)] = self._compute_reward_util(
                rl_actions=rl_actions_lane,
                veh_ids=veh_ids_lane,
                rl_ids=rl_ids_lane,
                **kwargs
            )

        return reward

    def additional_command(self):
        """See parent class.

        Here, the operations are done at a per-lane level.
        """
        for lane in range(5):
            # Collect the names of the RL vehicles on the given lane, while
            # tacking into account edges with an extra lane.
            rl_ids = [veh for veh in self.k.vehicle.get_rl_ids()
                      if get_lane(self, veh) == lane]

            # Update the RL lists.
            self.rl_queue[lane], self.rl_veh[lane], self.removed_veh = \
                update_rl_veh(
                    self,
                    rl_queue=self.rl_queue[lane],
                    rl_veh=self.rl_veh[lane],
                    removed_veh=self.removed_veh,
                    control_range=self._control_range,
                    num_rl=self.num_rl,
                    rl_ids=reversed(sorted(
                        rl_ids, key=self.k.vehicle.get_x_by_id)),
                )

            # Specify actions for the uncontrolled RL vehicles based on human-
            # driven dynamics.
            for veh_id in list(set(rl_ids) - set(self.rl_veh[lane])):
                self._rl_controller.veh_id = veh_id
                acceleration = self._rl_controller.get_action(self)
                self.k.vehicle.apply_acceleration(veh_id, acceleration)

        # Specify observed vehicles.
        for veh_id in self.leader + self.follower:
            self.k.vehicle.set_observed(veh_id)

    def _clear_attributes(self):
<<<<<<< HEAD
        """See parent class."""
=======
        """Clear all AV-related attributes."""
>>>>>>> 25331841
        self.leader = []
        self.follower = []
        self.rl_veh = [[] for _ in range(self._num_lanes)]
        self.removed_veh = []
<<<<<<< HEAD
        self.rl_queue = [collections.deque() for _ in range(self._num_lanes)]
=======
        self.rl_queue = [collections.deque() for _ in range(5)]
>>>>>>> 25331841
<|MERGE_RESOLUTION|>--- conflicted
+++ resolved
@@ -12,9 +12,6 @@
 from flow.core.params import InFlows
 from flow.core.params import VehicleParams
 from flow.networks import I210SubNetwork
-
-from hbaselines.envs.mixed_autonomy.envs.utils import get_relative_obs
-from hbaselines.envs.mixed_autonomy.envs.utils import update_rl_veh
 
 from hbaselines.envs.mixed_autonomy.envs.utils import get_relative_obs
 from hbaselines.envs.mixed_autonomy.envs.utils import update_rl_veh
@@ -594,7 +591,6 @@
         self._network_traffic_lights = deepcopy(network.traffic_lights)
         self._network_vehicles = deepcopy(network.vehicles)
 
-<<<<<<< HEAD
         if isinstance(network, I210SubNetwork):
             # the name of the final edge, whose speed limit may be updated
             self._final_edge = "119257908#3"
@@ -606,19 +602,6 @@
             # maximum number of lanes to add vehicles across
             self._num_lanes = 1
 
-        # These edges have an extra lane that RL vehicles do not traverse
-        # (since they do not change lanes). We as a result ignore their first
-        # lane computing per-lane states.
-        self._extra_lane_edges = [
-            "119257908#1-AddedOnRampEdge",
-            "119257908#1-AddedOffRampEdge",
-            ":119257908#1-AddedOnRampNode_0",
-            ":119257908#1-AddedOffRampNode_0",
-            "119257908#3",
-        ]
-
-=======
->>>>>>> 25331841
     def rl_ids(self):
         """See parent class."""
         return self.rl_veh
@@ -755,7 +738,6 @@
         # Clear all AV-related attributes.
         self._clear_attributes()
 
-<<<<<<< HEAD
         _ = super(AVOpenMultiAgentEnv, self).reset()
 
         # Add automated vehicles.
@@ -771,9 +753,6 @@
 
         # Recompute the initial observation.
         return self.get_state()
-=======
-        return super(AVOpenMultiAgentEnv, self).reset()
->>>>>>> 25331841
 
     def _clear_attributes(self):
         """Clear all AV-related attributes."""
@@ -782,7 +761,6 @@
         self.rl_veh = []
         self.removed_veh = []
         self.rl_queue = collections.deque()
-<<<<<<< HEAD
 
     def _add_automated_vehicles(self):
         """Replace a portion of vehicles with automated vehicles."""
@@ -796,8 +774,7 @@
         # Replace every nth vehicle with an RL vehicle.
         for lane in range(self._num_lanes):
             sorted_vehicles_lane = [
-                veh_id for veh_id in sorted_vehicles
-                if self._get_lane(veh_id) == lane]
+                veh for veh in sorted_vehicles if get_lane(self, veh) == lane]
 
             for i, veh_id in enumerate(sorted_vehicles_lane):
                 if (i + 1) % int(1 / penetration) == 0:
@@ -805,14 +782,6 @@
                     pos = self.k.vehicle.get_x_by_id(veh_id)
                     if pos < self._control_range[1]:
                         self.k.vehicle.set_vehicle_type(veh_id, "rl")
-
-    def _get_lane(self, veh_id):
-        """Return a processed lane number."""
-        lane = self.k.vehicle.get_lane(veh_id)
-        edge = self.k.vehicle.get_edge(veh_id)
-        return lane if edge not in self._extra_lane_edges else lane - 1
-=======
->>>>>>> 25331841
 
 
 class I210LaneMultiAgentEnv(AVOpenMultiAgentEnv):
@@ -953,14 +922,8 @@
 
         for lane in range(5):
             # Collect the names of all vehicles on the given lane, while
-<<<<<<< HEAD
-            # tacking into account edges with an extra lane.
-            veh_ids_lane = [
-                veh for veh in veh_ids if self._get_lane(veh) == lane]
-=======
             # taking into account edges with an extra lane.
             veh_ids_lane = [v for v in veh_ids if get_lane(self, v) == lane]
->>>>>>> 25331841
 
             # Collect the names of the RL vehicles on the lane.
             rl_ids_lane = [
@@ -1015,17 +978,9 @@
             self.k.vehicle.set_observed(veh_id)
 
     def _clear_attributes(self):
-<<<<<<< HEAD
         """See parent class."""
-=======
-        """Clear all AV-related attributes."""
->>>>>>> 25331841
         self.leader = []
         self.follower = []
         self.rl_veh = [[] for _ in range(self._num_lanes)]
         self.removed_veh = []
-<<<<<<< HEAD
-        self.rl_queue = [collections.deque() for _ in range(self._num_lanes)]
-=======
-        self.rl_queue = [collections.deque() for _ in range(5)]
->>>>>>> 25331841
+        self.rl_queue = [collections.deque() for _ in range(self._num_lanes)]