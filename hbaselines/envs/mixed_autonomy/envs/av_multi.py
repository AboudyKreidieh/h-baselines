"""Environment for training automated vehicles in a mixed-autonomy setting."""
import collections
import numpy as np
import random
import os
from gym.spaces import Box
from copy import deepcopy
from collections import defaultdict
from csv import DictReader

from flow.envs.multiagent import MultiEnv
from flow.core.params import InFlows
from flow.core.params import VehicleParams
from flow.networks import I210SubNetwork

from hbaselines.envs.mixed_autonomy.envs.utils import get_relative_obs
from hbaselines.envs.mixed_autonomy.envs.utils import update_rl_veh

from hbaselines.envs.mixed_autonomy.envs.utils import get_relative_obs
from hbaselines.envs.mixed_autonomy.envs.utils import update_rl_veh


BASE_ENV_PARAMS = dict(
    # maximum acceleration for autonomous vehicles, in m/s^2
    max_accel=1,
    # maximum deceleration for autonomous vehicles, in m/s^2
    max_decel=1,
    # desired velocity for all vehicles in the network, in m/s
    target_velocity=30,
    # whether to include a stopping penalty
    stopping_penalty=False,
    # whether to include a regularizing penalty for accelerations by the AVs
    acceleration_penalty=False,
)

CLOSED_ENV_PARAMS = BASE_ENV_PARAMS.copy()
CLOSED_ENV_PARAMS.update(dict(
    # range for the number of vehicles allowed in the network. If set to None,
    # the number of vehicles are is modified from its initial value.
    num_vehicles=[50, 75],
    # whether to distribute the automated vehicles evenly among the human
    # driven vehicles. Otherwise, they are randomly distributed.
    even_distribution=False,
    # whether to sort RL vehicles by their initial position. Used to account
    # for noise brought about by shuffling.
    sort_vehicles=True,
))

OPEN_ENV_PARAMS = BASE_ENV_PARAMS.copy()
OPEN_ENV_PARAMS.update(dict(
    # range for the inflows allowed in the network. If set to None, the inflows
    # are not modified from their initial value.
    inflows=[1000, 2000],
    # the AV penetration rate, defining the portion of inflow vehicles that
    # will be automated. If "inflows" is set to None, this is irrelevant.
    rl_penetration=0.1,
    # maximum number of controllable vehicles in the network
    num_rl=5,
    # the interval (in meters) in which automated vehicles are controlled. If
    # set to None, the entire region is controllable.
    control_range=[500, 2500],
    # path to the initialized vehicle states
    warmup_path="/path/to/initial_states",
))


class AVMultiAgentEnv(MultiEnv):
    """Environment for training automated vehicles in a mixed-autonomy setting.

    Required from env_params:

    * max_accel: maximum acceleration for autonomous vehicles, in m/s^2
    * max_decel: maximum deceleration for autonomous vehicles, in m/s^2
    * stopping_penalty: whether to include a stopping penalty
    * acceleration_penalty: whether to include a regularizing penalty for
      accelerations by the AVs

    States
        The observation consists of the speeds and bumper-to-bumper headways of
        the vehicles immediately preceding and following autonomous vehicle, as
        well as the ego speed of the autonomous vehicles.

    Actions
        The action space consists of a bounded acceleration for each autonomous
        vehicle. In order to ensure safety, these actions are bounded by
        failsafes provided by the simulator at every time step.

    Rewards
        The reward provided by the environment is equal to the negative vector
        normal of the distance between the speed of all vehicles in the network
        and a desired speed, and is offset by largest possible negative term to
        ensure non-negativity if environments terminate prematurely. This
        reward may only include two penalties:

        * acceleration_penalty: If set to True in env_params, the negative of
          the sum of squares of the accelerations by the AVs is added to the
          reward.
        * stopping_penalty: If set to True in env_params, a penalty of -5 is
          added to the reward for every RL vehicle that is not moving.

    Termination
        A rollout is terminated if the time horizon is reached or if two
        vehicles collide into one another.

    Attributes
    ----------
    leader : list of str
        the names of the vehicles leading the RL vehicles at any given step.
        Used for visualization.
    follower : list of str
        the names of the vehicles following the RL vehicles at any given step.
        Used for visualization.
    num_rl : int
        a fixed term to represent the number of RL vehicles in the network. In
        closed networks, this is the original number of RL vehicles. Otherwise,
        this value is passed via env_params.
    """

    def __init__(self, env_params, sim_params, network, simulator='traci'):
        """See parent class."""
        for p in BASE_ENV_PARAMS.keys():
            if p not in env_params.additional_params:
                raise KeyError('Env parameter "{}" not supplied'.format(p))

        super(MultiEnv, self).__init__(
            env_params=env_params,
            sim_params=sim_params,
            network=network,
            simulator=simulator,
        )

        self.leader = []
        self.follower = []
        self.num_rl = deepcopy(self.initial_vehicles.num_rl_vehicles)

    def rl_ids(self):
        """Return the IDs of the currently observed and controlled RL vehicles.

        This is static in closed networks and dynamic in open networks.
        """
        return self.k.vehicle.get_rl_ids()

    @property
    def action_space(self):
        """See class definition."""
        return Box(
            low=-abs(self.env_params.additional_params['max_decel']),
            high=self.env_params.additional_params['max_accel'],
            shape=(1,),
            dtype=np.float32)

    @property
    def observation_space(self):
        """See class definition."""
        return Box(
            low=-float('inf'),
            high=float('inf'),
            shape=(5,),
            dtype=np.float32)

    def _apply_rl_actions(self, rl_actions):
        """See class definition."""
        for key in rl_actions.keys():
            # Get the acceleration for the given agent.
            acceleration = deepcopy(rl_actions[key])

            # Redefine if below a speed threshold so that all actions result in
            # non-negative desired speeds.
            ac_range = self.action_space.high - self.action_space.low
            speed = self.k.vehicle.get_speed(key)
            if speed < 0.5 * ac_range * self.sim_step:
                acceleration += 0.5 * ac_range - speed / self.sim_step

            # Apply the action via the simulator.
            self.k.vehicle.apply_acceleration(key, acceleration)

    def compute_reward(self, rl_actions, **kwargs):
        """See class definition."""
        # In case no vehicles were available in the current step, pass an empty
        # reward dict.
        if rl_actions is None:
            return {}

        # Compute the reward.
        reward = self._compute_reward_util(
            rl_actions=list(rl_actions.values()),
            veh_ids=self.k.vehicle.get_ids(),
            rl_ids=self.rl_ids(),
            **kwargs
        )

        # A separate (shared) reward is passed to every agent.
        return {key: reward for key in rl_actions.keys()}

    def _compute_reward_util(self, rl_actions, veh_ids, rl_ids, **kwargs):
        """Compute the reward over a specific list of vehicles.

        Parameters
        ----------
        rl_actions : array_like
            the actions performed by the automated vehicles
        veh_ids : list of str
            the vehicle IDs to compute the network-level rewards over
        rl_ids : list of str
            the vehicle IDs to compute the AV-level penalties over

        Returns
        -------
        float
            the computed reward
        """
        if self.env_params.evaluate or rl_actions is None:
            reward = np.mean(self.k.vehicle.get_speed(veh_ids))
        else:
            params = self.env_params.additional_params
            stopping_penalty = params["stopping_penalty"]
            acceleration_penalty = params["acceleration_penalty"]

            num_vehicles = len(veh_ids)
            vel = np.array(self.k.vehicle.get_speed(veh_ids))
            if any(vel < -100) or kwargs["fail"] or num_vehicles == 0:
                # in case of collisions or an empty network
                reward = 0
            else:
                reward = 0

                # =========================================================== #
                # Reward high system-level average speeds.                    #
                # =========================================================== #

                reward_scale = 0.1

                # Compute a positive form of the two-norm from a desired target
                # velocity.
                target = self.env_params.additional_params['target_velocity']
                max_cost = np.array([target] * num_vehicles)
                max_cost = np.linalg.norm(max_cost)
                cost = np.linalg.norm(vel - target)
                reward += reward_scale * max(max_cost - cost, 0)

                # =========================================================== #
                # Penalize stopped RL vehicles.                               #
                # =========================================================== #

                if stopping_penalty:
                    for veh_id in rl_ids:
                        if self.k.vehicle.get_speed(veh_id) <= 1:
                            reward -= 5

                # =========================================================== #
                # Penalize the sum of squares of the AV accelerations.        #
                # =========================================================== #

                if acceleration_penalty:
                    reward -= sum(np.square(
                        [self.k.vehicle.get_accel(veh_id, True, True)
                         for veh_id in rl_ids]))

        return reward

    def get_state(self):
        """See class definition."""
        self.leader = []
        self.follower = []

        # Initialize a set on empty observations
        obs = {key: [0 for _ in range(5)] for key in self.rl_ids()}

        for i, veh_id in enumerate(self.rl_ids()):
            # Add relative observation of each vehicle.
            obs[veh_id], leader, follower = get_relative_obs(self, veh_id)

            # Append to the leader/follower lists.
            if leader not in ["", None]:
                self.leader.append(leader)
            if follower not in ["", None]:
                self.follower.append(follower)

        return obs

    def additional_command(self):
        """See parent class.

        Define which vehicles are observed for visualization purposes.
        """
        # specify observed vehicles
        for veh_id in self.leader + self.follower:
            self.k.vehicle.set_observed(veh_id)

    def reset(self, new_inflow_rate=None):
        """See parent class.

        In addition, a few variables that are specific to this class are
        emptied before they are used by the new rollout.
        """
        self.leader = []
        self.follower = []
        return super().reset(new_inflow_rate)


class AVClosedMultiAgentEnv(AVMultiAgentEnv):
    """Closed network variant of AVMultiAgentEnv.

    This environment is suitable for training policies on a ring road.

    We attempt to train a control policy in this setting that is robust to
    changes in density by altering the number of human-driven vehicles within
    the network. The number of automated vehicles, however, are kept constant
    in order to maintain a fixed state/action space. It it worth noting that
    this leads to varying AV penetration rates across simulations.

    Moreover, we ensure that vehicles in the observation/action are sorted by
    their initial position in the network to account for any noise brought
    about by positioning of vehicles after shuffling.

    Required from env_params:

    * max_accel: maximum acceleration for autonomous vehicles, in m/s^2
    * max_decel: maximum deceleration for autonomous vehicles, in m/s^2
    * stopping_penalty: whether to include a stopping penalty
    * acceleration_penalty: whether to include a regularizing penalty for
      accelerations by the AVs
    * num_vehicles: range for the number of vehicles allowed in the network. If
      set to None, the number of vehicles are is modified from its initial
      value.
    * even_distribution: whether to distribute the automated vehicles evenly
      among the human driven vehicles. Otherwise, they are randomly distributed
    * sort_vehicles: whether to sort RL vehicles by their initial position.
      Used to account for noise brought about by shuffling.
    """

    def __init__(self, env_params, sim_params, network, simulator='traci'):
        """See parent class."""
        for p in CLOSED_ENV_PARAMS.keys():
            if p not in env_params.additional_params:
                raise KeyError('Env parameter "{}" not supplied'.format(p))

        # this is stored to be reused during the reset procedure
        self._network_cls = network.__class__
        self._network_name = deepcopy(network.orig_name)
        self._network_net_params = deepcopy(network.net_params)
        self._network_initial_config = deepcopy(network.initial_config)
        self._network_traffic_lights = deepcopy(network.traffic_lights)
        self._network_vehicles = deepcopy(network.vehicles)

        # attributes for sorting RL IDs by their initial position.
        self._sorted_rl_ids = []

        super(AVClosedMultiAgentEnv, self).__init__(
            env_params=env_params,
            sim_params=sim_params,
            network=network,
            simulator=simulator,
        )

        if self.env_params.additional_params["even_distribution"]:
            assert not self.initial_config.shuffle, \
                "InitialConfig.shuffle must be set to False when using even " \
                "distributions."

    def rl_ids(self):
        """See parent class."""
        if self.env_params.additional_params["sort_vehicles"]:
            return self._sorted_rl_ids
        else:
            return self.k.vehicle.get_rl_ids()

    def reset(self, new_inflow_rate=None):
        """See class definition."""
        # Skip if ring length is None.
        if self.env_params.additional_params["num_vehicles"] is None:
            return super(AVClosedMultiAgentEnv, self).reset()

        self.step_counter = 1
        self.time_counter = 1

        # Make sure restart instance is set to True when resetting.
        self.sim_params.restart_instance = True

        # Create a new VehicleParams object with a new number of human-
        # driven vehicles.
        n_vehicles = self.env_params.additional_params["num_vehicles"]
        n_rl = self._network_vehicles.num_rl_vehicles
        n_vehicles_low = n_vehicles[0] - n_rl
        n_vehicles_high = n_vehicles[1] - n_rl
        new_n_vehicles = random.randint(n_vehicles_low, n_vehicles_high)
        params = self._network_vehicles.type_parameters

        print("humans: {}, automated: {}".format(new_n_vehicles, n_rl))

        if self.env_params.additional_params["even_distribution"]:
            num_human = new_n_vehicles - n_rl
            humans_remaining = num_human

            new_vehicles = VehicleParams()
            for i in range(n_rl):
                # Add one automated vehicle.
                new_vehicles.add(
                    veh_id="rl_{}".format(i),
                    acceleration_controller=params["rl_{}".format(i)][
                        "acceleration_controller"],
                    lane_change_controller=params["rl_{}".format(i)][
                        "lane_change_controller"],
                    routing_controller=params["rl_{}".format(i)][
                        "routing_controller"],
                    initial_speed=params["rl_{}".format(i)][
                        "initial_speed"],
                    car_following_params=params["rl_{}".format(i)][
                        "car_following_params"],
                    lane_change_params=params["rl_{}".format(i)][
                        "lane_change_params"],
                    num_vehicles=1)

                # Add a fraction of the remaining human vehicles.
                vehicles_to_add = round(humans_remaining / (n_rl - i))
                humans_remaining -= vehicles_to_add
                new_vehicles.add(
                    veh_id="human_{}".format(i),
                    acceleration_controller=params["human_{}".format(i)][
                        "acceleration_controller"],
                    lane_change_controller=params["human_{}".format(i)][
                        "lane_change_controller"],
                    routing_controller=params["human_{}".format(i)][
                        "routing_controller"],
                    initial_speed=params["human_{}".format(i)][
                        "initial_speed"],
                    car_following_params=params["human_{}".format(i)][
                        "car_following_params"],
                    lane_change_params=params["human_{}".format(i)][
                        "lane_change_params"],
                    num_vehicles=vehicles_to_add)
        else:
            new_vehicles = VehicleParams()
            new_vehicles.add(
                "human_0",
                acceleration_controller=params["human_0"][
                    "acceleration_controller"],
                lane_change_controller=params["human_0"][
                    "lane_change_controller"],
                routing_controller=params["human_0"]["routing_controller"],
                initial_speed=params["human_0"]["initial_speed"],
                car_following_params=params["human_0"]["car_following_params"],
                lane_change_params=params["human_0"]["lane_change_params"],
                num_vehicles=new_n_vehicles)
            new_vehicles.add(
                "rl_0",
                acceleration_controller=params["rl_0"][
                    "acceleration_controller"],
                lane_change_controller=params["rl_0"][
                    "lane_change_controller"],
                routing_controller=params["rl_0"]["routing_controller"],
                initial_speed=params["rl_0"]["initial_speed"],
                car_following_params=params["rl_0"]["car_following_params"],
                lane_change_params=params["rl_0"]["lane_change_params"],
                num_vehicles=n_rl)

        # Update the network.
        self.network = self._network_cls(
            self._network_name,
            net_params=self._network_net_params,
            vehicles=new_vehicles,
            initial_config=self._network_initial_config,
            traffic_lights=self._network_traffic_lights,
        )

        # Perform the reset operation.
        _ = super(AVClosedMultiAgentEnv, self).reset()

        # Get the initial positions of the RL vehicles to allow us to sort the
        # vehicles by this term.
        def init_pos(veh_id):
            return self.k.vehicle.get_x_by_id(veh_id)

        # Create a list of the RL IDs sorted by the above term.
        self._sorted_rl_ids = sorted(self.k.vehicle.get_rl_ids(), key=init_pos)

        # Perform the reset operation again because the vehicle IDs weren't
        # caught the first time.
        obs = super(AVClosedMultiAgentEnv, self).reset()

        return obs


class AVOpenMultiAgentEnv(AVMultiAgentEnv):
    """Open network variant of AVMultiAgentEnv.

    In this environment, every vehicle is treated as a separate agent. This
    environment is suitable for training policies on a merge or highway
    network.

    We attempt to train a control policy in this setting that is robust to
    changes in density by altering the inflow rate of vehicles within the
    network. This is made to proportionally increase the inflow rate of both
    the human-driven and automated (or RL) vehicles in the network to maintain
    a fixed RL penetration rate.

    Moreover, in order to account for variability in the number of automated
    vehicles during training, we include a "num_rl" term and perform the
    following operations to the states and actions:

    * States: In order to maintain a fixed observation size in open networks,
      when the number of AVs in the network is less than "num_rl", the extra
      entries are filled in with zeros. Conversely, if the number of autonomous
      vehicles is greater than "num_rl", the observations from the additional
      vehicles are not included in the state space.
    * Actions: In order to account for variability in the number of autonomous
      vehicles in open networks, if n_AV < "num_rl" the additional actions
      provided by the agent are not assigned to any vehicle. Moreover, if
      n_AV > "num_rl", the additional vehicles are not provided with actions
      from the learning agent, and instead act as human-driven vehicles as
      well.

    Required from env_params:

    * max_accel: maximum acceleration for autonomous vehicles, in m/s^2
    * max_decel: maximum deceleration for autonomous vehicles, in m/s^2
    * stopping_penalty: whether to include a stopping penalty
    * acceleration_penalty: whether to include a regularizing penalty for
      accelerations by the AVs
    * inflows: range for the inflows allowed in the network. If set to None,
      the inflows are not modified from their initial value.
    * rl_penetration: the AV penetration rate, defining the portion of inflow
      vehicles that will be automated. If "inflows" is set to None, this is
      irrelevant.
    * num_rl: maximum number of controllable vehicles in the network
    """

    def __init__(self, env_params, sim_params, network, simulator='traci'):
        """See parent class."""
        for p in OPEN_ENV_PARAMS.keys():
            if p not in env_params.additional_params:
                raise KeyError('Env parameter "{}" not supplied'.format(p))

        super(AVOpenMultiAgentEnv, self).__init__(
            env_params=env_params,
            sim_params=sim_params,
            network=network,
            simulator=simulator,
        )

        # Get the paths to all the initial state xml files
        warmup_path = env_params.additional_params["warmup_path"]
        if warmup_path is not None:
            self.warmup_paths = [
                f for f in os.listdir(warmup_path) if f.endswith(".xml")
            ]
            self.warmup_description = defaultdict(list)
            for record in DictReader(
                    open(os.path.join(warmup_path, 'description.csv'))):
                for key, val in record.items():  # or iteritems in Python 2
                    self.warmup_description[key].append(float(val))
        else:
            self.warmup_paths = None
            self.warmup_description = None

        # maximum number of controlled vehicles
        self.num_rl = env_params.additional_params["num_rl"]

        # queue of rl vehicles waiting to be controlled
        self.rl_queue = collections.deque()

        # names of the rl vehicles controlled at any step
        self.rl_veh = []

        # names of the rl vehicles past the control range
        self.removed_veh = []

        # used for visualization: the vehicles behind and after RL vehicles
        # (ie the observed vehicles) will have a different color
        self.leader = []
        self.follower = []

        # control range, updated to be entire network if not specified
        self._control_range = \
            self.env_params.additional_params["control_range"] or \
            [0, self.k.network.length()]

        # dynamics controller for uncontrolled RL vehicles (mimics humans)
        controller = self.k.vehicle.type_parameters["human"][
            "acceleration_controller"]
        self._rl_controller = controller[0](
            veh_id="rl",
            car_following_params=self.k.vehicle.type_parameters["human"][
                "car_following_params"],
            **controller[1]
        )

        # this is stored to be reused during the reset procedure
        self._network_cls = network.__class__
        self._network_name = deepcopy(network.orig_name)
        self._network_net_params = deepcopy(network.net_params)
        self._network_initial_config = deepcopy(network.initial_config)
        self._network_traffic_lights = deepcopy(network.traffic_lights)
        self._network_vehicles = deepcopy(network.vehicles)

<<<<<<< HEAD
        if isinstance(network, I210SubNetwork):
            # the name of the final edge, whose speed limit may be updated
            self._final_edge = "119257908#3"
            # maximum number of lanes to add vehicles across
            self._num_lanes = 5
        else:
            # the name of the final edge, whose speed limit may be updated
            self._final_edge = "highway_end"
            # maximum number of lanes to add vehicles across
            self._num_lanes = 1

=======
>>>>>>> 99f19aeb
        # These edges have an extra lane that RL vehicles do not traverse
        # (since they do not change lanes). We as a result ignore their first
        # lane computing per-lane states.
        self._extra_lane_edges = [
            "119257908#1-AddedOnRampEdge",
            "119257908#1-AddedOffRampEdge",
            ":119257908#1-AddedOnRampNode_0",
            ":119257908#1-AddedOffRampNode_0",
            "119257908#3",
        ]

    def rl_ids(self):
        """See parent class."""
        return self.rl_veh

    def compute_reward(self, rl_actions, **kwargs):
        """See class definition."""
        # In case no vehicles were available in the current step, pass an empty
        # reward dict.
        if rl_actions is None:
            return {}

        # Collect the names of the vehicles within the control range.
        control_min = self._control_range[0]
        control_max = self._control_range[1]
        veh_ids = [
            veh_id for veh_id in self.k.vehicle.get_ids() if
            control_min <= self.k.vehicle.get_x_by_id(veh_id) <= control_max
        ]

        # Compute the reward.
        reward = self._compute_reward_util(
            rl_actions=rl_actions,
            veh_ids=veh_ids,
            rl_ids=self.rl_ids(),
            **kwargs
        )

        # A separate (shared) reward is passed to every agent.
        return {key: reward for key in rl_actions.keys()}

    def additional_command(self):
        """See parent class.

        This method performs to auxiliary tasks:

        * Define which vehicles are observed for visualization purposes.
        * Maintains the "rl_veh" and "rl_queue" variables to ensure the RL
          vehicles that are represented in the state space does not change
          until one of the vehicles in the state space leaves the network.
          Then, the next vehicle in the queue is added to the state space and
          provided with actions from the policy.
        """
        super(AVOpenMultiAgentEnv, self).additional_command()

        # Update the RL lists.
        self.rl_queue, self.rl_veh, self.removed_veh = update_rl_veh(
            self,
            rl_queue=self.rl_queue,
            rl_veh=self.rl_veh,
            removed_veh=self.removed_veh,
            control_range=self._control_range,
            num_rl=self.num_rl,
            rl_ids=reversed(sorted(
                self.k.vehicle.get_rl_ids(), key=self.k.vehicle.get_x_by_id)),
        )

        # Specify actions for the uncontrolled RL vehicles based on human-
        # driven dynamics.
        for veh_id in list(
                set(self.k.vehicle.get_rl_ids()) - set(self.rl_veh)):
            self._rl_controller.veh_id = veh_id
            acceleration = self._rl_controller.get_action(self)
            self.k.vehicle.apply_acceleration(veh_id, acceleration)

    def reset(self, new_inflow_rate=None):
        """See class definition."""
        end_speed = None
        params = self.env_params.additional_params
        if params["inflows"] is not None or params["warmup_path"] is not None:
            # Make sure restart instance is set to True when resetting.
            self.sim_params.restart_instance = True

            if self.warmup_paths is not None:
                # Choose a random available xml file.
                xml_file = random.sample(self.warmup_paths, 1)[0]
                xml_num = int(xml_file.split(".")[0])

                # Update the choice of initial conditions.
                self.sim_params.load_state = os.path.join(
                    params["warmup_path"], xml_file)

                # Assign the inflow rate to match the xml number.
                inflow_rate = self.warmup_description["inflow"][xml_num]
                end_speed = self.warmup_description["end_speed"][xml_num]
                print("inflow: {}, end_speed: {}".format(
                    inflow_rate, end_speed))
            else:
                # New inflow rate for human and automated vehicles, randomly
                # assigned based on the inflows variable
                inflow_range = self.env_params.additional_params["inflows"]
                inflow_low = inflow_range[0]
                inflow_high = inflow_range[1]
                inflow_rate = random.randint(inflow_low, inflow_high)

            # Create a new inflow object.
            new_inflow = InFlows()

            for inflow_i in self._network_net_params.inflows.get():
                veh_type = inflow_i["vtype"]
                edge = inflow_i["edge"]
                depart_lane = inflow_i["departLane"]
                depart_speed = inflow_i["departSpeed"]

                # Get the inflow rate of the lane/edge based on whether the
                # vehicle types are human-driven or automated.
                penetration = params["rl_penetration"]
                if veh_type == "human":
                    vehs_per_hour = inflow_rate * (1 - penetration)
                else:
                    vehs_per_hour = inflow_rate * penetration

                new_inflow.add(
                    veh_type=veh_type,
                    edge=edge,
                    vehs_per_hour=vehs_per_hour,
                    depart_lane=depart_lane,
                    depart_speed=depart_speed,
                )

            # Add the new inflows to NetParams.
            new_net_params = deepcopy(self._network_net_params)
            new_net_params.inflows = new_inflow

            # Update the network.
            self.network = self._network_cls(
                self._network_name,
                net_params=new_net_params,
                vehicles=self._network_vehicles,
                initial_config=self._network_initial_config,
                traffic_lights=self._network_traffic_lights,
            )
            self.net_params = new_net_params

        # Clear all AV-related attributes.
        self._clear_attributes()

        _ = super(AVOpenMultiAgentEnv, self).reset()

        # Add automated vehicles.
        if self.warmup_paths is not None:
            self._add_automated_vehicles()

        # Update the end speed, if specified.
        if end_speed is not None:
            self.k.kernel_api.edge.setMaxSpeed(self._final_edge, end_speed)

        # Add the vehicles to their respective attributes.
        self.additional_command()

        # Recompute the initial observation.
        return self.get_state()

    def _clear_attributes(self):
        """Clear all AV-related attributes."""
        self.leader = []
        self.follower = []
        self.rl_veh = []
        self.removed_veh = []
        self.rl_queue = collections.deque()

<<<<<<< HEAD
    def _add_automated_vehicles(self):
        """Replace a portion of vehicles with automated vehicles."""
        penetration = self.env_params.additional_params["rl_penetration"]

        # Sort the initial vehicles by their positions.
        sorted_vehicles = sorted(
            self.k.vehicle.get_ids(),
            key=lambda x: self.k.vehicle.get_x_by_id(x))

        # Replace every nth vehicle with an RL vehicle.
        for lane in range(self._num_lanes):
            sorted_vehicles_lane = [
                veh_id for veh_id in sorted_vehicles
                if self._get_lane(veh_id) == lane]

            for i, veh_id in enumerate(sorted_vehicles_lane):
                if (i + 1) % int(1 / penetration) == 0:
                    # Don't add vehicles past the control range.
                    pos = self.k.vehicle.get_x_by_id(veh_id)
                    if pos < self._control_range[1]:
                        self.k.vehicle.set_vehicle_type(veh_id, "rl")
=======
    def _get_lane(self, veh_id):
        """Return a processed lane number."""
        lane = self.k.vehicle.get_lane(veh_id)
        edge = self.k.vehicle.get_edge(veh_id)
        return lane if edge not in self._extra_lane_edges else lane - 1

>>>>>>> 99f19aeb

    def _get_lane(self, veh_id):
        """Return a processed lane number."""
        lane = self.k.vehicle.get_lane(veh_id)
        edge = self.k.vehicle.get_edge(veh_id)
        return lane if edge not in self._extra_lane_edges else lane - 1


class I210LaneMultiAgentEnv(AVOpenMultiAgentEnv):
    """Lane-level network variant of AVOpenMultiAgentEnv.

    Unlike previous environments in this file, this environment treats every
    lane as a separate agent, with the automated vehicles in any given lane
    being control by a single centralized policy. This environment is designed
    specifically for the I-210 subnetwork.

    Additional descriptions to this task can be founded in its parent classes.

    Required from env_params:

    * max_accel: maximum acceleration for autonomous vehicles, in m/s^2
    * max_decel: maximum deceleration for autonomous vehicles, in m/s^2
    * stopping_penalty: whether to include a stopping penalty
    * acceleration_penalty: whether to include a regularizing penalty for
      accelerations by the AVs
    * inflows: range for the inflows allowed in the network. If set to None,
      the inflows are not modified from their initial value.
    * rl_penetration: the AV penetration rate, defining the portion of inflow
      vehicles that will be automated. If "inflows" is set to None, this is
      irrelevant.
    * num_rl: maximum number of controllable vehicles in the network
    """

    def __init__(self, env_params, sim_params, network, simulator='traci'):
        """See parent class."""
<<<<<<< HEAD
        super(I210LaneMultiAgentEnv, self).__init__(
=======
        super(LaneOpenMultiAgentEnv, self).__init__(
>>>>>>> 99f19aeb
            env_params=env_params,
            sim_params=sim_params,
            network=network,
            simulator=simulator,
        )

        # queue of rl vehicles in each lane that are waiting to be controlled
        self.rl_queue = [collections.deque() for _ in range(5)]

        # names of the rl vehicles in each lane that are controlled at any step
        self.rl_veh = [[] for _ in range(5)]

<<<<<<< HEAD
        # this is stored to be reused during the reset procedure
        self._network_cls = network.__class__
        self._network_name = deepcopy(network.orig_name)
        self._network_net_params = deepcopy(network.net_params)
        self._network_initial_config = deepcopy(network.initial_config)
        self._network_traffic_lights = deepcopy(network.traffic_lights)
        self._network_vehicles = deepcopy(network.vehicles)

=======
>>>>>>> 99f19aeb
    @property
    def action_space(self):
        """See class definition."""
        return Box(
            low=-abs(self.env_params.additional_params['max_decel']),
            high=self.env_params.additional_params['max_accel'],
            shape=(self.num_rl,),
            dtype=np.float32)

    @property
    def observation_space(self):
        """See class definition."""
        return Box(
            low=-float('inf'),
            high=float('inf'),
            shape=(5 * self.num_rl,),
            dtype=np.float32)

    def _apply_rl_actions(self, rl_actions):
        """See class definition."""
        for key in rl_actions.keys():
            # Get the lane ID.
            lane = int(key.split("_")[-1])

            # Get the acceleration for the given lane.
            acceleration = deepcopy(rl_actions[key])

            # Apply the actions to the given lane.
            self._apply_per_lane_actions(acceleration, self.rl_ids()[lane])

    def _apply_per_lane_actions(self, rl_actions, veh_ids):
        """Apply accelerations to RL vehicles on a given lane.

        Parameters
        ----------
        rl_actions : array_like
            the actions to be performed on the given lane
        veh_ids : list of str
            the names of the RL vehicles on the given lane
        """
        accelerations = deepcopy(rl_actions)

        # Redefine the accelerations if below a speed threshold so that all
        # actions result in non-negative desired speeds.
        for i, veh_id in enumerate(veh_ids):
            ac_range = self.action_space.high[i] - self.action_space.low[i]
            speed = self.k.vehicle.get_speed(veh_id)
            if speed < 0.5 * ac_range * self.sim_step:
                accelerations[i] += 0.5 * ac_range - speed / self.sim_step

        # Apply the actions via the simulator.
        self.k.vehicle.apply_acceleration(veh_ids, accelerations)

    def get_state(self):
        """See class definition."""
        self.leader = []
        self.follower = []

        # Initialize a set on empty observations
        obs = {"lane_{}".format(i): [0 for _ in range(5 * self.num_rl)]
               for i in range(5)}

        for lane in range(5):
            # Collect the names of the RL vehicles on the lane.
            rl_ids = self.rl_ids()[lane]

            for i, veh_id in enumerate(rl_ids):
                # Add relative observation of each vehicle.
                obs["lane_{}".format(lane)][5 * i: 5 * (i + 1)], \
                    leader, follower = get_relative_obs(self, veh_id)

                # Append to the leader/follower lists.
                if leader not in ["", None]:
                    self.leader.append(leader)
                if follower not in ["", None]:
                    self.follower.append(follower)

        return obs

    def compute_reward(self, rl_actions, **kwargs):
        """See class definition."""
        # In case no vehicles were available in the current step, pass an empty
        # reward dict.
        if rl_actions is None:
            return {}

        reward = {}

        # Collect the names of the vehicles within the control range.
        control_min = self._control_range[0]
        control_max = self._control_range[1]
        veh_ids = [
            veh_id for veh_id in self.k.vehicle.get_ids() if
            control_min <= self.k.vehicle.get_x_by_id(veh_id) <= control_max
        ]

        for lane in range(5):
            # Collect the names of all vehicles on the given lane, while
            # tacking into account edges with an extra lane.
            veh_ids_lane = [
                veh for veh in veh_ids if self._get_lane(veh) == lane]

            # Collect the names of the RL vehicles on the lane.
            rl_ids_lane = [
                veh for veh in self.rl_ids()[lane] if veh in veh_ids_lane]

            # Collect the actions that just correspond to this lane.
            rl_actions_lane = rl_actions["lane_{}".format(lane)]

            # Compute the reward for a given lane.
            reward["lane_{}".format(lane)] = self._compute_reward_util(
                rl_actions=rl_actions_lane,
                veh_ids=veh_ids_lane,
                rl_ids=rl_ids_lane,
                **kwargs
            )

        return reward

    def additional_command(self):
        """See parent class.

        Here, the operations are done at a per-lane level.
        """
        for lane in range(5):
            # Collect the names of the RL vehicles on the given lane, while
            # tacking into account edges with an extra lane.
            rl_ids = [veh for veh in self.k.vehicle.get_rl_ids()
                      if self._get_lane(veh) == lane]

            # Update the RL lists.
            self.rl_queue[lane], self.rl_veh[lane], self.removed_veh = \
                update_rl_veh(
                    self,
                    rl_queue=self.rl_queue[lane],
                    rl_veh=self.rl_veh[lane],
                    removed_veh=self.removed_veh,
                    control_range=self._control_range,
                    num_rl=self.num_rl,
                    rl_ids=reversed(sorted(
                        rl_ids, key=self.k.vehicle.get_x_by_id)),
<<<<<<< HEAD
=======
                )

            # Specify actions for the uncontrolled RL vehicles based on human-
            # driven dynamics.
            for veh_id in list(set(rl_ids) - set(self.rl_veh[lane])):
                self._rl_controller.veh_id = veh_id
                acceleration = self._rl_controller.get_action(self)
                self.k.vehicle.apply_acceleration(veh_id, acceleration)

        # Specify observed vehicles.
        for veh_id in self.leader + self.follower:
            self.k.vehicle.set_observed(veh_id)

    def reset(self, new_inflow_rate=None):
        """See class definition."""
        if self.env_params.additional_params["inflows"] is not None:
            # Make sure restart instance is set to True when resetting.
            self.sim_params.restart_instance = True

            # New inflow rate for human and automated vehicles.
            penetration = self.env_params.additional_params["rl_penetration"]
            inflow_range = self.env_params.additional_params["inflows"]
            inflow_low = inflow_range[0]
            inflow_high = inflow_range[1]
            inflow_rate = random.randint(inflow_low, inflow_high)

            # Create a new inflow object.
            new_inflow = InFlows()

            for inflow_i in self._network_net_params.inflows.get():
                veh_type = inflow_i["vtype"]
                edge = inflow_i["edge"]
                depart_lane = inflow_i["departLane"]
                depart_speed = inflow_i["departSpeed"]

                # Get the inflow rate of the lane/edge based on whether the
                # vehicle types are human-driven or automated.
                if veh_type == "human":
                    vehs_per_hour = inflow_rate * (1 - penetration)
                else:
                    vehs_per_hour = inflow_rate * penetration

                new_inflow.add(
                    veh_type=veh_type,
                    edge=edge,
                    vehs_per_hour=vehs_per_hour,
                    depart_lane=depart_lane,
                    depart_speed=depart_speed,
>>>>>>> 99f19aeb
                )

            # Specify actions for the uncontrolled RL vehicles based on human-
            # driven dynamics.
            for veh_id in list(set(rl_ids) - set(self.rl_veh[lane])):
                self._rl_controller.veh_id = veh_id
                acceleration = self._rl_controller.get_action(self)
                self.k.vehicle.apply_acceleration(veh_id, acceleration)

        # Specify observed vehicles.
        for veh_id in self.leader + self.follower:
            self.k.vehicle.set_observed(veh_id)

    def _clear_attributes(self):
        """See parent class."""
        self.leader = []
        self.follower = []
        self.rl_veh = [[] for _ in range(self._num_lanes)]
        self.removed_veh = []
        self.rl_queue = [collections.deque() for _ in range(self._num_lanes)]<|MERGE_RESOLUTION|>--- conflicted
+++ resolved
@@ -593,7 +593,6 @@
         self._network_traffic_lights = deepcopy(network.traffic_lights)
         self._network_vehicles = deepcopy(network.vehicles)
 
-<<<<<<< HEAD
         if isinstance(network, I210SubNetwork):
             # the name of the final edge, whose speed limit may be updated
             self._final_edge = "119257908#3"
@@ -605,8 +604,6 @@
             # maximum number of lanes to add vehicles across
             self._num_lanes = 1
 
-=======
->>>>>>> 99f19aeb
         # These edges have an extra lane that RL vehicles do not traverse
         # (since they do not change lanes). We as a result ignore their first
         # lane computing per-lane states.
@@ -778,7 +775,6 @@
         self.removed_veh = []
         self.rl_queue = collections.deque()
 
-<<<<<<< HEAD
     def _add_automated_vehicles(self):
         """Replace a portion of vehicles with automated vehicles."""
         penetration = self.env_params.additional_params["rl_penetration"]
@@ -800,14 +796,6 @@
                     pos = self.k.vehicle.get_x_by_id(veh_id)
                     if pos < self._control_range[1]:
                         self.k.vehicle.set_vehicle_type(veh_id, "rl")
-=======
-    def _get_lane(self, veh_id):
-        """Return a processed lane number."""
-        lane = self.k.vehicle.get_lane(veh_id)
-        edge = self.k.vehicle.get_edge(veh_id)
-        return lane if edge not in self._extra_lane_edges else lane - 1
-
->>>>>>> 99f19aeb
 
     def _get_lane(self, veh_id):
         """Return a processed lane number."""
@@ -843,11 +831,7 @@
 
     def __init__(self, env_params, sim_params, network, simulator='traci'):
         """See parent class."""
-<<<<<<< HEAD
         super(I210LaneMultiAgentEnv, self).__init__(
-=======
-        super(LaneOpenMultiAgentEnv, self).__init__(
->>>>>>> 99f19aeb
             env_params=env_params,
             sim_params=sim_params,
             network=network,
@@ -860,17 +844,6 @@
         # names of the rl vehicles in each lane that are controlled at any step
         self.rl_veh = [[] for _ in range(5)]
 
-<<<<<<< HEAD
-        # this is stored to be reused during the reset procedure
-        self._network_cls = network.__class__
-        self._network_name = deepcopy(network.orig_name)
-        self._network_net_params = deepcopy(network.net_params)
-        self._network_initial_config = deepcopy(network.initial_config)
-        self._network_traffic_lights = deepcopy(network.traffic_lights)
-        self._network_vehicles = deepcopy(network.vehicles)
-
-=======
->>>>>>> 99f19aeb
     @property
     def action_space(self):
         """See class definition."""
@@ -1012,57 +985,6 @@
                     num_rl=self.num_rl,
                     rl_ids=reversed(sorted(
                         rl_ids, key=self.k.vehicle.get_x_by_id)),
-<<<<<<< HEAD
-=======
-                )
-
-            # Specify actions for the uncontrolled RL vehicles based on human-
-            # driven dynamics.
-            for veh_id in list(set(rl_ids) - set(self.rl_veh[lane])):
-                self._rl_controller.veh_id = veh_id
-                acceleration = self._rl_controller.get_action(self)
-                self.k.vehicle.apply_acceleration(veh_id, acceleration)
-
-        # Specify observed vehicles.
-        for veh_id in self.leader + self.follower:
-            self.k.vehicle.set_observed(veh_id)
-
-    def reset(self, new_inflow_rate=None):
-        """See class definition."""
-        if self.env_params.additional_params["inflows"] is not None:
-            # Make sure restart instance is set to True when resetting.
-            self.sim_params.restart_instance = True
-
-            # New inflow rate for human and automated vehicles.
-            penetration = self.env_params.additional_params["rl_penetration"]
-            inflow_range = self.env_params.additional_params["inflows"]
-            inflow_low = inflow_range[0]
-            inflow_high = inflow_range[1]
-            inflow_rate = random.randint(inflow_low, inflow_high)
-
-            # Create a new inflow object.
-            new_inflow = InFlows()
-
-            for inflow_i in self._network_net_params.inflows.get():
-                veh_type = inflow_i["vtype"]
-                edge = inflow_i["edge"]
-                depart_lane = inflow_i["departLane"]
-                depart_speed = inflow_i["departSpeed"]
-
-                # Get the inflow rate of the lane/edge based on whether the
-                # vehicle types are human-driven or automated.
-                if veh_type == "human":
-                    vehs_per_hour = inflow_rate * (1 - penetration)
-                else:
-                    vehs_per_hour = inflow_rate * penetration
-
-                new_inflow.add(
-                    veh_type=veh_type,
-                    edge=edge,
-                    vehs_per_hour=vehs_per_hour,
-                    depart_lane=depart_lane,
-                    depart_speed=depart_speed,
->>>>>>> 99f19aeb
                 )
 
             # Specify actions for the uncontrolled RL vehicles based on human-
