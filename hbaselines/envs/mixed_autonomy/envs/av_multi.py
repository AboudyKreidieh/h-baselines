"""Environment for training automated vehicles in a mixed-autonomy setting."""
import collections
import numpy as np
import random
import os
from gym.spaces import Box
from copy import deepcopy
from collections import defaultdict
from csv import DictReader

from flow.envs.multiagent import MultiEnv
from flow.core.params import InFlows
from flow.core.params import VehicleParams
from flow.networks import I210SubNetwork

from hbaselines.envs.mixed_autonomy.envs.utils import get_relative_obs
from hbaselines.envs.mixed_autonomy.envs.utils import update_rl_veh
from hbaselines.envs.mixed_autonomy.envs.utils import get_lane


BASE_ENV_PARAMS = dict(
    # maximum acceleration for autonomous vehicles, in m/s^2
    max_accel=1,
    # maximum deceleration for autonomous vehicles, in m/s^2
    max_decel=1,
    # desired velocity for all vehicles in the network, in m/s
    target_velocity=30,
    # whether to include a stopping penalty
    stopping_penalty=False,
    # whether to include a regularizing penalty for accelerations by the AVs
    acceleration_penalty=False,
)

CLOSED_ENV_PARAMS = BASE_ENV_PARAMS.copy()
CLOSED_ENV_PARAMS.update(dict(
    # range for the number of vehicles allowed in the network. If set to None,
    # the number of vehicles are is modified from its initial value.
    num_vehicles=[50, 75],
    # whether to distribute the automated vehicles evenly among the human
    # driven vehicles. Otherwise, they are randomly distributed.
    even_distribution=False,
    # whether to sort RL vehicles by their initial position. Used to account
    # for noise brought about by shuffling.
    sort_vehicles=True,
))

OPEN_ENV_PARAMS = BASE_ENV_PARAMS.copy()
OPEN_ENV_PARAMS.update(dict(
    # range for the inflows allowed in the network. If set to None, the inflows
    # are not modified from their initial value.
    inflows=[1000, 2000],
    # the AV penetration rate, defining the portion of inflow vehicles that
    # will be automated. If "inflows" is set to None, this is irrelevant.
    rl_penetration=0.1,
    # maximum number of controllable vehicles in the network
    num_rl=5,
    # the interval (in meters) in which automated vehicles are controlled. If
    # set to None, the entire region is controllable.
    control_range=[500, 2500],
    # path to the initialized vehicle states
    warmup_path="/path/to/initial_states",
))


class AVMultiAgentEnv(MultiEnv):
    """Environment for training automated vehicles in a mixed-autonomy setting.

    Required from env_params:

    * max_accel: maximum acceleration for autonomous vehicles, in m/s^2
    * max_decel: maximum deceleration for autonomous vehicles, in m/s^2
    * stopping_penalty: whether to include a stopping penalty
    * acceleration_penalty: whether to include a regularizing penalty for
      accelerations by the AVs

    States
        The observation consists of the speeds and bumper-to-bumper headways of
        the vehicles immediately preceding and following autonomous vehicle, as
        well as the ego speed of the autonomous vehicles.

    Actions
        The action space consists of a bounded acceleration for each autonomous
        vehicle. In order to ensure safety, these actions are bounded by
        failsafes provided by the simulator at every time step.

    Rewards
        The reward provided by the environment is equal to the negative vector
        normal of the distance between the speed of all vehicles in the network
        and a desired speed, and is offset by largest possible negative term to
        ensure non-negativity if environments terminate prematurely. This
        reward may only include two penalties:

        * acceleration_penalty: If set to True in env_params, the negative of
          the sum of squares of the accelerations by the AVs is added to the
          reward.
        * stopping_penalty: If set to True in env_params, a penalty of -5 is
          added to the reward for every RL vehicle that is not moving.

    Termination
        A rollout is terminated if the time horizon is reached or if two
        vehicles collide into one another.

    Attributes
    ----------
    leader : list of str
        the names of the vehicles leading the RL vehicles at any given step.
        Used for visualization.
    follower : list of str
        the names of the vehicles following the RL vehicles at any given step.
        Used for visualization.
    num_rl : int
        a fixed term to represent the number of RL vehicles in the network. In
        closed networks, this is the original number of RL vehicles. Otherwise,
        this value is passed via env_params.
    """

    def __init__(self, env_params, sim_params, network, simulator='traci'):
        """See parent class."""
        for p in BASE_ENV_PARAMS.keys():
            if p not in env_params.additional_params:
                raise KeyError('Env parameter "{}" not supplied'.format(p))

        super(MultiEnv, self).__init__(
            env_params=env_params,
            sim_params=sim_params,
            network=network,
            simulator=simulator,
        )

        self.leader = []
        self.follower = []
        self.num_rl = deepcopy(self.initial_vehicles.num_rl_vehicles)

    def rl_ids(self):
        """Return the IDs of the currently observed and controlled RL vehicles.

        This is static in closed networks and dynamic in open networks.
        """
        return self.k.vehicle.get_rl_ids()

    @property
    def action_space(self):
        """See class definition."""
        return Box(
            low=-abs(self.env_params.additional_params['max_decel']),
            high=self.env_params.additional_params['max_accel'],
            shape=(1,),
            dtype=np.float32)

    @property
    def observation_space(self):
        """See class definition."""
        return Box(
            low=-float('inf'),
            high=float('inf'),
            shape=(5,),
            dtype=np.float32)

    def _apply_rl_actions(self, rl_actions):
        """See class definition."""
        for key in rl_actions.keys():
            # Get the acceleration for the given agent.
            acceleration = deepcopy(rl_actions[key])

            # Redefine if below a speed threshold so that all actions result in
            # non-negative desired speeds.
            ac_range = self.action_space.high - self.action_space.low
            speed = self.k.vehicle.get_speed(key)
            if speed < 0.5 * ac_range * self.sim_step:
                acceleration += 0.5 * ac_range - speed / self.sim_step

            # Apply the action via the simulator.
            self.k.vehicle.apply_acceleration(key, acceleration)

    def compute_reward(self, rl_actions, **kwargs):
        """See class definition."""
        # In case no vehicles were available in the current step, pass an empty
        # reward dict.
        if rl_actions is None:
            return {}

        # Compute the reward.
        reward = self._compute_reward_util(
            rl_actions=list(rl_actions.values()),
            veh_ids=self.k.vehicle.get_ids(),
            rl_ids=self.rl_ids(),
            **kwargs
        )

        # A separate (shared) reward is passed to every agent.
        return {key: reward for key in rl_actions.keys()}

    def _compute_reward_util(self, rl_actions, veh_ids, rl_ids, **kwargs):
        """Compute the reward over a specific list of vehicles.

        Parameters
        ----------
        rl_actions : array_like
            the actions performed by the automated vehicles
        veh_ids : list of str
            the vehicle IDs to compute the network-level rewards over
        rl_ids : list of str
            the vehicle IDs to compute the AV-level penalties over

        Returns
        -------
        float
            the computed reward
        """
        if self.env_params.evaluate or rl_actions is None:
            reward = np.mean(self.k.vehicle.get_speed(veh_ids))
        else:
            params = self.env_params.additional_params
            stopping_penalty = params["stopping_penalty"]
            acceleration_penalty = params["acceleration_penalty"]

            num_vehicles = len(veh_ids)
            vel = np.array(self.k.vehicle.get_speed(veh_ids))
            if any(vel < -100) or kwargs["fail"] or num_vehicles == 0:
                # in case of collisions or an empty network
                reward = 0
            else:
                reward = 0

                # =========================================================== #
                # Reward high system-level average speeds.                    #
                # =========================================================== #

                reward_scale = 0.1

                # Compute a positive form of the two-norm from a desired target
                # velocity.
                target = self.env_params.additional_params['target_velocity']
                max_cost = np.array([target] * num_vehicles)
                max_cost = np.linalg.norm(max_cost)
                cost = np.linalg.norm(vel - target)
                reward += reward_scale * max(max_cost - cost, 0)

                # =========================================================== #
                # Penalize stopped RL vehicles.                               #
                # =========================================================== #

                if stopping_penalty:
                    for veh_id in rl_ids:
                        if self.k.vehicle.get_speed(veh_id) <= 1:
                            reward -= 5

                # =========================================================== #
                # Penalize the sum of squares of the AV accelerations.        #
                # =========================================================== #

                if acceleration_penalty:
                    reward -= sum(np.square(
                        [self.k.vehicle.get_accel(veh_id, True, True)
                         for veh_id in rl_ids]))

        return reward

    def get_state(self):
        """See class definition."""
        self.leader = []
        self.follower = []

        # Initialize a set on empty observations
        obs = {key: None for key in self.rl_ids()}

        for i, veh_id in enumerate(self.rl_ids()):
            # Add relative observation of each vehicle.
            obs[veh_id], leader, follower = get_relative_obs(self, veh_id)

            # Append to the leader/follower lists.
            if leader not in ["", None]:
                self.leader.append(leader)
            if follower not in ["", None]:
                self.follower.append(follower)

        return obs

    def additional_command(self):
        """See parent class.

        Define which vehicles are observed for visualization purposes.
        """
        # specify observed vehicles
        for veh_id in self.leader + self.follower:
            self.k.vehicle.set_observed(veh_id)

    def reset(self, new_inflow_rate=None):
        """See parent class.

        In addition, a few variables that are specific to this class are
        emptied before they are used by the new rollout.
        """
        self.leader = []
        self.follower = []
        return super().reset(new_inflow_rate)


class AVClosedMultiAgentEnv(AVMultiAgentEnv):
    """Closed network variant of AVMultiAgentEnv.

    This environment is suitable for training policies on a ring road.

    We attempt to train a control policy in this setting that is robust to
    changes in density by altering the number of human-driven vehicles within
    the network. The number of automated vehicles, however, are kept constant
    in order to maintain a fixed state/action space. It it worth noting that
    this leads to varying AV penetration rates across simulations.

    Moreover, we ensure that vehicles in the observation/action are sorted by
    their initial position in the network to account for any noise brought
    about by positioning of vehicles after shuffling.

    Required from env_params:

    * max_accel: maximum acceleration for autonomous vehicles, in m/s^2
    * max_decel: maximum deceleration for autonomous vehicles, in m/s^2
    * stopping_penalty: whether to include a stopping penalty
    * acceleration_penalty: whether to include a regularizing penalty for
      accelerations by the AVs
    * num_vehicles: range for the number of vehicles allowed in the network. If
      set to None, the number of vehicles are is modified from its initial
      value.
    * even_distribution: whether to distribute the automated vehicles evenly
      among the human driven vehicles. Otherwise, they are randomly distributed
    * sort_vehicles: whether to sort RL vehicles by their initial position.
      Used to account for noise brought about by shuffling.
    """

    def __init__(self, env_params, sim_params, network, simulator='traci'):
        """See parent class."""
        for p in CLOSED_ENV_PARAMS.keys():
            if p not in env_params.additional_params:
                raise KeyError('Env parameter "{}" not supplied'.format(p))

        # this is stored to be reused during the reset procedure
        self._network_cls = network.__class__
        self._network_name = deepcopy(network.orig_name)
        self._network_net_params = deepcopy(network.net_params)
        self._network_initial_config = deepcopy(network.initial_config)
        self._network_traffic_lights = deepcopy(network.traffic_lights)
        self._network_vehicles = deepcopy(network.vehicles)

        # attributes for sorting RL IDs by their initial position.
        self._sorted_rl_ids = []

        super(AVClosedMultiAgentEnv, self).__init__(
            env_params=env_params,
            sim_params=sim_params,
            network=network,
            simulator=simulator,
        )

        if self.env_params.additional_params["even_distribution"]:
            assert not self.initial_config.shuffle, \
                "InitialConfig.shuffle must be set to False when using even " \
                "distributions."

    def rl_ids(self):
        """See parent class."""
        if self.env_params.additional_params["sort_vehicles"]:
            return self._sorted_rl_ids
        else:
            return self.k.vehicle.get_rl_ids()

    def reset(self, new_inflow_rate=None):
        """See class definition."""
        # Skip if ring length is None.
        if self.env_params.additional_params["num_vehicles"] is None:
            return super(AVClosedMultiAgentEnv, self).reset()

        self.step_counter = 1
        self.time_counter = 1

        # Make sure restart instance is set to True when resetting.
        self.sim_params.restart_instance = True

        # Create a new VehicleParams object with a new number of human-
        # driven vehicles.
        n_vehicles = self.env_params.additional_params["num_vehicles"]
        n_rl = self._network_vehicles.num_rl_vehicles
        n_vehicles_low = n_vehicles[0] - n_rl
        n_vehicles_high = n_vehicles[1] - n_rl
        new_n_vehicles = random.randint(n_vehicles_low, n_vehicles_high)
        params = self._network_vehicles.type_parameters

        print("humans: {}, automated: {}".format(new_n_vehicles, n_rl))

        if self.env_params.additional_params["even_distribution"]:
            num_human = new_n_vehicles - n_rl
            humans_remaining = num_human

            new_vehicles = VehicleParams()
            for i in range(n_rl):
                # Add one automated vehicle.
                new_vehicles.add(
                    veh_id="rl_{}".format(i),
                    acceleration_controller=params["rl_{}".format(i)][
                        "acceleration_controller"],
                    lane_change_controller=params["rl_{}".format(i)][
                        "lane_change_controller"],
                    routing_controller=params["rl_{}".format(i)][
                        "routing_controller"],
                    initial_speed=params["rl_{}".format(i)][
                        "initial_speed"],
                    car_following_params=params["rl_{}".format(i)][
                        "car_following_params"],
                    lane_change_params=params["rl_{}".format(i)][
                        "lane_change_params"],
                    num_vehicles=1)

                # Add a fraction of the remaining human vehicles.
                vehicles_to_add = round(humans_remaining / (n_rl - i))
                humans_remaining -= vehicles_to_add
                new_vehicles.add(
                    veh_id="human_{}".format(i),
                    acceleration_controller=params["human_{}".format(i)][
                        "acceleration_controller"],
                    lane_change_controller=params["human_{}".format(i)][
                        "lane_change_controller"],
                    routing_controller=params["human_{}".format(i)][
                        "routing_controller"],
                    initial_speed=params["human_{}".format(i)][
                        "initial_speed"],
                    car_following_params=params["human_{}".format(i)][
                        "car_following_params"],
                    lane_change_params=params["human_{}".format(i)][
                        "lane_change_params"],
                    num_vehicles=vehicles_to_add)
        else:
            new_vehicles = VehicleParams()
            new_vehicles.add(
                "human_0",
                acceleration_controller=params["human_0"][
                    "acceleration_controller"],
                lane_change_controller=params["human_0"][
                    "lane_change_controller"],
                routing_controller=params["human_0"]["routing_controller"],
                initial_speed=params["human_0"]["initial_speed"],
                car_following_params=params["human_0"]["car_following_params"],
                lane_change_params=params["human_0"]["lane_change_params"],
                num_vehicles=new_n_vehicles)
            new_vehicles.add(
                "rl_0",
                acceleration_controller=params["rl_0"][
                    "acceleration_controller"],
                lane_change_controller=params["rl_0"][
                    "lane_change_controller"],
                routing_controller=params["rl_0"]["routing_controller"],
                initial_speed=params["rl_0"]["initial_speed"],
                car_following_params=params["rl_0"]["car_following_params"],
                lane_change_params=params["rl_0"]["lane_change_params"],
                num_vehicles=n_rl)

        # Update the network.
        self.network = self._network_cls(
            self._network_name,
            net_params=self._network_net_params,
            vehicles=new_vehicles,
            initial_config=self._network_initial_config,
            traffic_lights=self._network_traffic_lights,
        )

        # Perform the reset operation.
        _ = super(AVClosedMultiAgentEnv, self).reset()

        # Get the initial positions of the RL vehicles to allow us to sort the
        # vehicles by this term.
        def init_pos(veh_id):
            return self.k.vehicle.get_x_by_id(veh_id)

        # Create a list of the RL IDs sorted by the above term.
        self._sorted_rl_ids = sorted(self.k.vehicle.get_rl_ids(), key=init_pos)

        # Perform the reset operation again because the vehicle IDs weren't
        # caught the first time.
        obs = super(AVClosedMultiAgentEnv, self).reset()

        return obs


class AVOpenMultiAgentEnv(AVMultiAgentEnv):
    """Open network variant of AVMultiAgentEnv.

    In this environment, every vehicle is treated as a separate agent. This
    environment is suitable for training policies on a merge or highway
    network.

    We attempt to train a control policy in this setting that is robust to
    changes in density by altering the inflow rate of vehicles within the
    network. This is made to proportionally increase the inflow rate of both
    the human-driven and automated (or RL) vehicles in the network to maintain
    a fixed RL penetration rate.

    Moreover, in order to account for variability in the number of automated
    vehicles during training, we include a "num_rl" term and perform the
    following operations to the states and actions:

    * States: In order to maintain a fixed observation size in open networks,
      when the number of AVs in the network is less than "num_rl", the extra
      entries are filled in with zeros. Conversely, if the number of autonomous
      vehicles is greater than "num_rl", the observations from the additional
      vehicles are not included in the state space.
    * Actions: In order to account for variability in the number of autonomous
      vehicles in open networks, if n_AV < "num_rl" the additional actions
      provided by the agent are not assigned to any vehicle. Moreover, if
      n_AV > "num_rl", the additional vehicles are not provided with actions
      from the learning agent, and instead act as human-driven vehicles as
      well.

    Required from env_params:

    * max_accel: maximum acceleration for autonomous vehicles, in m/s^2
    * max_decel: maximum deceleration for autonomous vehicles, in m/s^2
    * stopping_penalty: whether to include a stopping penalty
    * acceleration_penalty: whether to include a regularizing penalty for
      accelerations by the AVs
    * inflows: range for the inflows allowed in the network. If set to None,
      the inflows are not modified from their initial value.
    * rl_penetration: the AV penetration rate, defining the portion of inflow
      vehicles that will be automated. If "inflows" is set to None, this is
      irrelevant.
    * num_rl: maximum number of controllable vehicles in the network
    """

    def __init__(self, env_params, sim_params, network, simulator='traci'):
        """See parent class."""
        for p in OPEN_ENV_PARAMS.keys():
            if p not in env_params.additional_params:
                raise KeyError('Env parameter "{}" not supplied'.format(p))

        super(AVOpenMultiAgentEnv, self).__init__(
            env_params=env_params,
            sim_params=sim_params,
            network=network,
            simulator=simulator,
        )

        # Get the paths to all the initial state xml files
        warmup_path = env_params.additional_params["warmup_path"]
        if warmup_path is not None:
            self.warmup_paths = [
                f for f in os.listdir(warmup_path) if f.endswith(".xml")
            ]
            self.warmup_description = defaultdict(list)
            for record in DictReader(
                    open(os.path.join(warmup_path, 'description.csv'))):
                for key, val in record.items():  # or iteritems in Python 2
                    self.warmup_description[key].append(float(val))
        else:
            self.warmup_paths = None
            self.warmup_description = None

        # maximum number of controlled vehicles
        self.num_rl = env_params.additional_params["num_rl"]

        # queue of rl vehicles waiting to be controlled
        self.rl_queue = collections.deque()

        # names of the rl vehicles controlled at any step
        self.rl_veh = []

        # names of the rl vehicles past the control range
        self.removed_veh = []

        # used for visualization: the vehicles behind and after RL vehicles
        # (ie the observed vehicles) will have a different color
        self.leader = []
        self.follower = []

        # control range, updated to be entire network if not specified
        self._control_range = \
            self.env_params.additional_params["control_range"] or \
            [0, self.k.network.length()]

        # dynamics controller for uncontrolled RL vehicles (mimics humans)
        controller = self.k.vehicle.type_parameters["human"][
            "acceleration_controller"]
        self._rl_controller = controller[0](
            veh_id="rl",
            car_following_params=self.k.vehicle.type_parameters["human"][
                "car_following_params"],
            **controller[1]
        )

        # this is stored to be reused during the reset procedure
        self._network_cls = network.__class__
        self._network_name = deepcopy(network.orig_name)
        self._network_net_params = deepcopy(network.net_params)
        self._network_initial_config = deepcopy(network.initial_config)
        self._network_traffic_lights = deepcopy(network.traffic_lights)
        self._network_vehicles = deepcopy(network.vehicles)

        if isinstance(network, I210SubNetwork):
            # the name of the final edge, whose speed limit may be updated
            self._final_edge = "119257908#3"
            # maximum number of lanes to add vehicles across
            self._num_lanes = 5
        else:
            # the name of the final edge, whose speed limit may be updated
            self._final_edge = "highway_end"
            # maximum number of lanes to add vehicles across
            self._num_lanes = 1

    def rl_ids(self):
        """See parent class."""
        return self.rl_veh

    def compute_reward(self, rl_actions, **kwargs):
        """See class definition."""
        # In case no vehicles were available in the current step, pass an empty
        # reward dict.
        if rl_actions is None:
            return {}

        # Collect the names of the vehicles within the control range.
        control_min = self._control_range[0]
        control_max = self._control_range[1]
        veh_ids = [
            veh_id for veh_id in self.k.vehicle.get_ids() if
            control_min <= self.k.vehicle.get_x_by_id(veh_id) <= control_max
        ]

        # Compute the reward.
        reward = self._compute_reward_util(
            rl_actions=rl_actions,
            veh_ids=veh_ids,
            rl_ids=self.rl_ids(),
            **kwargs
        )

        # A separate (shared) reward is passed to every agent.
        return {key: reward for key in rl_actions.keys()}

    def additional_command(self):
        """See parent class.

        This method performs to auxiliary tasks:

        * Define which vehicles are observed for visualization purposes.
        * Maintains the "rl_veh" and "rl_queue" variables to ensure the RL
          vehicles that are represented in the state space does not change
          until one of the vehicles in the state space leaves the network.
          Then, the next vehicle in the queue is added to the state space and
          provided with actions from the policy.
        """
        super(AVOpenMultiAgentEnv, self).additional_command()

        # Update the RL lists.
        self.rl_queue, self.rl_veh, self.removed_veh = update_rl_veh(
            self,
            rl_queue=self.rl_queue,
            rl_veh=self.rl_veh,
            removed_veh=self.removed_veh,
            control_range=self._control_range,
            num_rl=self.num_rl,
            rl_ids=reversed(sorted(
                self.k.vehicle.get_rl_ids(), key=self.k.vehicle.get_x_by_id)),
        )

        # Specify actions for the uncontrolled RL vehicles based on human-
        # driven dynamics.
        for veh_id in list(
                set(self.k.vehicle.get_rl_ids()) - set(self.rl_veh)):
            self._rl_controller.veh_id = veh_id
            acceleration = self._rl_controller.get_action(self)
            self.k.vehicle.apply_acceleration(veh_id, acceleration)

    def reset(self, new_inflow_rate=None):
        """See class definition."""
        end_speed = None
        params = self.env_params.additional_params
        if params["inflows"] is not None or params["warmup_path"] is not None:
            # Make sure restart instance is set to True when resetting.
            self.sim_params.restart_instance = True

            if self.warmup_paths is not None:
                # Choose a random available xml file.
                xml_file = random.sample(self.warmup_paths, 1)[0]
                xml_num = int(xml_file.split(".")[0])

                # Update the choice of initial conditions.
                self.sim_params.load_state = os.path.join(
                    params["warmup_path"], xml_file)

                # Assign the inflow rate to match the xml number.
                inflow_rate = self.warmup_description["inflow"][xml_num]
                end_speed = self.warmup_description["end_speed"][xml_num]
                print("inflow: {}, end_speed: {}".format(
                    inflow_rate, end_speed))
            else:
                # New inflow rate for human and automated vehicles, randomly
                # assigned based on the inflows variable
                inflow_range = self.env_params.additional_params["inflows"]
                inflow_low = inflow_range[0]
                inflow_high = inflow_range[1]
                inflow_rate = random.randint(inflow_low, inflow_high)

            # Create a new inflow object.
            new_inflow = InFlows()

            for inflow_i in self._network_net_params.inflows.get():
                veh_type = inflow_i["vtype"]
                edge = inflow_i["edge"]
                depart_lane = inflow_i["departLane"]
                depart_speed = inflow_i["departSpeed"]

                # Get the inflow rate of the lane/edge based on whether the
                # vehicle types are human-driven or automated.
                penetration = params["rl_penetration"]
                if veh_type == "human":
                    vehs_per_hour = inflow_rate * (1 - penetration)
                else:
                    vehs_per_hour = inflow_rate * penetration

                new_inflow.add(
                    veh_type=veh_type,
                    edge=edge,
                    vehs_per_hour=vehs_per_hour,
                    depart_lane=depart_lane,
                    depart_speed=depart_speed,
                )

            # Add the new inflows to NetParams.
            new_net_params = deepcopy(self._network_net_params)
            new_net_params.inflows = new_inflow

            # Update the network.
            self.network = self._network_cls(
                self._network_name,
                net_params=new_net_params,
                vehicles=self._network_vehicles,
                initial_config=self._network_initial_config,
                traffic_lights=self._network_traffic_lights,
            )
            self.net_params = new_net_params

        # Clear all AV-related attributes.
        self._clear_attributes()

<<<<<<< HEAD
        _ = super(AVOpenMultiAgentEnv, self).reset()

        # Add automated vehicles.
        if self.warmup_paths is not None:
            self._add_automated_vehicles()

        # Update the end speed, if specified.
        if end_speed is not None:
            self.k.kernel_api.edge.setMaxSpeed(self._final_edge, end_speed)

        # Add the vehicles to their respective attributes.
        self.additional_command()

        # Recompute the initial observation.
        return self.get_state()
=======
        return super(AVOpenMultiAgentEnv, self).reset()
>>>>>>> b89a4797

    def _clear_attributes(self):
        """Clear all AV-related attributes."""
        self.leader = []
        self.follower = []
        self.rl_veh = []
        self.removed_veh = []
        self.rl_queue = collections.deque()
<<<<<<< HEAD

    def _add_automated_vehicles(self):
        """Replace a portion of vehicles with automated vehicles."""
        penetration = self.env_params.additional_params["rl_penetration"]

        # Sort the initial vehicles by their positions.
        sorted_vehicles = sorted(
            self.k.vehicle.get_ids(),
            key=lambda x: self.k.vehicle.get_x_by_id(x))

        # Replace every nth vehicle with an RL vehicle.
        for lane in range(self._num_lanes):
            sorted_vehicles_lane = [
                veh for veh in sorted_vehicles if get_lane(self, veh) == lane]

            for i, veh_id in enumerate(sorted_vehicles_lane):
                if (i + 1) % int(1 / penetration) == 0:
                    # Don't add vehicles past the control range.
                    pos = self.k.vehicle.get_x_by_id(veh_id)
                    if pos < self._control_range[1]:
                        self.k.vehicle.set_vehicle_type(veh_id, "rl")
=======
>>>>>>> b89a4797


class LaneOpenMultiAgentEnv(AVOpenMultiAgentEnv):
    """Lane-level network variant of AVOpenMultiAgentEnv.

    Unlike previous environments in this file, this environment treats every
    lane as a separate agent, with the automated vehicles in any given lane
    being control by a single centralized policy. This environment is designed
    specifically for the I-210 subnetwork.

    Additional descriptions to this task can be founded in its parent classes.

    Required from env_params:

    * max_accel: maximum acceleration for autonomous vehicles, in m/s^2
    * max_decel: maximum deceleration for autonomous vehicles, in m/s^2
    * stopping_penalty: whether to include a stopping penalty
    * acceleration_penalty: whether to include a regularizing penalty for
      accelerations by the AVs
    * inflows: range for the inflows allowed in the network. If set to None,
      the inflows are not modified from their initial value.
    * rl_penetration: the AV penetration rate, defining the portion of inflow
      vehicles that will be automated. If "inflows" is set to None, this is
      irrelevant.
    * num_rl: maximum number of controllable vehicles in the network
    """

    def __init__(self, env_params, sim_params, network, simulator='traci'):
        """See parent class."""
        super(LaneOpenMultiAgentEnv, self).__init__(
            env_params=env_params,
            sim_params=sim_params,
            network=network,
            simulator=simulator,
        )

        # queue of rl vehicles in each lane that are waiting to be controlled
        self.rl_queue = [collections.deque() for _ in range(self._num_lanes)]

        # names of the rl vehicles in each lane that are controlled at any step
        self.rl_veh = [[] for _ in range(self._num_lanes)]

    @property
    def action_space(self):
        """See class definition."""
        return Box(
            low=-abs(self.env_params.additional_params['max_decel']),
            high=self.env_params.additional_params['max_accel'],
            shape=(self.num_rl,),
            dtype=np.float32)

    @property
    def observation_space(self):
        """See class definition."""
        return Box(
            low=-float('inf'),
            high=float('inf'),
            shape=(5 * self.num_rl,),
            dtype=np.float32)

    def _apply_rl_actions(self, rl_actions):
        """See class definition."""
        for key in rl_actions.keys():
            # Get the lane ID.
            lane = int(key.split("_")[-1])

            # Get the acceleration for the given lane.
            acceleration = deepcopy(rl_actions[key])

            # Apply the actions to the given lane.
            self._apply_per_lane_actions(acceleration, self.rl_ids()[lane])

    def _apply_per_lane_actions(self, rl_actions, veh_ids):
        """Apply accelerations to RL vehicles on a given lane.

        Parameters
        ----------
        rl_actions : array_like
            the actions to be performed on the given lane
        veh_ids : list of str
            the names of the RL vehicles on the given lane
        """
        accelerations = deepcopy(rl_actions)

        # Redefine the accelerations if below a speed threshold so that all
        # actions result in non-negative desired speeds.
        for i, veh_id in enumerate(veh_ids):
            ac_range = self.action_space.high[i] - self.action_space.low[i]
            speed = self.k.vehicle.get_speed(veh_id)
            if speed < 0.5 * ac_range * self.sim_step:
                accelerations[i] += 0.5 * ac_range - speed / self.sim_step

        # Apply the actions via the simulator.
        self.k.vehicle.apply_acceleration(veh_ids, accelerations)

    def get_state(self):
        """See class definition."""
        self.leader = []
        self.follower = []

        # Initialize a set on empty observations
        obs = {"lane_{}".format(i): [0 for _ in range(5 * self.num_rl)]
               for i in range(self._num_lanes)}

        for lane in range(self._num_lanes):
            # Collect the names of the RL vehicles on the lane.
            rl_ids = self.rl_ids()[lane]

            for i, veh_id in enumerate(rl_ids):
                # Add relative observation of each vehicle.
                obs["lane_{}".format(lane)][5 * i: 5 * (i + 1)], \
                    leader, follower = get_relative_obs(self, veh_id)

                # Append to the leader/follower lists.
                if leader not in ["", None]:
                    self.leader.append(leader)
                if follower not in ["", None]:
                    self.follower.append(follower)

        return obs

    def compute_reward(self, rl_actions, **kwargs):
        """See class definition."""
        # In case no vehicles were available in the current step, pass an empty
        # reward dict.
        if rl_actions is None:
            return {}

        reward = {}

        # Collect the names of the vehicles within the control range.
        control_min = self._control_range[0]
        control_max = self._control_range[1]
        veh_ids = [
            veh_id for veh_id in self.k.vehicle.get_ids() if
            control_min <= self.k.vehicle.get_x_by_id(veh_id) <= control_max
        ]

        for lane in range(self._num_lanes):
            # Collect the names of all vehicles on the given lane, while
            # taking into account edges with an extra lane.
            veh_ids_lane = [v for v in veh_ids if get_lane(self, v) == lane]

            # Collect the names of the RL vehicles on the lane.
            rl_ids_lane = [
                veh for veh in self.rl_ids()[lane] if veh in veh_ids_lane]

            # Collect the actions that just correspond to this lane.
            rl_actions_lane = rl_actions["lane_{}".format(lane)]

            # Compute the reward for a given lane.
            reward["lane_{}".format(lane)] = self._compute_reward_util(
                rl_actions=rl_actions_lane,
                veh_ids=veh_ids_lane,
                rl_ids=rl_ids_lane,
                **kwargs
            )

        return reward

    def additional_command(self):
        """See parent class.

        Here, the operations are done at a per-lane level.
        """
        for lane in range(self._num_lanes):
            # Collect the names of the RL vehicles on the given lane, while
            # tacking into account edges with an extra lane.
            rl_ids = [veh for veh in self.k.vehicle.get_rl_ids()
                      if get_lane(self, veh) == lane]

            # Update the RL lists.
            self.rl_queue[lane], self.rl_veh[lane], self.removed_veh = \
                update_rl_veh(
                    self,
                    rl_queue=self.rl_queue[lane],
                    rl_veh=self.rl_veh[lane],
                    removed_veh=self.removed_veh,
                    control_range=self._control_range,
                    num_rl=self.num_rl,
                    rl_ids=reversed(sorted(
                        rl_ids, key=self.k.vehicle.get_x_by_id)),
                )

            # Specify actions for the uncontrolled RL vehicles based on human-
            # driven dynamics.
            for veh_id in list(set(rl_ids) - set(self.rl_veh[lane])):
                self._rl_controller.veh_id = veh_id
                acceleration = self._rl_controller.get_action(self)
                self.k.vehicle.apply_acceleration(veh_id, acceleration)

        # Specify observed vehicles.
        for veh_id in self.leader + self.follower:
            self.k.vehicle.set_observed(veh_id)

    def _clear_attributes(self):
<<<<<<< HEAD
        """See parent class."""
=======
        """Clear all AV-related attributes."""
>>>>>>> b89a4797
        self.leader = []
        self.follower = []
        self.rl_veh = [[] for _ in range(self._num_lanes)]
        self.removed_veh = []
        self.rl_queue = [collections.deque() for _ in range(self._num_lanes)]<|MERGE_RESOLUTION|>--- conflicted
+++ resolved
@@ -738,7 +738,6 @@
         # Clear all AV-related attributes.
         self._clear_attributes()
 
-<<<<<<< HEAD
         _ = super(AVOpenMultiAgentEnv, self).reset()
 
         # Add automated vehicles.
@@ -754,9 +753,6 @@
 
         # Recompute the initial observation.
         return self.get_state()
-=======
-        return super(AVOpenMultiAgentEnv, self).reset()
->>>>>>> b89a4797
 
     def _clear_attributes(self):
         """Clear all AV-related attributes."""
@@ -765,7 +761,6 @@
         self.rl_veh = []
         self.removed_veh = []
         self.rl_queue = collections.deque()
-<<<<<<< HEAD
 
     def _add_automated_vehicles(self):
         """Replace a portion of vehicles with automated vehicles."""
@@ -787,8 +782,6 @@
                     pos = self.k.vehicle.get_x_by_id(veh_id)
                     if pos < self._control_range[1]:
                         self.k.vehicle.set_vehicle_type(veh_id, "rl")
-=======
->>>>>>> b89a4797
 
 
 class LaneOpenMultiAgentEnv(AVOpenMultiAgentEnv):
@@ -985,11 +978,7 @@
             self.k.vehicle.set_observed(veh_id)
 
     def _clear_attributes(self):
-<<<<<<< HEAD
-        """See parent class."""
-=======
         """Clear all AV-related attributes."""
->>>>>>> b89a4797
         self.leader = []
         self.follower = []
         self.rl_veh = [[] for _ in range(self._num_lanes)]
