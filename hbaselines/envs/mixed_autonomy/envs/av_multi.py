"""Environment for training automated vehicles in a mixed-autonomy setting."""
import collections
import numpy as np
import random
import os
from gym.spaces import Box
from copy import deepcopy
from collections import defaultdict
from csv import DictReader

from flow.envs.multiagent import MultiEnv
from flow.core.params import InFlows
from flow.core.params import VehicleParams
from flow.networks import I210SubNetwork

from hbaselines.envs.mixed_autonomy.envs.utils import get_relative_obs
from hbaselines.envs.mixed_autonomy.envs.utils import update_rl_veh

from hbaselines.envs.mixed_autonomy.envs.utils import get_relative_obs
from hbaselines.envs.mixed_autonomy.envs.utils import update_rl_veh


BASE_ENV_PARAMS = dict(
    # maximum acceleration for autonomous vehicles, in m/s^2
    max_accel=1,
    # maximum deceleration for autonomous vehicles, in m/s^2
    max_decel=1,
    # desired velocity for all vehicles in the network, in m/s
    target_velocity=30,
    # whether to include a stopping penalty
    stopping_penalty=False,
    # whether to include a regularizing penalty for accelerations by the AVs
    acceleration_penalty=False,
)

CLOSED_ENV_PARAMS = BASE_ENV_PARAMS.copy()
CLOSED_ENV_PARAMS.update(dict(
    # range for the number of vehicles allowed in the network. If set to None,
    # the number of vehicles are is modified from its initial value.
    num_vehicles=[50, 75],
    # whether to distribute the automated vehicles evenly among the human
    # driven vehicles. Otherwise, they are randomly distributed.
    even_distribution=False,
    # whether to sort RL vehicles by their initial position. Used to account
    # for noise brought about by shuffling.
    sort_vehicles=True,
))

OPEN_ENV_PARAMS = BASE_ENV_PARAMS.copy()
OPEN_ENV_PARAMS.update(dict(
    # range for the inflows allowed in the network. If set to None, the inflows
    # are not modified from their initial value.
    inflows=[1000, 2000],
    # the AV penetration rate, defining the portion of inflow vehicles that
    # will be automated. If "inflows" is set to None, this is irrelevant.
    rl_penetration=0.1,
    # maximum number of controllable vehicles in the network
    num_rl=5,
    # the interval (in meters) in which automated vehicles are controlled. If
    # set to None, the entire region is controllable.
    control_range=[500, 2500],
    # path to the initialized vehicle states
    warmup_path="/path/to/initial_states",
))


class AVMultiAgentEnv(MultiEnv):
    """Environment for training automated vehicles in a mixed-autonomy setting.

    Required from env_params:

    * max_accel: maximum acceleration for autonomous vehicles, in m/s^2
    * max_decel: maximum deceleration for autonomous vehicles, in m/s^2
    * stopping_penalty: whether to include a stopping penalty
    * acceleration_penalty: whether to include a regularizing penalty for
      accelerations by the AVs

    States
        The observation consists of the speeds and bumper-to-bumper headways of
        the vehicles immediately preceding and following autonomous vehicle, as
        well as the ego speed of the autonomous vehicles.

    Actions
        The action space consists of a bounded acceleration for each autonomous
        vehicle. In order to ensure safety, these actions are bounded by
        failsafes provided by the simulator at every time step.

    Rewards
        The reward provided by the environment is equal to the negative vector
        normal of the distance between the speed of all vehicles in the network
        and a desired speed, and is offset by largest possible negative term to
        ensure non-negativity if environments terminate prematurely. This
        reward may only include two penalties:

        * acceleration_penalty: If set to True in env_params, the negative of
          the sum of squares of the accelerations by the AVs is added to the
          reward.
        * stopping_penalty: If set to True in env_params, a penalty of -5 is
          added to the reward for every RL vehicle that is not moving.

    Termination
        A rollout is terminated if the time horizon is reached or if two
        vehicles collide into one another.

    Attributes
    ----------
    leader : list of str
        the names of the vehicles leading the RL vehicles at any given step.
        Used for visualization.
    follower : list of str
        the names of the vehicles following the RL vehicles at any given step.
        Used for visualization.
    num_rl : int
        a fixed term to represent the number of RL vehicles in the network. In
        closed networks, this is the original number of RL vehicles. Otherwise,
        this value is passed via env_params.
    """

    def __init__(self, env_params, sim_params, network, simulator='traci'):
        """See parent class."""
        for p in BASE_ENV_PARAMS.keys():
            if p not in env_params.additional_params:
                raise KeyError('Env parameter "{}" not supplied'.format(p))

        super(MultiEnv, self).__init__(
            env_params=env_params,
            sim_params=sim_params,
            network=network,
            simulator=simulator,
        )

        self.leader = []
        self.follower = []
        self.num_rl = deepcopy(self.initial_vehicles.num_rl_vehicles)

    def rl_ids(self):
        """Return the IDs of the currently observed and controlled RL vehicles.

        This is static in closed networks and dynamic in open networks.
        """
        return self.k.vehicle.get_rl_ids()

    @property
    def action_space(self):
        """See class definition."""
        return Box(
            low=-abs(self.env_params.additional_params['max_decel']),
            high=self.env_params.additional_params['max_accel'],
            shape=(1,),
            dtype=np.float32)

    @property
    def observation_space(self):
        """See class definition."""
        return Box(
            low=-float('inf'),
            high=float('inf'),
            shape=(5,),
            dtype=np.float32)

    def _apply_rl_actions(self, rl_actions):
        """See class definition."""
        for key in rl_actions.keys():
            # Get the acceleration for the given agent.
            acceleration = deepcopy(rl_actions[key])

            # Redefine if below a speed threshold so that all actions result in
            # non-negative desired speeds.
            ac_range = self.action_space.high - self.action_space.low
            speed = self.k.vehicle.get_speed(key)
            if speed < 0.5 * ac_range * self.sim_step:
                acceleration += 0.5 * ac_range - speed / self.sim_step

            # Apply the action via the simulator.
            self.k.vehicle.apply_acceleration(key, acceleration)

    def compute_reward(self, rl_actions, **kwargs):
        """See class definition."""
        # In case no vehicles were available in the current step, pass an empty
        # reward dict.
        if rl_actions is None:
            return {}

        # Compute the reward.
        reward = self._compute_reward_util(
            rl_actions=list(rl_actions.values()),
            veh_ids=self.k.vehicle.get_ids(),
            rl_ids=self.rl_ids(),
            **kwargs
        )

        # A separate (shared) reward is passed to every agent.
        return {key: reward for key in rl_actions.keys()}

    def _compute_reward_util(self, rl_actions, veh_ids, rl_ids, **kwargs):
        """Compute the reward over a specific list of vehicles.

        Parameters
        ----------
        rl_actions : array_like
            the actions performed by the automated vehicles
        veh_ids : list of str
            the vehicle IDs to compute the network-level rewards over
        rl_ids : list of str
            the vehicle IDs to compute the AV-level penalties over

        Returns
        -------
        float
            the computed reward
        """
        if self.env_params.evaluate or rl_actions is None:
            reward = np.mean(self.k.vehicle.get_speed(veh_ids))
        else:
            params = self.env_params.additional_params
            stopping_penalty = params["stopping_penalty"]
            acceleration_penalty = params["acceleration_penalty"]

            num_vehicles = len(veh_ids)
            vel = np.array(self.k.vehicle.get_speed(veh_ids))
            if any(vel < -100) or kwargs["fail"] or num_vehicles == 0:
                # in case of collisions or an empty network
                reward = 0
            else:
                reward = 0

                # =========================================================== #
                # Reward high system-level average speeds.                    #
                # =========================================================== #

                reward_scale = 0.1

                # Compute a positive form of the two-norm from a desired target
                # velocity.
                target = self.env_params.additional_params['target_velocity']
                max_cost = np.array([target] * num_vehicles)
                max_cost = np.linalg.norm(max_cost)
                cost = np.linalg.norm(vel - target)
                reward += reward_scale * max(max_cost - cost, 0)

                # =========================================================== #
                # Penalize stopped RL vehicles.                               #
                # =========================================================== #

                if stopping_penalty:
                    for veh_id in rl_ids:
                        if self.k.vehicle.get_speed(veh_id) <= 1:
                            reward -= 5

                # =========================================================== #
                # Penalize the sum of squares of the AV accelerations.        #
                # =========================================================== #

                if acceleration_penalty:
                    reward -= sum(np.square(
                        [self.k.vehicle.get_accel(veh_id, True, True)
                         for veh_id in rl_ids]))

        return reward

    def get_state(self):
        """See class definition."""
        self.leader = []
        self.follower = []

        # Initialize a set on empty observations
        obs = {key: [0 for _ in range(5)] for key in self.rl_ids()}

        for i, veh_id in enumerate(self.rl_ids()):
            # Add relative observation of each vehicle.
            obs[veh_id], leader, follower = get_relative_obs(self, veh_id)

            # Append to the leader/follower lists.
            if leader not in ["", None]:
                self.leader.append(leader)
            if follower not in ["", None]:
                self.follower.append(follower)

        return obs

    def additional_command(self):
        """See parent class.

        Define which vehicles are observed for visualization purposes.
        """
        # specify observed vehicles
        for veh_id in self.leader + self.follower:
            self.k.vehicle.set_observed(veh_id)

    def reset(self, new_inflow_rate=None):
        """See parent class.

        In addition, a few variables that are specific to this class are
        emptied before they are used by the new rollout.
        """
        self.leader = []
        self.follower = []
        return super().reset(new_inflow_rate)


class AVClosedMultiAgentEnv(AVMultiAgentEnv):
    """Closed network variant of AVMultiAgentEnv.

    This environment is suitable for training policies on a ring road.

    We attempt to train a control policy in this setting that is robust to
    changes in density by altering the number of human-driven vehicles within
    the network. The number of automated vehicles, however, are kept constant
    in order to maintain a fixed state/action space. It it worth noting that
    this leads to varying AV penetration rates across simulations.

    Moreover, we ensure that vehicles in the observation/action are sorted by
    their initial position in the network to account for any noise brought
    about by positioning of vehicles after shuffling.

    Required from env_params:

    * max_accel: maximum acceleration for autonomous vehicles, in m/s^2
    * max_decel: maximum deceleration for autonomous vehicles, in m/s^2
    * stopping_penalty: whether to include a stopping penalty
    * acceleration_penalty: whether to include a regularizing penalty for
      accelerations by the AVs
    * num_vehicles: range for the number of vehicles allowed in the network. If
      set to None, the number of vehicles are is modified from its initial
      value.
    * even_distribution: whether to distribute the automated vehicles evenly
      among the human driven vehicles. Otherwise, they are randomly distributed
    * sort_vehicles: whether to sort RL vehicles by their initial position.
      Used to account for noise brought about by shuffling.
    """

    def __init__(self, env_params, sim_params, network, simulator='traci'):
        """See parent class."""
        for p in CLOSED_ENV_PARAMS.keys():
            if p not in env_params.additional_params:
                raise KeyError('Env parameter "{}" not supplied'.format(p))

        # this is stored to be reused during the reset procedure
        self._network_cls = network.__class__
        self._network_name = deepcopy(network.orig_name)
        self._network_net_params = deepcopy(network.net_params)
        self._network_initial_config = deepcopy(network.initial_config)
        self._network_traffic_lights = deepcopy(network.traffic_lights)
        self._network_vehicles = deepcopy(network.vehicles)

        # attributes for sorting RL IDs by their initial position.
        self._sorted_rl_ids = []

        super(AVClosedMultiAgentEnv, self).__init__(
            env_params=env_params,
            sim_params=sim_params,
            network=network,
            simulator=simulator,
        )

        if self.env_params.additional_params["even_distribution"]:
            assert not self.initial_config.shuffle, \
                "InitialConfig.shuffle must be set to False when using even " \
                "distributions."

    def rl_ids(self):
        """See parent class."""
        if self.env_params.additional_params["sort_vehicles"]:
            return self._sorted_rl_ids
        else:
            return self.k.vehicle.get_rl_ids()

    def reset(self, new_inflow_rate=None):
        """See class definition."""
        # Skip if ring length is None.
        if self.env_params.additional_params["num_vehicles"] is None:
            return super(AVClosedMultiAgentEnv, self).reset()

        self.step_counter = 1
        self.time_counter = 1

        # Make sure restart instance is set to True when resetting.
        self.sim_params.restart_instance = True

        # Create a new VehicleParams object with a new number of human-
        # driven vehicles.
        n_vehicles = self.env_params.additional_params["num_vehicles"]
        n_rl = self._network_vehicles.num_rl_vehicles
        n_vehicles_low = n_vehicles[0] - n_rl
        n_vehicles_high = n_vehicles[1] - n_rl
        new_n_vehicles = random.randint(n_vehicles_low, n_vehicles_high)
        params = self._network_vehicles.type_parameters

        print("humans: {}, automated: {}".format(new_n_vehicles, n_rl))

        if self.env_params.additional_params["even_distribution"]:
            num_human = new_n_vehicles - n_rl
            humans_remaining = num_human

            new_vehicles = VehicleParams()
            for i in range(n_rl):
                # Add one automated vehicle.
                new_vehicles.add(
                    veh_id="rl_{}".format(i),
                    acceleration_controller=params["rl_{}".format(i)][
                        "acceleration_controller"],
                    lane_change_controller=params["rl_{}".format(i)][
                        "lane_change_controller"],
                    routing_controller=params["rl_{}".format(i)][
                        "routing_controller"],
                    initial_speed=params["rl_{}".format(i)][
                        "initial_speed"],
                    car_following_params=params["rl_{}".format(i)][
                        "car_following_params"],
                    lane_change_params=params["rl_{}".format(i)][
                        "lane_change_params"],
                    num_vehicles=1)

                # Add a fraction of the remaining human vehicles.
                vehicles_to_add = round(humans_remaining / (n_rl - i))
                humans_remaining -= vehicles_to_add
                new_vehicles.add(
                    veh_id="human_{}".format(i),
                    acceleration_controller=params["human_{}".format(i)][
                        "acceleration_controller"],
                    lane_change_controller=params["human_{}".format(i)][
                        "lane_change_controller"],
                    routing_controller=params["human_{}".format(i)][
                        "routing_controller"],
                    initial_speed=params["human_{}".format(i)][
                        "initial_speed"],
                    car_following_params=params["human_{}".format(i)][
                        "car_following_params"],
                    lane_change_params=params["human_{}".format(i)][
                        "lane_change_params"],
                    num_vehicles=vehicles_to_add)
        else:
            new_vehicles = VehicleParams()
            new_vehicles.add(
                "human_0",
                acceleration_controller=params["human_0"][
                    "acceleration_controller"],
                lane_change_controller=params["human_0"][
                    "lane_change_controller"],
                routing_controller=params["human_0"]["routing_controller"],
                initial_speed=params["human_0"]["initial_speed"],
                car_following_params=params["human_0"]["car_following_params"],
                lane_change_params=params["human_0"]["lane_change_params"],
                num_vehicles=new_n_vehicles)
            new_vehicles.add(
                "rl_0",
                acceleration_controller=params["rl_0"][
                    "acceleration_controller"],
                lane_change_controller=params["rl_0"][
                    "lane_change_controller"],
                routing_controller=params["rl_0"]["routing_controller"],
                initial_speed=params["rl_0"]["initial_speed"],
                car_following_params=params["rl_0"]["car_following_params"],
                lane_change_params=params["rl_0"]["lane_change_params"],
                num_vehicles=n_rl)

        # Update the network.
        self.network = self._network_cls(
            self._network_name,
            net_params=self._network_net_params,
            vehicles=new_vehicles,
            initial_config=self._network_initial_config,
            traffic_lights=self._network_traffic_lights,
        )

        # Perform the reset operation.
        _ = super(AVClosedMultiAgentEnv, self).reset()

        # Get the initial positions of the RL vehicles to allow us to sort the
        # vehicles by this term.
        def init_pos(veh_id):
            return self.k.vehicle.get_x_by_id(veh_id)

        # Create a list of the RL IDs sorted by the above term.
        self._sorted_rl_ids = sorted(self.k.vehicle.get_rl_ids(), key=init_pos)

        # Perform the reset operation again because the vehicle IDs weren't
        # caught the first time.
        obs = super(AVClosedMultiAgentEnv, self).reset()

        return obs


class AVOpenMultiAgentEnv(AVMultiAgentEnv):
    """Open network variant of AVMultiAgentEnv.

    In this environment, every vehicle is treated as a separate agent. This
    environment is suitable for training policies on a merge or highway
    network.

    We attempt to train a control policy in this setting that is robust to
    changes in density by altering the inflow rate of vehicles within the
    network. This is made to proportionally increase the inflow rate of both
    the human-driven and automated (or RL) vehicles in the network to maintain
    a fixed RL penetration rate.

    Moreover, in order to account for variability in the number of automated
    vehicles during training, we include a "num_rl" term and perform the
    following operations to the states and actions:

    * States: In order to maintain a fixed observation size in open networks,
      when the number of AVs in the network is less than "num_rl", the extra
      entries are filled in with zeros. Conversely, if the number of autonomous
      vehicles is greater than "num_rl", the observations from the additional
      vehicles are not included in the state space.
    * Actions: In order to account for variability in the number of autonomous
      vehicles in open networks, if n_AV < "num_rl" the additional actions
      provided by the agent are not assigned to any vehicle. Moreover, if
      n_AV > "num_rl", the additional vehicles are not provided with actions
      from the learning agent, and instead act as human-driven vehicles as
      well.

    Required from env_params:

    * max_accel: maximum acceleration for autonomous vehicles, in m/s^2
    * max_decel: maximum deceleration for autonomous vehicles, in m/s^2
    * stopping_penalty: whether to include a stopping penalty
    * acceleration_penalty: whether to include a regularizing penalty for
      accelerations by the AVs
    * inflows: range for the inflows allowed in the network. If set to None,
      the inflows are not modified from their initial value.
    * rl_penetration: the AV penetration rate, defining the portion of inflow
      vehicles that will be automated. If "inflows" is set to None, this is
      irrelevant.
    * num_rl: maximum number of controllable vehicles in the network
    """

    def __init__(self, env_params, sim_params, network, simulator='traci'):
        """See parent class."""
        for p in OPEN_ENV_PARAMS.keys():
            if p not in env_params.additional_params:
                raise KeyError('Env parameter "{}" not supplied'.format(p))

        super(AVOpenMultiAgentEnv, self).__init__(
            env_params=env_params,
            sim_params=sim_params,
            network=network,
            simulator=simulator,
        )

        # Get the paths to all the initial state xml files
        warmup_path = env_params.additional_params["warmup_path"]
        if warmup_path is not None:
            self.warmup_paths = [
                f for f in os.listdir(warmup_path) if f.endswith(".xml")
            ]
            self.warmup_description = defaultdict(list)
            for record in DictReader(
                    open(os.path.join(warmup_path, 'description.csv'))):
                for key, val in record.items():  # or iteritems in Python 2
                    self.warmup_description[key].append(float(val))
        else:
            self.warmup_paths = None
            self.warmup_description = None

        # maximum number of controlled vehicles
        self.num_rl = env_params.additional_params["num_rl"]

        # queue of rl vehicles waiting to be controlled
        self.rl_queue = collections.deque()

        # names of the rl vehicles controlled at any step
        self.rl_veh = []

        # names of the rl vehicles past the control range
        self.removed_veh = []

        # used for visualization: the vehicles behind and after RL vehicles
        # (ie the observed vehicles) will have a different color
        self.leader = []
        self.follower = []

        # control range, updated to be entire network if not specified
        self._control_range = \
            self.env_params.additional_params["control_range"] or \
            [0, self.k.network.length()]

        # dynamics controller for uncontrolled RL vehicles (mimics humans)
        controller = self.k.vehicle.type_parameters["human"][
            "acceleration_controller"]
        self._rl_controller = controller[0](
            veh_id="rl",
            car_following_params=self.k.vehicle.type_parameters["human"][
                "car_following_params"],
            **controller[1]
        )

        # this is stored to be reused during the reset procedure
        self._network_cls = network.__class__
        self._network_name = deepcopy(network.orig_name)
        self._network_net_params = deepcopy(network.net_params)
        self._network_initial_config = deepcopy(network.initial_config)
        self._network_traffic_lights = deepcopy(network.traffic_lights)
        self._network_vehicles = deepcopy(network.vehicles)

<<<<<<< HEAD
        if isinstance(network, I210SubNetwork):
            # the name of the final edge, whose speed limit may be updated
            self._final_edge = "119257908#3"
            # maximum number of lanes to add vehicles across
            self._num_lanes = 5
        else:
            # the name of the final edge, whose speed limit may be updated
            self._final_edge = "highway_end"
            # maximum number of lanes to add vehicles across
            self._num_lanes = 1

        # These edges have an extra lane that RL vehicles do not traverse
        # (since they do not change lanes). We as a result ignore their first
        # lane computing per-lane states.
        self._extra_lane_edges = [
            "119257908#1-AddedOnRampEdge",
            "119257908#1-AddedOffRampEdge",
            ":119257908#1-AddedOnRampNode_0",
            ":119257908#1-AddedOffRampNode_0",
            "119257908#3",
        ]

=======
>>>>>>> a59c1c03
    def rl_ids(self):
        """See parent class."""
        return self.rl_veh

    def compute_reward(self, rl_actions, **kwargs):
        """See class definition."""
        # In case no vehicles were available in the current step, pass an empty
        # reward dict.
        if rl_actions is None:
            return {}

        # Collect the names of the vehicles within the control range.
        control_min = self._control_range[0]
        control_max = self._control_range[1]
        veh_ids = [
            veh_id for veh_id in self.k.vehicle.get_ids() if
            control_min <= self.k.vehicle.get_x_by_id(veh_id) <= control_max
        ]

        # Compute the reward.
        reward = self._compute_reward_util(
            rl_actions=rl_actions,
            veh_ids=veh_ids,
            rl_ids=self.rl_ids(),
            **kwargs
        )

        # A separate (shared) reward is passed to every agent.
        return {key: reward for key in rl_actions.keys()}

    def additional_command(self):
        """See parent class.

        This method performs to auxiliary tasks:

        * Define which vehicles are observed for visualization purposes.
        * Maintains the "rl_veh" and "rl_queue" variables to ensure the RL
          vehicles that are represented in the state space does not change
          until one of the vehicles in the state space leaves the network.
          Then, the next vehicle in the queue is added to the state space and
          provided with actions from the policy.
        """
<<<<<<< HEAD
=======
        super(AVOpenMultiAgentEnv, self).additional_command()

>>>>>>> a59c1c03
        # Update the RL lists.
        self.rl_queue, self.rl_veh, self.removed_veh = update_rl_veh(
            self,
            rl_queue=self.rl_queue,
            rl_veh=self.rl_veh,
            removed_veh=self.removed_veh,
            control_range=self._control_range,
            num_rl=self.num_rl,
            rl_ids=reversed(sorted(
                self.k.vehicle.get_rl_ids(), key=self.k.vehicle.get_x_by_id)),
        )

        # Specify actions for the uncontrolled RL vehicles based on human-
        # driven dynamics.
        for veh_id in list(
                set(self.k.vehicle.get_rl_ids()) - set(self.rl_veh)):
            self._rl_controller.veh_id = veh_id
            acceleration = self._rl_controller.get_action(self)
            self.k.vehicle.apply_acceleration(veh_id, acceleration)
<<<<<<< HEAD

        # Specify observed vehicles.
        for veh_id in self.leader + self.follower:
            self.k.vehicle.set_observed(veh_id)
=======
>>>>>>> a59c1c03

    def reset(self, new_inflow_rate=None):
        """See class definition."""
        end_speed = None
        params = self.env_params.additional_params
        if params["inflows"] is not None or params["warmup_path"] is not None:
            # Make sure restart instance is set to True when resetting.
            self.sim_params.restart_instance = True

            if self.warmup_paths is not None:
                # Choose a random available xml file.
                xml_file = random.sample(self.warmup_paths, 1)[0]
                xml_num = int(xml_file.split(".")[0])

                # Update the choice of initial conditions.
                self.sim_params.load_state = os.path.join(
                    params["warmup_path"], xml_file)

                # Assign the inflow rate to match the xml number.
                inflow_rate = self.warmup_description["inflow"][xml_num]
                end_speed = self.warmup_description["end_speed"][xml_num]
                print("inflow: {}, end_speed: {}".format(
                    inflow_rate, end_speed))
            else:
                # New inflow rate for human and automated vehicles, randomly
                # assigned based on the inflows variable
                inflow_range = self.env_params.additional_params["inflows"]
                inflow_low = inflow_range[0]
                inflow_high = inflow_range[1]
                inflow_rate = random.randint(inflow_low, inflow_high)

            # Create a new inflow object.
            new_inflow = InFlows()

            for inflow_i in self._network_net_params.inflows.get():
                veh_type = inflow_i["vtype"]
                edge = inflow_i["edge"]
                depart_lane = inflow_i["departLane"]
                depart_speed = inflow_i["departSpeed"]

                # Get the inflow rate of the lane/edge based on whether the
                # vehicle types are human-driven or automated.
                penetration = params["rl_penetration"]
                if veh_type == "human":
                    vehs_per_hour = inflow_rate * (1 - penetration)
                else:
                    vehs_per_hour = inflow_rate * penetration

                new_inflow.add(
                    veh_type=veh_type,
                    edge=edge,
                    vehs_per_hour=vehs_per_hour,
                    depart_lane=depart_lane,
                    depart_speed=depart_speed,
                )

            # Add the new inflows to NetParams.
            new_net_params = deepcopy(self._network_net_params)
            new_net_params.inflows = new_inflow

            # Update the network.
            self.network = self._network_cls(
                self._network_name,
                net_params=new_net_params,
                vehicles=self._network_vehicles,
                initial_config=self._network_initial_config,
                traffic_lights=self._network_traffic_lights,
            )
            self.net_params = new_net_params

        # Clear all AV-related attributes.
        self._clear_attributes()

        _ = super(AVOpenMultiAgentEnv, self).reset()

        # Add automated vehicles.
        if self.warmup_paths is not None:
            self._add_automated_vehicles()

        # Update the end speed, if specified.
        if end_speed is not None:
            self.k.kernel_api.edge.setMaxSpeed(self._final_edge, end_speed)

        # Add the vehicles to their respective attributes.
        self.additional_command()

        # Recompute the initial observation.
        return self.get_state()

    def _clear_attributes(self):
        """Clear all AV-related attributes."""
        self.leader = []
        self.follower = []
        self.rl_veh = []
        self.removed_veh = []
        self.rl_queue = collections.deque()

    def _add_automated_vehicles(self):
        """Replace a portion of vehicles with automated vehicles."""
        penetration = self.env_params.additional_params["rl_penetration"]

        # Sort the initial vehicles by their positions.
        sorted_vehicles = sorted(
            self.k.vehicle.get_ids(),
            key=lambda x: self.k.vehicle.get_x_by_id(x))

        # Replace every nth vehicle with an RL vehicle.
        for lane in range(self._num_lanes):
            sorted_vehicles_lane = [
                veh_id for veh_id in sorted_vehicles
                if self._get_lane(veh_id) == lane]

            for i, veh_id in enumerate(sorted_vehicles_lane):
                if (i + 1) % int(1 / penetration) == 0:
                    # Don't add vehicles past the control range.
                    pos = self.k.vehicle.get_x_by_id(veh_id)
                    if pos < self._control_range[1]:
                        self.k.vehicle.set_vehicle_type(veh_id, "rl")

    def _get_lane(self, veh_id):
        """Return a processed lane number."""
        lane = self.k.vehicle.get_lane(veh_id)
        edge = self.k.vehicle.get_edge(veh_id)
        return lane if edge not in self._extra_lane_edges else lane - 1


class I210LaneMultiAgentEnv(AVOpenMultiAgentEnv):
    """Lane-level network variant of AVOpenMultiAgentEnv.

    Unlike previous environments in this file, this environment treats every
    lane as a separate agent, with the automated vehicles in any given lane
    being control by a single centralized policy. This environment is designed
    specifically for the I-210 subnetwork.

    Additional descriptions to this task can be founded in its parent classes.

    Required from env_params:

    * max_accel: maximum acceleration for autonomous vehicles, in m/s^2
    * max_decel: maximum deceleration for autonomous vehicles, in m/s^2
    * stopping_penalty: whether to include a stopping penalty
    * acceleration_penalty: whether to include a regularizing penalty for
      accelerations by the AVs
    * inflows: range for the inflows allowed in the network. If set to None,
      the inflows are not modified from their initial value.
    * rl_penetration: the AV penetration rate, defining the portion of inflow
      vehicles that will be automated. If "inflows" is set to None, this is
      irrelevant.
    * num_rl: maximum number of controllable vehicles in the network
    """

    def __init__(self, env_params, sim_params, network, simulator='traci'):
        """See parent class."""
        super(I210LaneMultiAgentEnv, self).__init__(
            env_params=env_params,
            sim_params=sim_params,
            network=network,
            simulator=simulator,
        )

        # queue of rl vehicles in each lane that are waiting to be controlled
        self.rl_queue = [collections.deque() for _ in range(5)]

        # names of the rl vehicles in each lane that are controlled at any step
        self.rl_veh = [[] for _ in range(5)]

        # this is stored to be reused during the reset procedure
        self._network_cls = network.__class__
        self._network_name = deepcopy(network.orig_name)
        self._network_net_params = deepcopy(network.net_params)
        self._network_initial_config = deepcopy(network.initial_config)
        self._network_traffic_lights = deepcopy(network.traffic_lights)
        self._network_vehicles = deepcopy(network.vehicles)

    @property
    def action_space(self):
        """See class definition."""
        return Box(
            low=-abs(self.env_params.additional_params['max_decel']),
            high=self.env_params.additional_params['max_accel'],
            shape=(self.num_rl,),
            dtype=np.float32)

    @property
    def observation_space(self):
        """See class definition."""
        return Box(
            low=-float('inf'),
            high=float('inf'),
            shape=(5 * self.num_rl,),
            dtype=np.float32)

    def _apply_rl_actions(self, rl_actions):
        """See class definition."""
        for key in rl_actions.keys():
            # Get the lane ID.
            lane = int(key.split("_")[-1])

            # Get the acceleration for the given lane.
            acceleration = deepcopy(rl_actions[key])

            # Apply the actions to the given lane.
            self._apply_per_lane_actions(acceleration, self.rl_ids()[lane])

    def _apply_per_lane_actions(self, rl_actions, veh_ids):
        """Apply accelerations to RL vehicles on a given lane.

        Parameters
        ----------
        rl_actions : array_like
            the actions to be performed on the given lane
        veh_ids : list of str
            the names of the RL vehicles on the given lane
        """
        accelerations = deepcopy(rl_actions)

        # Redefine the accelerations if below a speed threshold so that all
        # actions result in non-negative desired speeds.
        for i, veh_id in enumerate(veh_ids):
            ac_range = self.action_space.high[i] - self.action_space.low[i]
            speed = self.k.vehicle.get_speed(veh_id)
            if speed < 0.5 * ac_range * self.sim_step:
                accelerations[i] += 0.5 * ac_range - speed / self.sim_step

        # Apply the actions via the simulator.
        self.k.vehicle.apply_acceleration(veh_ids, accelerations)

    def get_state(self):
        """See class definition."""
        self.leader = []
        self.follower = []

        # Initialize a set on empty observations
        obs = {"lane_{}".format(i): [0 for _ in range(5 * self.num_rl)]
               for i in range(5)}

        for lane in range(5):
            # Collect the names of the RL vehicles on the lane.
            rl_ids = self.rl_ids()[lane]

            for i, veh_id in enumerate(rl_ids):
                # Add relative observation of each vehicle.
                obs["lane_{}".format(lane)][5 * i: 5 * (i + 1)], \
                    leader, follower = get_relative_obs(self, veh_id)

                # Append to the leader/follower lists.
                if leader not in ["", None]:
                    self.leader.append(leader)
                if follower not in ["", None]:
                    self.follower.append(follower)

        return obs

    def compute_reward(self, rl_actions, **kwargs):
        """See class definition."""
        # In case no vehicles were available in the current step, pass an empty
        # reward dict.
        if rl_actions is None:
            return {}

        reward = {}

        # Collect the names of the vehicles within the control range.
        control_min = self._control_range[0]
        control_max = self._control_range[1]
        veh_ids = [
            veh_id for veh_id in self.k.vehicle.get_ids() if
            control_min <= self.k.vehicle.get_x_by_id(veh_id) <= control_max
        ]

        for lane in range(5):
            # Collect the names of all vehicles on the given lane, while
            # tacking into account edges with an extra lane.
            veh_ids_lane = [
                veh for veh in veh_ids if self._get_lane(veh) == lane]

            # Collect the names of the RL vehicles on the lane.
            rl_ids_lane = [
                veh for veh in self.rl_ids()[lane] if veh in veh_ids_lane]

            # Collect the actions that just correspond to this lane.
            rl_actions_lane = rl_actions["lane_{}".format(lane)]

            # Compute the reward for a given lane.
            reward["lane_{}".format(lane)] = self._compute_reward_util(
                rl_actions=rl_actions_lane,
                veh_ids=veh_ids_lane,
                rl_ids=rl_ids_lane,
                **kwargs
            )

        return reward

    def additional_command(self):
        """See parent class.

        This method performs to auxiliary tasks:

        * Define which vehicles are observed for visualization purposes.
        * Maintains the "rl_veh" and "rl_queue" variables to ensure the RL
          vehicles that are represented in the state space does not change
          until one of the vehicles in the state space leaves the network.
          Then, the next vehicle in the queue is added to the state space and
          provided with actions from the policy. This is done at a per-lane
          level.
        """
        for lane in range(5):
            # Collect the names of the RL vehicles on the given lane, while
            # tacking into account edges with an extra lane.
            rl_ids = [veh for veh in self.k.vehicle.get_rl_ids()
                      if self._get_lane(veh) == lane]

            # Update the RL lists.
            self.rl_queue[lane], self.rl_veh[lane], self.removed_veh = \
                update_rl_veh(
                    self,
                    rl_queue=self.rl_queue[lane],
                    rl_veh=self.rl_veh[lane],
                    removed_veh=self.removed_veh,
                    control_range=self._control_range,
                    num_rl=self.num_rl,
                    rl_ids=reversed(sorted(
                        rl_ids, key=self.k.vehicle.get_x_by_id)),
                )

            # Specify actions for the uncontrolled RL vehicles based on human-
            # driven dynamics.
            for veh_id in list(set(rl_ids) - set(self.rl_veh[lane])):
                self._rl_controller.veh_id = veh_id
                acceleration = self._rl_controller.get_action(self)
                self.k.vehicle.apply_acceleration(veh_id, acceleration)

        # Specify observed vehicles.
        for veh_id in self.leader + self.follower:
            self.k.vehicle.set_observed(veh_id)

    def _clear_attributes(self):
        """See parent class."""
        self.leader = []
        self.follower = []
        self.rl_veh = [[] for _ in range(self._num_lanes)]
        self.removed_veh = []
        self.rl_queue = [collections.deque() for _ in range(self._num_lanes)]<|MERGE_RESOLUTION|>--- conflicted
+++ resolved
@@ -593,7 +593,6 @@
         self._network_traffic_lights = deepcopy(network.traffic_lights)
         self._network_vehicles = deepcopy(network.vehicles)
 
-<<<<<<< HEAD
         if isinstance(network, I210SubNetwork):
             # the name of the final edge, whose speed limit may be updated
             self._final_edge = "119257908#3"
@@ -616,8 +615,6 @@
             "119257908#3",
         ]
 
-=======
->>>>>>> a59c1c03
     def rl_ids(self):
         """See parent class."""
         return self.rl_veh
@@ -660,11 +657,8 @@
           Then, the next vehicle in the queue is added to the state space and
           provided with actions from the policy.
         """
-<<<<<<< HEAD
-=======
         super(AVOpenMultiAgentEnv, self).additional_command()
 
->>>>>>> a59c1c03
         # Update the RL lists.
         self.rl_queue, self.rl_veh, self.removed_veh = update_rl_veh(
             self,
@@ -684,13 +678,6 @@
             self._rl_controller.veh_id = veh_id
             acceleration = self._rl_controller.get_action(self)
             self.k.vehicle.apply_acceleration(veh_id, acceleration)
-<<<<<<< HEAD
-
-        # Specify observed vehicles.
-        for veh_id in self.leader + self.follower:
-            self.k.vehicle.set_observed(veh_id)
-=======
->>>>>>> a59c1c03
 
     def reset(self, new_inflow_rate=None):
         """See class definition."""
