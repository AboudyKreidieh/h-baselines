--- conflicted
+++ resolved
@@ -12,9 +12,6 @@
 from flow.core.params import InFlows
 from flow.core.params import VehicleParams
 from flow.controllers import FollowerStopper
-
-from hbaselines.envs.mixed_autonomy.envs.utils import get_relative_obs
-from hbaselines.envs.mixed_autonomy.envs.utils import update_rl_veh
 
 from hbaselines.envs.mixed_autonomy.envs.utils import get_relative_obs
 from hbaselines.envs.mixed_autonomy.envs.utils import update_rl_veh
@@ -585,7 +582,6 @@
             **controller[1]
         )
 
-<<<<<<< HEAD
         # dynamics controller for controlled RL vehicles
         self._av_controller = FollowerStopper(
             veh_id="av",
@@ -637,8 +633,6 @@
         # Apply the actions via the simulator.
         self.k.vehicle.apply_acceleration(self.rl_ids(), accelerations)
 
-=======
->>>>>>> a59c1c03
     def rl_ids(self):
         """See parent class."""
         return self.rl_veh
@@ -667,11 +661,8 @@
           Then, the next vehicle in the queue is added to the state space and
           provided with actions from the policy.
         """
-<<<<<<< HEAD
-=======
-        super(AVOpenEnv, self).additional_command()
-
->>>>>>> a59c1c03
+        super(HighwayOpenEnv, self).additional_command()
+
         # Update the RL lists.
         self.rl_queue, self.rl_veh, self.removed_veh = update_rl_veh(
             self,
@@ -691,13 +682,6 @@
             self._rl_controller.veh_id = veh_id
             acceleration = self._rl_controller.get_action(self)
             self.k.vehicle.apply_acceleration(veh_id, acceleration)
-<<<<<<< HEAD
-
-        # Specify observed vehicles.
-        for veh_id in self.leader + self.follower:
-            self.k.vehicle.set_observed(veh_id)
-=======
->>>>>>> a59c1c03
 
     def reset(self):
         """See class definition."""
