--- conflicted
+++ resolved
@@ -12,16 +12,11 @@
 from flow.envs import Env
 from flow.core.params import InFlows
 from flow.controllers import FollowerStopper
-<<<<<<< HEAD
-from flow.networks import I210SubNetwork
-
-=======
 from flow.networks import RingNetwork
 from flow.networks import HighwayNetwork
 from flow.networks import I210SubNetwork
 
 from hbaselines.envs.mixed_autonomy.envs.utils import get_rl_accel
->>>>>>> 005d5aa9
 from hbaselines.envs.mixed_autonomy.envs.utils import get_relative_obs
 from hbaselines.envs.mixed_autonomy.envs.utils import update_rl_veh
 from hbaselines.envs.mixed_autonomy.envs.utils import get_lane
@@ -31,17 +26,8 @@
 BASE_ENV_PARAMS = dict(
     # scaling factor for the AV accelerations, in m/s^2
     max_accel=1,
-<<<<<<< HEAD
-    # maximum deceleration for autonomous vehicles, in m/s^2
-    max_decel=1,
     # whether to use the follower-stopper controller for the AVs
     use_follower_stopper=False,
-    # desired velocity for all vehicles in the network, in m/s
-    target_velocity=30,
-=======
-    # whether to use the follower-stopper controller for the AVs
-    use_follower_stopper=False,
->>>>>>> 005d5aa9
     # whether to include a stopping penalty
     stopping_penalty=False,
     # whether to include a regularizing penalty for accelerations by the AVs
@@ -82,18 +68,9 @@
 
     Required from env_params:
 
-<<<<<<< HEAD
-    * max_accel: maximum acceleration for autonomous vehicles, in m/s^2
-    * max_decel: maximum deceleration for autonomous vehicles, in m/s^2
-    * use_follower_stopper: whether to use the follower-stopper controller for
-      the AVs
-    * target_velocity: whether to use the follower-stopper controller for the
-      AVs
-=======
     * max_accel: scaling factor for the AV accelerations, in m/s^2
     * use_follower_stopper: whether to use the follower-stopper controller for
       the AVs
->>>>>>> 005d5aa9
     * stopping_penalty: whether to include a stopping penalty
     * acceleration_penalty: whether to include a regularizing penalty for
       accelerations by the AVs
@@ -162,14 +139,6 @@
         # used for visualization: the vehicles behind and after RL vehicles
         # (ie the observed vehicles) will have a different color
         self.leader = []
-<<<<<<< HEAD
-        self.follower = []
-
-        self.num_rl = deepcopy(self.initial_vehicles.num_rl_vehicles)
-        self._mean_speeds = []
-        self._obs_history = []
-        self._obs_frames = env_params.additional_params["obs_frames"]
-=======
 
         self.num_rl = env_params.additional_params.get(
             "num_rl", deepcopy(self.initial_vehicles.num_rl_vehicles))
@@ -181,7 +150,6 @@
         self._obs_history = defaultdict(list)
         self._obs_frames = env_params.additional_params["obs_frames"]
         self._skip = int(5 * 0.4 / self.sim_step)
->>>>>>> 005d5aa9
 
         # dynamics controller for controlled RL vehicles. Only relevant if
         # "use_follower_stopper" is set to True.
@@ -197,8 +165,6 @@
             car_following_params=self.k.vehicle.type_parameters[human_type][
                 "car_following_params"],
         )
-<<<<<<< HEAD
-=======
 
         # =================================================================== #
         # Features for ring road experiments.                                 #
@@ -269,7 +235,6 @@
             self._final_edge = "highway_end"
             # maximum number of lanes to add vehicles across
             self._num_lanes = 1
->>>>>>> 005d5aa9
 
     def rl_ids(self):
         """Return the IDs of the currently observed and controlled RL vehicles.
@@ -289,13 +254,8 @@
                 dtype=np.float32)
         else:
             return Box(
-<<<<<<< HEAD
-                low=-abs(self.env_params.additional_params['max_decel']),
-                high=self.env_params.additional_params['max_accel'],
-=======
                 low=-1,
                 high=1,
->>>>>>> 005d5aa9
                 shape=(self.num_rl,),
                 dtype=np.float32)
 
@@ -305,11 +265,7 @@
         return Box(
             low=-float('inf'),
             high=float('inf'),
-<<<<<<< HEAD
-            shape=(5 * self._obs_frames * self.num_rl,),
-=======
             shape=(3 * self._obs_frames * self.num_rl,),
->>>>>>> 005d5aa9
             dtype=np.float32)
 
     def _apply_rl_actions(self, rl_actions):
@@ -321,20 +277,6 @@
                 self._av_controller.v_des = rl_actions[i]
                 accelerations.append(self._av_controller.get_action(self))
         else:
-<<<<<<< HEAD
-            accelerations = deepcopy(rl_actions)
-
-            # Redefine the accelerations if below a speed threshold so that all
-            # actions result in non-negative desired speeds.
-            for i, veh_id in enumerate(self.rl_ids()):
-                ac_range = self.action_space.high[i] - self.action_space.low[i]
-                speed = self.k.vehicle.get_speed(veh_id)
-                if speed < 0.5 * ac_range * self.sim_step:
-                    accelerations[i] += 0.5 * ac_range - speed / self.sim_step
-
-                # Run the action through the controller, to include failsafe
-                # actions.
-=======
             accelerations = get_rl_accel(
                 accel=deepcopy(rl_actions),
                 vel=self.k.vehicle.get_speed(self.rl_ids()),
@@ -345,7 +287,6 @@
             # Run the action through the controller, to include failsafe
             # actions.
             for i, veh_id in enumerate(self.rl_ids()):
->>>>>>> 005d5aa9
                 accelerations[i] = self.k.vehicle.get_acc_controller(
                     veh_id).get_action(self, acceleration=accelerations[i])
 
@@ -394,16 +335,8 @@
                 # Reward high system-level average speeds.                    #
                 # =========================================================== #
 
-<<<<<<< HEAD
-                reward_scale = 5e-7
-                avg_speed = np.mean(vel)
-                density = num_vehicles \
-                          / (self._control_range[1] - self._control_range[0])
-                reward += reward_scale * (avg_speed * density * 3600) ** 2
-=======
                 reward_scale = 0.1
                 reward = reward_scale * np.mean(vel) ** 2
->>>>>>> 005d5aa9
 
                 # =========================================================== #
                 # Penalize stopped RL vehicles.                               #
@@ -438,31 +371,6 @@
         """
         self.leader = []
 
-<<<<<<< HEAD
-        # Initialize a set on empty observations
-        obs = [0 for _ in range(self._obs_frames * self.num_rl)]
-
-        for i, v_id in enumerate(self.rl_ids()):
-            # Add relative observation of each vehicle.
-            obs[5*i: 5*(i+1)], leader, follower = get_relative_obs(self, v_id)
-
-            # Append to the leader/follower lists.
-            if leader not in ["", None]:
-                self.leader.append(leader)
-            if follower not in ["", None]:
-                self.follower.append(follower)
-
-        # Add the observation to the observation history to the
-        self._obs_history.append(obs)
-        if len(self._obs_history) > 5 * self._obs_frames:
-            self._obs_history = self._obs_history[-5 * self._obs_frames:]
-
-        # Concatenate the past n samples for a given time delta and return as
-        # the final observation.
-        obs_t = np.concatenate(self._obs_history[::-5])
-        obs = np.array([0. for _ in range(5 * self._obs_frames * self.num_rl)])
-        obs[:len(obs_t)] = obs_t
-=======
         for veh_id in self.k.vehicle.get_rl_ids():
             # Add relative observation of each vehicle.
             obs_vehicle, leader = get_relative_obs(self, veh_id)
@@ -496,7 +404,6 @@
             # output observations.
             obs_t = np.concatenate(self._obs_history[veh_id][::-self._skip])
             obs[3*self._obs_frames*i:3*self._obs_frames*i+len(obs_t)] = obs_t
->>>>>>> 005d5aa9
 
         return obs
 
@@ -516,12 +423,6 @@
 
         if self.time_counter > \
                 self.env_params.warmup_steps * self.env_params.sims_per_step:
-<<<<<<< HEAD
-            self._mean_speeds.append(np.mean(
-                self.k.vehicle.get_speed(self.k.vehicle.get_ids(), error=0)))
-
-            info.update({"speed": np.mean(self._mean_speeds)})
-=======
             speed = np.mean(
                 self.k.vehicle.get_speed(self.k.vehicle.get_ids(), error=0))
             accel = np.mean([
@@ -543,7 +444,6 @@
                     "v_eq_frac": np.mean(self._mean_speeds) / self._v_eq,
                     "v_eq_frac_final": self._mean_speeds[-1] / self._v_eq,
                 })
->>>>>>> 005d5aa9
 
         return obs, rew, done, info
 
@@ -553,15 +453,11 @@
         In addition, a few variables that are specific to this class are
         emptied before they are used by the new rollout.
         """
-<<<<<<< HEAD
-        self._mean_speeds = []
-=======
         self._mpg_vals.clear()
         self._mpg_times.clear()
         self._mpg_data.clear()
         self._mean_speeds = []
         self._mean_accels = []
->>>>>>> 005d5aa9
         self.leader = []
         self._obs_history = defaultdict(list)
 
@@ -598,79 +494,16 @@
             )
             self.net_params = new_net_params
 
-<<<<<<< HEAD
-    * max_accel: maximum acceleration for autonomous vehicles, in m/s^2
-    * max_decel: maximum deceleration for autonomous vehicles, in m/s^2
-    * use_follower_stopper: whether to use the follower-stopper controller for
-      the AVs
-    * target_velocity: whether to use the follower-stopper controller for the
-      AVs
-    * stopping_penalty: whether to include a stopping penalty
-    * acceleration_penalty: whether to include a regularizing penalty for
-      accelerations by the AVs
-    * obs_frames: number of observation frames to use. Additional frames are
-      provided from previous time steps.
-    * ring_length: range for the lengths allowed in the network. If set to
-      None, the ring length is not modified from its initial value.
-    """
-=======
             # solve for the velocity upper bound of the ring
             v_guess = 4
             self._v_eq = fsolve(v_eq_function, np.array(v_guess),
                                 args=(len(self.initial_ids), length))[0]
->>>>>>> 005d5aa9
 
             print('\n-----------------------')
             print('ring length:', self.net_params.additional_params['length'])
             print('v_eq:', self._v_eq)
             print('-----------------------')
 
-<<<<<<< HEAD
-        super(AVClosedEnv, self).__init__(
-            env_params=env_params,
-            sim_params=sim_params,
-            network=network,
-            simulator=simulator,
-        )
-
-        # solve for the free flow velocity of the ring
-        v_guess = 4
-        self._v_eq = fsolve(
-            v_eq_function, np.array(v_guess),
-            args=(len(self.initial_ids), self.k.network.length()))[0]
-
-        # for storing the distance from the free-flow-speed for a given rollout
-        self._percent_v_eq = []
-
-    def step(self, rl_actions):
-        """See parent class."""
-        obs, rew, done, info = super(AVClosedEnv, self).step(rl_actions)
-
-        if self.time_counter > \
-                self.env_params.warmup_steps * self.env_params.sims_per_step:
-            speed = np.mean(self.k.vehicle.get_speed(self.k.vehicle.get_ids()))
-            info.update({"v_eq": self._v_eq})
-            info.update({"v_eq_frac": speed / self._v_eq})
-
-        return obs, rew, done, info
-
-    def reset(self):
-        """See class definition."""
-        self._percent_v_eq = []
-
-        params = self.env_params.additional_params
-        if params["ring_length"] is not None:
-            # Make sure restart instance is set to True when resetting.
-            self.sim_params.restart_instance = True
-
-            # Choose the network length randomly.
-            length = random.randint(
-                params['ring_length'][0], params['ring_length'][1])
-
-            # Add the ring length to NetParams.
-            new_net_params = deepcopy(self._network_net_params)
-            new_net_params.additional_params["length"] = length
-=======
         # Perform the reset operation.
         obs = super(AVEnv, self).reset()
 
@@ -739,7 +572,6 @@
             # Add the new inflows to NetParams.
             new_net_params = deepcopy(self._network_net_params)
             new_net_params.inflows = new_inflow
->>>>>>> 005d5aa9
 
             # Update the network.
             self.network = self._network_cls(
@@ -751,20 +583,6 @@
             )
             self.net_params = new_net_params
 
-<<<<<<< HEAD
-            # solve for the velocity upper bound of the ring
-            v_guess = 4
-            self._v_eq = fsolve(v_eq_function, np.array(v_guess),
-                                args=(len(self.initial_ids), length))[0]
-
-            print('\n-----------------------')
-            print('ring length:', self.net_params.additional_params['length'])
-            print('v_eq:', self._v_eq)
-            print('-----------------------')
-
-        # Perform the reset operation.
-        obs = super(AVClosedEnv, self).reset()
-=======
         # Clear all AV-related attributes.
         self._clear_attributes()
 
@@ -777,7 +595,6 @@
         # Update the end speed, if specified.
         if end_speed is not None:
             self.k.kernel_api.edge.setMaxSpeed(self._final_edge, end_speed)
->>>>>>> 005d5aa9
 
             # Update the _v_eq term to match the end speed.
             self._v_eq = end_speed
@@ -785,41 +602,8 @@
         # Add the vehicles to their respective attributes.
         self.additional_command()
 
-<<<<<<< HEAD
-class AVOpenEnv(AVEnv):
-    """Variant of AVEnv that is compatible with highway networks.
-
-    This environment is suitable for training policies on a highway network.
-
-    We attempt to train a control policy in this setting that is robust to
-    changes in density by altering the inflow rate of vehicles within the
-    network. This is made to proportionally increase the inflow rate of both
-    the human-driven and automated (or RL) vehicles in the network to maintain
-    a fixed RL penetration rate.
-
-    Moreover, in order to account for variability in the number of automated
-    vehicles during training, we include a "num_rl" term and perform the
-    following operations to the states and actions:
-
-    * States: In order to maintain a fixed observation size in open networks,
-      when the number of AVs in the network is less than "num_rl", the extra
-      entries are filled in with zeros. Conversely, if the number of autonomous
-      vehicles is greater than "num_rl", the observations from the additional
-      vehicles are not included in the state space.
-    * Actions: In order to account for variability in the number of autonomous
-      vehicles in open networks, if n_AV < "num_rl" the additional actions
-      provided by the agent are not assigned to any vehicle. Moreover, if
-      n_AV > "num_rl", the additional vehicles are not provided with actions
-      from the learning agent, and instead act as human-driven vehicles as
-      well.
-
-    Finally, in order to ignore the effects of the boundaries when performing
-    control, autonomous vehicles are only performed and acted on within a
-    certain range specified under the "control_range" parameter.
-=======
         # Recompute the initial observation.
         return self.get_state()
->>>>>>> 005d5aa9
 
     def _clear_attributes(self):
         """Clear all AV-related attributes."""
@@ -828,30 +612,6 @@
         self.removed_veh = []
         self.rl_queue = collections.deque()
 
-<<<<<<< HEAD
-    * max_accel: maximum acceleration for autonomous vehicles, in m/s^2
-    * max_decel: maximum deceleration for autonomous vehicles, in m/s^2
-    * use_follower_stopper: whether to use the follower-stopper controller for
-      the AVs
-    * target_velocity: whether to use the follower-stopper controller for the
-      AVs
-    * stopping_penalty: whether to include a stopping penalty
-    * acceleration_penalty: whether to include a regularizing penalty for
-      accelerations by the AVs
-    * obs_frames: number of observation frames to use. Additional frames are
-      provided from previous time steps.
-    * inflows: range for the inflows allowed in the network. If set to None,
-      the inflows are not modified from their initial value.
-    * warmup_path: path to the initialized vehicle states. Cannot be set in
-      addition to the `inflows` term. This feature defines its own inflows.
-    * rl_penetration: the AV penetration rate, defining the portion of inflow
-      vehicles that will be automated. If "inflows" is set to None, this is
-      irrelevant.
-    * num_rl: maximum number of controllable vehicles in the network
-    * control_range: the interval (in meters) in which automated vehicles are
-      controlled. If set to None, the entire region is controllable.
-    """
-=======
     def _add_automated_vehicles(self):
         """Replace a portion of vehicles with automated vehicles."""
         penetration = self.env_params.additional_params["rl_penetration"]
@@ -885,7 +645,6 @@
 
 class AVClosedEnv(AVEnv):
     """Closed network variant of AVEnv."""
->>>>>>> 005d5aa9
 
     def __init__(self, env_params, sim_params, network, simulator='traci'):
         """See parent class."""
@@ -893,41 +652,13 @@
             if p not in env_params.additional_params:
                 raise KeyError('Env parameter "{}" not supplied'.format(p))
 
-<<<<<<< HEAD
-        assert not (env_params.additional_params["warmup_path"] is not None
-                    and env_params.additional_params["inflows"] is not None), \
-            "Cannot assign a value to both \"warmup_paths\" and \"inflows\""
-
-        super(AVOpenEnv, self).__init__(
-=======
         super(AVClosedEnv, self).__init__(
->>>>>>> 005d5aa9
             env_params=env_params,
             sim_params=sim_params,
             network=network,
             simulator=simulator,
         )
 
-<<<<<<< HEAD
-        # Get the paths to all the initial state xml files
-        warmup_path = env_params.additional_params["warmup_path"]
-        if warmup_path is not None:
-            self.warmup_paths = [
-                f for f in os.listdir(warmup_path) if f.endswith(".xml")
-            ]
-            self.warmup_description = defaultdict(list)
-            for record in DictReader(
-                    open(os.path.join(warmup_path, 'description.csv'))):
-                for key, val in record.items():  # or iteritems in Python 2
-                    self.warmup_description[key].append(float(val))
-        else:
-            self.warmup_paths = None
-            self.warmup_description = None
-
-        # maximum number of controlled vehicles
-        self.num_rl = env_params.additional_params["num_rl"]
-=======
->>>>>>> 005d5aa9
 
 class AVOpenEnv(AVEnv):
     """Open network variant of AVEnv."""
@@ -942,19 +673,12 @@
                     and env_params.additional_params["inflows"] is not None), \
             "Cannot assign a value to both \"warmup_path\" and \"inflows\""
 
-<<<<<<< HEAD
-        # control range, updated to be entire network if not specified
-        self._control_range = \
-            self.env_params.additional_params["control_range"] or \
-            [0, self.k.network.length()]
-=======
         super(AVOpenEnv, self).__init__(
             env_params=env_params,
             sim_params=sim_params,
             network=network,
             simulator=simulator,
         )
->>>>>>> 005d5aa9
 
         # dynamics controller for uncontrolled RL vehicles (mimics humans)
         controller = self.k.vehicle.type_parameters["human"][
@@ -1018,7 +742,6 @@
             rl_ids=reversed(sorted(
                 self.k.vehicle.get_rl_ids(), key=self.k.vehicle.get_x_by_id)),
         )
-<<<<<<< HEAD
 
         # Specify actions for the uncontrolled RL vehicles based on human-
         # driven dynamics.
@@ -1026,149 +749,4 @@
                 set(self.k.vehicle.get_rl_ids()) - set(self.rl_veh)):
             self._rl_controller.veh_id = veh_id
             acceleration = self._rl_controller.get_action(self)
-            self.k.vehicle.apply_acceleration(veh_id, acceleration)
-
-    def step(self, rl_actions):
-        """See parent class."""
-        obs, rew, done, info = super(AVOpenEnv, self).step(rl_actions)
-
-        if self.time_counter > \
-                self.env_params.warmup_steps * self.env_params.sims_per_step:
-            # Update the most recent mean speed term to match the speed of the
-            # control range.
-            kv = self.k.vehicle
-            control_range = self._control_range
-            veh_ids = [
-                veh_id for veh_id in kv.get_ids()
-                if control_range[0] < kv.get_x_by_id(veh_id) < control_range[1]
-            ]
-            self._mean_speeds[-1] = np.mean(kv.get_speed(veh_ids, error=0))
-
-            info.update({"speed": np.mean(self._mean_speeds)})
-
-        return obs, rew, done, info
-
-    def reset(self):
-        """See class definition."""
-        end_speed = None
-        params = self.env_params.additional_params
-        if params["inflows"] is not None or params["warmup_path"] is not None:
-            # Make sure restart instance is set to True when resetting.
-            self.sim_params.restart_instance = True
-
-            if self.warmup_paths is not None:
-                # Choose a random available xml file.
-                xml_file = random.sample(self.warmup_paths, 1)[0]
-                xml_num = int(xml_file.split(".")[0])
-
-                # Update the choice of initial conditions.
-                self.sim_params.load_state = os.path.join(
-                    params["warmup_path"], xml_file)
-
-                # Assign the inflow rate to match the xml number.
-                inflow_rate = self.warmup_description["inflow"][xml_num]
-                end_speed = self.warmup_description["end_speed"][xml_num]
-                print("inflow: {}, end_speed: {}".format(
-                    inflow_rate, end_speed))
-            else:
-                # New inflow rate for human and automated vehicles, randomly
-                # assigned based on the inflows variable
-                inflow_range = self.env_params.additional_params["inflows"]
-                inflow_low = inflow_range[0]
-                inflow_high = inflow_range[1]
-                inflow_rate = random.randint(inflow_low, inflow_high)
-
-            # Create a new inflow object.
-            new_inflow = InFlows()
-
-            for inflow_i in self._network_net_params.inflows.get():
-                veh_type = inflow_i["vtype"]
-                edge = inflow_i["edge"]
-                depart_lane = inflow_i["departLane"]
-                depart_speed = inflow_i["departSpeed"]
-
-                # Get the inflow rate of the lane/edge based on whether the
-                # vehicle types are human-driven or automated.
-                penetration = params["rl_penetration"]
-                if veh_type == "human":
-                    vehs_per_hour = inflow_rate * (1 - penetration)
-                else:
-                    vehs_per_hour = inflow_rate * penetration
-
-                new_inflow.add(
-                    veh_type=veh_type,
-                    edge=edge,
-                    vehs_per_hour=vehs_per_hour,
-                    depart_lane=depart_lane,
-                    depart_speed=depart_speed,
-                )
-
-            # Add the new inflows to NetParams.
-            new_net_params = deepcopy(self._network_net_params)
-            new_net_params.inflows = new_inflow
-
-            # Update the network.
-            self.network = self._network_cls(
-                self._network_name,
-                net_params=new_net_params,
-                vehicles=self._network_vehicles,
-                initial_config=self._network_initial_config,
-                traffic_lights=self._network_traffic_lights,
-            )
-            self.net_params = new_net_params
-
-        self.leader = []
-        self.follower = []
-        self.rl_veh = []
-        self.removed_veh = []
-        self.rl_queue = collections.deque()
-        _ = super(AVOpenEnv, self).reset()
-
-        # Add automated vehicles.
-        if self.warmup_paths is not None:
-            self._add_automated_vehicles()
-
-        # Update the end speed, if specified.
-        if end_speed is not None:
-            self.k.kernel_api.edge.setMaxSpeed(self._final_edge, end_speed)
-
-        # Add the vehicles to their respective attributes.
-        self.additional_command()
-
-        # Recompute the initial observation.
-        obs = self.get_state()
-
-        return np.copy(obs)
-
-    def _add_automated_vehicles(self):
-        """Replace a portion of vehicles with automated vehicles."""
-        penetration = self.env_params.additional_params["rl_penetration"]
-
-        # Sort the initial vehicles by their positions.
-        sorted_vehicles = sorted(
-            self.k.vehicle.get_ids(),
-            key=lambda x: self.k.vehicle.get_x_by_id(x))
-
-        # Replace every nth vehicle with an RL vehicle.
-        for lane in range(self._num_lanes):
-            sorted_vehicles_lane = [
-                veh for veh in sorted_vehicles if get_lane(self, veh) == lane]
-
-            for i, veh_id in enumerate(sorted_vehicles_lane):
-                self.k.vehicle.set_vehicle_type(veh_id, "human")
-
-                if (i + 1) % int(1 / penetration) == 0:
-                    # Don't add vehicles past the control range.
-                    pos = self.k.vehicle.get_x_by_id(veh_id)
-                    if pos < self._control_range[1]:
-                        self.k.vehicle.set_vehicle_type(veh_id, "rl")
-=======
-
-        # Specify actions for the uncontrolled RL vehicles based on human-
-        # driven dynamics.
-        for veh_id in list(
-                set(self.k.vehicle.get_rl_ids()) - set(self.rl_veh)):
-            self._rl_controller.veh_id = veh_id
-            acceleration = self._rl_controller.get_action(self)
-            self.k.vehicle.apply_acceleration(veh_id, acceleration)
->>>>>>> 005d5aa9
+            self.k.vehicle.apply_acceleration(veh_id, acceleration)