"""Environment for training automated vehicles in a mixed-autonomy setting."""
import collections
import numpy as np
import random
import os
from gym.spaces import Box
from copy import deepcopy
from collections import defaultdict
from csv import DictReader

from flow.envs import Env
from flow.core.params import InFlows
from flow.core.params import VehicleParams
from flow.controllers import FollowerStopper
from flow.networks import I210SubNetwork

from hbaselines.envs.mixed_autonomy.envs.utils import get_relative_obs
from hbaselines.envs.mixed_autonomy.envs.utils import update_rl_veh
from hbaselines.envs.mixed_autonomy.envs.utils import get_lane


BASE_ENV_PARAMS = dict(
    # maximum acceleration for autonomous vehicles, in m/s^2
    max_accel=1,
    # maximum deceleration for autonomous vehicles, in m/s^2
    max_decel=1,
    # whether to use the follower-stopper controller for the AVs
    use_follower_stopper=False,
    # desired velocity for all vehicles in the network, in m/s
    target_velocity=30,
    # whether to include a stopping penalty
    stopping_penalty=False,
    # whether to include a regularizing penalty for accelerations by the AVs
    acceleration_penalty=False,
)

CLOSED_ENV_PARAMS = BASE_ENV_PARAMS.copy()
CLOSED_ENV_PARAMS.update(dict(
    # range for the number of vehicles allowed in the network. If set to None,
    # the number of vehicles are is modified from its initial value.
    num_vehicles=[50, 75],
    # whether to distribute the automated vehicles evenly among the human
    # driven vehicles. Otherwise, they are randomly distributed.
    even_distribution=False,
    # whether to sort RL vehicles by their initial position. Used to account
    # for noise brought about by shuffling.
    sort_vehicles=True,
))

OPEN_ENV_PARAMS = BASE_ENV_PARAMS.copy()
OPEN_ENV_PARAMS.update(dict(
    # range for the inflows allowed in the network. If set to None, the inflows
    # are not modified from their initial value.
    inflows=[1000, 2000],
    # path to the initialized vehicle states. Cannot be set in addition to the
    # `inflows` term. This feature defines its own inflows.
    warmup_path="/path/to/initial_states",
    # the AV penetration rate, defining the portion of inflow vehicles that
    # will be automated. If "inflows" is set to None, this is irrelevant.
    rl_penetration=0.1,
    # maximum number of controllable vehicles in the network
    num_rl=5,
    # the interval (in meters) in which automated vehicles are controlled. If
    # set to None, the entire region is controllable.
    control_range=[500, 2500],
))


class AVEnv(Env):
    """Environment for training automated vehicles in a mixed-autonomy setting.

    Required from env_params:

    * max_accel: maximum acceleration for autonomous vehicles, in m/s^2
    * max_decel: maximum deceleration for autonomous vehicles, in m/s^2
    * use_follower_stopper: whether to use the follower-stopper controller for
      the AVs
    * target_velocity: whether to use the follower-stopper controller for the
      AVs
    * stopping_penalty: whether to include a stopping penalty
    * acceleration_penalty: whether to include a regularizing penalty for
      accelerations by the AVs

    States
        The observation consists of the speeds and bumper-to-bumper headways of
        the vehicles immediately preceding and following autonomous vehicle, as
        well as the ego speed of the autonomous vehicles.

    Actions
        The action space consists of a vector of bounded accelerations for each
        autonomous vehicle $i$. In order to ensure safety, these actions are
        bounded by failsafes provided by the simulator at every time step.

    Rewards
        The reward provided by the environment is equal to the negative vector
        normal of the distance between the speed of all vehicles in the network
        and a desired speed, and is offset by largest possible negative term to
        ensure non-negativity if environments terminate prematurely. This
        reward may only include two penalties:

        * acceleration_penalty: If set to True in env_params, the negative of
          the sum of squares of the accelerations by the AVs is added to the
          reward.
        * stopping_penalty: If set to True in env_params, a penalty of -5 is
          added to the reward for every RL vehicle that is not moving.

    Termination
        A rollout is terminated if the time horizon is reached or if two
        vehicles collide into one another.

    Attributes
    ----------
    leader : list of str
        the names of the vehicles leading the RL vehicles at any given step.
        Used for visualization.
    follower : list of str
        the names of the vehicles following the RL vehicles at any given step.
        Used for visualization.
    num_rl : int
        a fixed term to represent the number of RL vehicles in the network. In
        closed networks, this is the original number of RL vehicles. Otherwise,
        this value is passed via env_params.
    """

    def __init__(self, env_params, sim_params, network, simulator='traci'):
        """See parent class."""
        for p in BASE_ENV_PARAMS.keys():
            if p not in env_params.additional_params:
                raise KeyError('Env parameter "{}" not supplied'.format(p))

        super(AVEnv, self).__init__(
            env_params=env_params,
            sim_params=sim_params,
            network=network,
            simulator=simulator,
        )

        self.leader = []
        self.follower = []
        self.num_rl = deepcopy(self.initial_vehicles.num_rl_vehicles)

        # dynamics controller for controlled RL vehicles. Only relevant if
        # "use_follower_stopper" is set to True.
        human_type = "human" if "human" in self.k.vehicle.type_parameters \
            else "human_0"
        self._av_controller = FollowerStopper(
            veh_id="av",
            v_des=30,
            max_accel=1,
            max_decel=2,
            display_warnings=False,
            fail_safe=['obey_speed_limit', 'safe_velocity', 'feasible_accel'],
            car_following_params=self.k.vehicle.type_parameters[human_type][
                "car_following_params"],
        )

    def rl_ids(self):
        """Return the IDs of the currently observed and controlled RL vehicles.

        This is static in closed networks and dynamic in open networks.
        """
        return self.k.vehicle.get_rl_ids()

    @property
    def action_space(self):
        """See class definition."""
        if self.env_params.additional_params["use_follower_stopper"]:
            return Box(
                low=0,
                high=15,
                shape=(self.num_rl,),
                dtype=np.float32)
        else:
            return Box(
                low=-abs(self.env_params.additional_params['max_decel']),
                high=self.env_params.additional_params['max_accel'],
                shape=(self.num_rl,),
                dtype=np.float32)

    @property
    def observation_space(self):
        """See class definition."""
        return Box(
            low=-float('inf'),
            high=float('inf'),
            shape=(5 * self.num_rl,),
            dtype=np.float32)

    def _apply_rl_actions(self, rl_actions):
        """See class definition."""
        if self.env_params.additional_params["use_follower_stopper"]:
            accelerations = []
            for i, veh_id in enumerate(self.rl_ids()):
                self._av_controller.veh_id = veh_id
                self._av_controller.v_des = rl_actions[i]
                accelerations.append(self._av_controller.get_action(self))
        else:
            accelerations = deepcopy(rl_actions)

            # Redefine the accelerations if below a speed threshold so that all
            # actions result in non-negative desired speeds.
            for i, veh_id in enumerate(self.rl_ids()):
                ac_range = self.action_space.high[i] - self.action_space.low[i]
                speed = self.k.vehicle.get_speed(veh_id)
                if speed < 0.5 * ac_range * self.sim_step:
                    accelerations[i] += 0.5 * ac_range - speed / self.sim_step

        # Apply the actions via the simulator.
        self.k.vehicle.apply_acceleration(
            self.rl_ids(),
            accelerations[:len(self.rl_ids())])

    def compute_reward(self, rl_actions, **kwargs):
        """See class definition."""
        return self._compute_reward_util(
            rl_actions,
            self.k.vehicle.get_ids(),
            **kwargs
        )

    def _compute_reward_util(self, rl_actions, veh_ids, **kwargs):
        """Compute the reward over a specific list of vehicles.

        Parameters
        ----------
        rl_actions : array_like
            the actions performed by the automated vehicles
        veh_ids : list of str
            the vehicle IDs to compute the network-level rewards over

        Returns
        -------
        float
            the computed reward
        """
        if self.env_params.evaluate or rl_actions is None:
            return np.mean(self.k.vehicle.get_speed(veh_ids))
        else:
            params = self.env_params.additional_params
            stopping_penalty = params["stopping_penalty"]
            acceleration_penalty = params["acceleration_penalty"]

            num_vehicles = len(veh_ids)
            vel = np.array(self.k.vehicle.get_speed(veh_ids))
            if any(vel < -100) or kwargs["fail"] or num_vehicles == 0:
                # in case of collisions or an empty network
                reward = 0
            else:
                reward = 0

                # =========================================================== #
                # Reward high system-level average speeds.                    #
                # =========================================================== #

                reward_scale = 0.1

                # Compute a positive form of the two-norm from a desired target
                # velocity.
                target = self.env_params.additional_params['target_velocity']
                max_cost = np.array([target] * num_vehicles)
                max_cost = np.linalg.norm(max_cost)
                cost = np.linalg.norm(vel - target)
                reward += reward_scale * max(max_cost - cost, 0)

                # =========================================================== #
                # Penalize stopped RL vehicles.                               #
                # =========================================================== #

                if stopping_penalty:
                    for veh_id in self.rl_ids():
                        if self.k.vehicle.get_speed(veh_id) <= 1:
                            reward -= 5

                # =========================================================== #
                # Penalize the sum of squares of the AV accelerations.        #
                # =========================================================== #

                if acceleration_penalty:
<<<<<<< HEAD
                    reward -= sum(np.square(
                        [self.k.vehicle.get_accel(veh_id, True, True)
                         for veh_id in self.rl_ids()]))
=======
                    accel = [self.k.vehicle.get_accel(veh_id, True, True) or 0
                             for veh_id in self.rl_ids()]
                    reward -= sum(np.square(accel))
>>>>>>> 1c63a94a

            return reward

    def get_state(self):
        """See class definition."""
        self.leader = []
        self.follower = []

        # Initialize a set on empty observations
        obs = [0 for _ in range(self.observation_space.shape[0])]

        for i, v_id in enumerate(self.rl_ids()):
            # Add relative observation of each vehicle.
            obs[5*i: 5*(i+1)], leader, follower = get_relative_obs(self, v_id)

            # Append to the leader/follower lists.
            if leader not in ["", None]:
                self.leader.append(leader)
            if follower not in ["", None]:
                self.follower.append(follower)

        return obs

    def additional_command(self):
        """See parent class.

        Define which vehicles are observed for visualization purposes.
        """
        # specify observed vehicles
        for veh_id in self.leader + self.follower:
            self.k.vehicle.set_observed(veh_id)

    def reset(self):
        """See parent class.

        In addition, a few variables that are specific to this class are
        emptied before they are used by the new rollout.
        """
        self.leader = []
        self.follower = []
        return super().reset()


class AVClosedEnv(AVEnv):
    """Closed network variant of AVEnv.

    This environment is suitable for training policies on a ring road.

    We attempt to train a control policy in this setting that is robust to
    changes in density by altering the number of human-driven vehicles within
    the network. The number of automated vehicles, however, are kept constant
    in order to maintain a fixed state/action space. It it worth noting that
    this leads to varying AV penetration rates across simulations.

    Moreover, we ensure that vehicles in the observation/action are sorted by
    their initial position in the network to account for any noise brought
    about by positioning of vehicles after shuffling.

    Required from env_params:

    * max_accel: maximum acceleration for autonomous vehicles, in m/s^2
    * max_decel: maximum deceleration for autonomous vehicles, in m/s^2
    * use_follower_stopper: whether to use the follower-stopper controller for
      the AVs
    * target_velocity: whether to use the follower-stopper controller for the
      AVs
    * stopping_penalty: whether to include a stopping penalty
    * acceleration_penalty: whether to include a regularizing penalty for
      accelerations by the AVs
    * num_vehicles: range for the number of vehicles allowed in the network. If
      set to None, the number of vehicles are is modified from its initial
      value.
    * even_distribution: whether to distribute the automated vehicles evenly
      among the human driven vehicles. Otherwise, they are randomly distributed
    * sort_vehicles: whether to sort RL vehicles by their initial position.
      Used to account for noise brought about by shuffling.
    """

    def __init__(self, env_params, sim_params, network, simulator='traci'):
        """See parent class."""
        for p in CLOSED_ENV_PARAMS.keys():
            if p not in env_params.additional_params:
                raise KeyError('Env parameter "{}" not supplied'.format(p))

        # this is stored to be reused during the reset procedure
        self._network_cls = network.__class__
        self._network_name = deepcopy(network.orig_name)
        self._network_net_params = deepcopy(network.net_params)
        self._network_initial_config = deepcopy(network.initial_config)
        self._network_traffic_lights = deepcopy(network.traffic_lights)
        self._network_vehicles = deepcopy(network.vehicles)

        # attributes for sorting RL IDs by their initial position.
        self._sorted_rl_ids = []

        super(AVClosedEnv, self).__init__(
            env_params=env_params,
            sim_params=sim_params,
            network=network,
            simulator=simulator,
        )

        if self.env_params.additional_params["even_distribution"]:
            assert not self.initial_config.shuffle, \
                "InitialConfig.shuffle must be set to False when using even " \
                "distributions."

    def rl_ids(self):
        """See parent class."""
        if self.env_params.additional_params["sort_vehicles"]:
            return self._sorted_rl_ids
        else:
            return self.k.vehicle.get_rl_ids()

    def reset(self):
        """See class definition."""
        if self.env_params.additional_params["num_vehicles"] is None:
            # Skip if ring length is None.
            _ = super(AVClosedEnv, self).reset()
        else:
            self.step_counter = 1
            self.time_counter = 1

            # Make sure restart instance is set to True when resetting.
            self.sim_params.restart_instance = True

            # Create a new VehicleParams object with a new number of human-
            # driven vehicles.
            n_vehicles = self.env_params.additional_params["num_vehicles"]
            n_rl = self._network_vehicles.num_rl_vehicles
            n_vehicles_low = n_vehicles[0] - n_rl
            n_vehicles_high = n_vehicles[1] - n_rl
            new_n_vehicles = random.randint(n_vehicles_low, n_vehicles_high)
            params = self._network_vehicles.type_parameters

            print("humans: {}, automated: {}".format(new_n_vehicles, n_rl))

            if self.env_params.additional_params["even_distribution"]:
                num_human = new_n_vehicles - n_rl
                humans_remaining = num_human

                new_vehicles = VehicleParams()
                for i in range(n_rl):
                    # Add one automated vehicle.
                    new_vehicles.add(
                        veh_id="rl_{}".format(i),
                        acceleration_controller=params["rl_{}".format(i)][
                            "acceleration_controller"],
                        lane_change_controller=params["rl_{}".format(i)][
                            "lane_change_controller"],
                        routing_controller=params["rl_{}".format(i)][
                            "routing_controller"],
                        initial_speed=params["rl_{}".format(i)][
                            "initial_speed"],
                        car_following_params=params["rl_{}".format(i)][
                            "car_following_params"],
                        lane_change_params=params["rl_{}".format(i)][
                            "lane_change_params"],
                        num_vehicles=1)

                    # Add a fraction of the remaining human vehicles.
                    vehicles_to_add = round(humans_remaining / (n_rl - i))
                    humans_remaining -= vehicles_to_add
                    new_vehicles.add(
                        veh_id="human_{}".format(i),
                        acceleration_controller=params["human_{}".format(i)][
                            "acceleration_controller"],
                        lane_change_controller=params["human_{}".format(i)][
                            "lane_change_controller"],
                        routing_controller=params["human_{}".format(i)][
                            "routing_controller"],
                        initial_speed=params["human_{}".format(i)][
                            "initial_speed"],
                        car_following_params=params["human_{}".format(i)][
                            "car_following_params"],
                        lane_change_params=params["human_{}".format(i)][
                            "lane_change_params"],
                        num_vehicles=vehicles_to_add)
            else:
                new_vehicles = VehicleParams()
                new_vehicles.add(
                    "human_0",
                    acceleration_controller=params["human_0"][
                        "acceleration_controller"],
                    lane_change_controller=params["human_0"][
                        "lane_change_controller"],
                    routing_controller=params["human_0"]["routing_controller"],
                    initial_speed=params["human_0"]["initial_speed"],
                    car_following_params=params["human_0"][
                        "car_following_params"],
                    lane_change_params=params["human_0"]["lane_change_params"],
                    num_vehicles=new_n_vehicles)
                new_vehicles.add(
                    "rl_0",
                    acceleration_controller=params["rl_0"][
                        "acceleration_controller"],
                    lane_change_controller=params["rl_0"][
                        "lane_change_controller"],
                    routing_controller=params["rl_0"]["routing_controller"],
                    initial_speed=params["rl_0"]["initial_speed"],
                    car_following_params=params["rl_0"][
                        "car_following_params"],
                    lane_change_params=params["rl_0"]["lane_change_params"],
                    num_vehicles=n_rl)

            # Update the network.
            self.network = self._network_cls(
                self._network_name,
                net_params=self._network_net_params,
                vehicles=new_vehicles,
                initial_config=self._network_initial_config,
                traffic_lights=self._network_traffic_lights,
            )

            # Perform the reset operation.
            _ = super(AVClosedEnv, self).reset()

        # Get the initial positions of the RL vehicles to allow us to sort the
        # vehicles by this term.
        def init_pos(veh_id):
            return self.k.vehicle.get_x_by_id(veh_id)

        # Create a list of the RL IDs sorted by the above term.
        self._sorted_rl_ids = sorted(self.k.vehicle.get_rl_ids(), key=init_pos)

        # Perform the reset operation again because the vehicle IDs weren't
        # caught the first time.
        obs = super(AVClosedEnv, self).reset()

        return obs


class AVOpenEnv(AVEnv):
    """Variant of AVEnv that is compatible with highway networks.

    This environment is suitable for training policies on a highway network.

    We attempt to train a control policy in this setting that is robust to
    changes in density by altering the inflow rate of vehicles within the
    network. This is made to proportionally increase the inflow rate of both
    the human-driven and automated (or RL) vehicles in the network to maintain
    a fixed RL penetration rate.

    Moreover, in order to account for variability in the number of automated
    vehicles during training, we include a "num_rl" term and perform the
    following operations to the states and actions:

    * States: In order to maintain a fixed observation size in open networks,
      when the number of AVs in the network is less than "num_rl", the extra
      entries are filled in with zeros. Conversely, if the number of autonomous
      vehicles is greater than "num_rl", the observations from the additional
      vehicles are not included in the state space.
    * Actions: In order to account for variability in the number of autonomous
      vehicles in open networks, if n_AV < "num_rl" the additional actions
      provided by the agent are not assigned to any vehicle. Moreover, if
      n_AV > "num_rl", the additional vehicles are not provided with actions
      from the learning agent, and instead act as human-driven vehicles as
      well.

    Finally, in order to ignore the effects of the boundaries when performing
    control, autonomous vehicles are only performed and acted on within a
    certain range specified under the "control_range" parameter.

    Required from env_params:

    * max_accel: maximum acceleration for autonomous vehicles, in m/s^2
    * max_decel: maximum deceleration for autonomous vehicles, in m/s^2
    * use_follower_stopper: whether to use the follower-stopper controller for
      the AVs
    * target_velocity: whether to use the follower-stopper controller for the
      AVs
    * stopping_penalty: whether to include a stopping penalty
    * acceleration_penalty: whether to include a regularizing penalty for
      accelerations by the AVs
    * inflows: range for the inflows allowed in the network. If set to None,
      the inflows are not modified from their initial value.
    * warmup_path: path to the initialized vehicle states. Cannot be set in
      addition to the `inflows` term. This feature defines its own inflows.
    * rl_penetration: the AV penetration rate, defining the portion of inflow
      vehicles that will be automated. If "inflows" is set to None, this is
      irrelevant.
    * num_rl: maximum number of controllable vehicles in the network
    * control_range: the interval (in meters) in which automated vehicles are
      controlled. If set to None, the entire region is controllable.
    """

    def __init__(self, env_params, sim_params, network, simulator='traci'):
        """See parent class."""
        for p in OPEN_ENV_PARAMS.keys():
            if p not in env_params.additional_params:
                raise KeyError('Env parameter "{}" not supplied'.format(p))

        assert not (env_params.additional_params["warmup_path"] is not None
                    and env_params.additional_params["inflows"] is not None), \
            "Cannot assign a value to both \"warmup_paths\" and \"inflows\""

        super(AVOpenEnv, self).__init__(
            env_params=env_params,
            sim_params=sim_params,
            network=network,
            simulator=simulator,
        )

        # Get the paths to all the initial state xml files
        warmup_path = env_params.additional_params["warmup_path"]
        if warmup_path is not None:
            self.warmup_paths = [
                f for f in os.listdir(warmup_path) if f.endswith(".xml")
            ]
            self.warmup_description = defaultdict(list)
            for record in DictReader(
                    open(os.path.join(warmup_path, 'description.csv'))):
                for key, val in record.items():  # or iteritems in Python 2
                    self.warmup_description[key].append(float(val))
        else:
            self.warmup_paths = None
            self.warmup_description = None

        # maximum number of controlled vehicles
        self.num_rl = env_params.additional_params["num_rl"]

        # queue of rl vehicles waiting to be controlled
        self.rl_queue = collections.deque()

        # names of the rl vehicles controlled at any step
        self.rl_veh = []

        # names of the rl vehicles past the control range
        self.removed_veh = []

        # used for visualization: the vehicles behind and after RL vehicles
        # (ie the observed vehicles) will have a different color
        self.leader = []
        self.follower = []

        # control range, updated to be entire network if not specified
        self._control_range = \
            self.env_params.additional_params["control_range"] or \
            [0, self.k.network.length()]

        # dynamics controller for uncontrolled RL vehicles (mimics humans)
        controller = self.k.vehicle.type_parameters["human"][
            "acceleration_controller"]
        self._rl_controller = controller[0](
            veh_id="rl",
            car_following_params=self.k.vehicle.type_parameters["human"][
                "car_following_params"],
            **controller[1]
        )

        # dynamics controller for controlled RL vehicles
        self._av_controller = FollowerStopper(
            veh_id="av",
            v_des=30,
            max_accel=1,
            max_decel=2,
            display_warnings=False,
            fail_safe=['obey_speed_limit', 'safe_velocity', 'feasible_accel'],
            car_following_params=self.k.vehicle.type_parameters["human"][
                "car_following_params"],
        )

        # this is stored to be reused during the reset procedure
        self._network_cls = network.__class__
        self._network_name = deepcopy(network.orig_name)
        self._network_net_params = deepcopy(network.net_params)
        self._network_initial_config = deepcopy(network.initial_config)
        self._network_traffic_lights = deepcopy(network.traffic_lights)
        self._network_vehicles = deepcopy(network.vehicles)

        if isinstance(network, I210SubNetwork):
            # the name of the final edge, whose speed limit may be updated
            self._final_edge = "119257908#3"
            # maximum number of lanes to add vehicles across
            self._num_lanes = 5
        else:
            # the name of the final edge, whose speed limit may be updated
            self._final_edge = "highway_end"
            # maximum number of lanes to add vehicles across
            self._num_lanes = 1

    @property
    def action_space(self):
        """See class definition."""
        return Box(
            low=0,
            high=30,
            shape=(self.num_rl,),
            dtype=np.float32)

    def _apply_rl_actions(self, rl_actions):
        """See class definition."""
        accelerations = []
        for i, veh_id in enumerate(self.rl_ids()):
            self._av_controller.veh_id = veh_id
            self._av_controller.v_des = rl_actions[i]
            accelerations.append(self._av_controller.get_action(self))

        # Apply the actions via the simulator.
        self.k.vehicle.apply_acceleration(self.rl_ids(), accelerations)

    def rl_ids(self):
        """See parent class."""
        return self.rl_veh

    def compute_reward(self, rl_actions, **kwargs):
        """See class definition."""
        # Collect the names of the vehicles within the control range.
        control_min = self._control_range[0]
        control_max = self._control_range[1]
        veh_ids = [
            veh_id for veh_id in self.k.vehicle.get_ids() if
            control_min <= self.k.vehicle.get_x_by_id(veh_id) <= control_max
        ]

        return self._compute_reward_util(rl_actions, veh_ids, **kwargs)

    def additional_command(self):
        """See parent class.

        This method performs to auxiliary tasks:

        * Define which vehicles are observed for visualization purposes.
        * Maintains the "rl_veh" and "rl_queue" variables to ensure the RL
          vehicles that are represented in the state space does not change
          until one of the vehicles in the state space leaves the network.
          Then, the next vehicle in the queue is added to the state space and
          provided with actions from the policy.
        """
        super(AVOpenEnv, self).additional_command()

        # Update the RL lists.
        self.rl_queue, self.rl_veh, self.removed_veh = update_rl_veh(
            self,
            rl_queue=self.rl_queue,
            rl_veh=self.rl_veh,
            removed_veh=self.removed_veh,
            control_range=self._control_range,
            num_rl=self.num_rl,
            rl_ids=reversed(sorted(
                self.k.vehicle.get_rl_ids(), key=self.k.vehicle.get_x_by_id)),
        )

        # Specify actions for the uncontrolled RL vehicles based on human-
        # driven dynamics.
        for veh_id in list(
                set(self.k.vehicle.get_rl_ids()) - set(self.rl_veh)):
            self._rl_controller.veh_id = veh_id
            acceleration = self._rl_controller.get_action(self)
            self.k.vehicle.apply_acceleration(veh_id, acceleration)

    def reset(self):
        """See class definition."""
        end_speed = None
        params = self.env_params.additional_params
        if params["inflows"] is not None or params["warmup_path"] is not None:
            # Make sure restart instance is set to True when resetting.
            self.sim_params.restart_instance = True

            if self.warmup_paths is not None:
                # Choose a random available xml file.
                xml_file = random.sample(self.warmup_paths, 1)[0]
                xml_num = int(xml_file.split(".")[0])

                # Update the choice of initial conditions.
                self.sim_params.load_state = os.path.join(
                    params["warmup_path"], xml_file)

                # Assign the inflow rate to match the xml number.
                inflow_rate = self.warmup_description["inflow"][xml_num]
                end_speed = self.warmup_description["end_speed"][xml_num]
                print("inflow: {}, end_speed: {}".format(
                    inflow_rate, end_speed))
            else:
                # New inflow rate for human and automated vehicles, randomly
                # assigned based on the inflows variable
                inflow_range = self.env_params.additional_params["inflows"]
                inflow_low = inflow_range[0]
                inflow_high = inflow_range[1]
                inflow_rate = random.randint(inflow_low, inflow_high)

            # Create a new inflow object.
            new_inflow = InFlows()

            for inflow_i in self._network_net_params.inflows.get():
                veh_type = inflow_i["vtype"]
                edge = inflow_i["edge"]
                depart_lane = inflow_i["departLane"]
                depart_speed = inflow_i["departSpeed"]

                # Get the inflow rate of the lane/edge based on whether the
                # vehicle types are human-driven or automated.
                penetration = params["rl_penetration"]
                if veh_type == "human":
                    vehs_per_hour = inflow_rate * (1 - penetration)
                else:
                    vehs_per_hour = inflow_rate * penetration

                new_inflow.add(
                    veh_type=veh_type,
                    edge=edge,
                    vehs_per_hour=vehs_per_hour,
                    depart_lane=depart_lane,
                    depart_speed=depart_speed,
                )

            # Add the new inflows to NetParams.
            new_net_params = deepcopy(self._network_net_params)
            new_net_params.inflows = new_inflow

            # Update the network.
            self.network = self._network_cls(
                self._network_name,
                net_params=new_net_params,
                vehicles=self._network_vehicles,
                initial_config=self._network_initial_config,
                traffic_lights=self._network_traffic_lights,
            )
            self.net_params = new_net_params

        self.leader = []
        self.follower = []
        self.rl_veh = []
        self.removed_veh = []
        self.rl_queue = collections.deque()
        _ = super(AVOpenEnv, self).reset()

        # Add automated vehicles.
        if self.warmup_paths is not None:
            self._add_automated_vehicles()

        # Update the end speed, if specified.
        if end_speed is not None:
            self.k.kernel_api.edge.setMaxSpeed(self._final_edge, end_speed)

        # Add the vehicles to their respective attributes.
        self.additional_command()

        # Recompute the initial observation.
        obs = self.get_state()

        return np.copy(obs)

    def _add_automated_vehicles(self):
        """Replace a portion of vehicles with automated vehicles."""
        penetration = self.env_params.additional_params["rl_penetration"]

        # Sort the initial vehicles by their positions.
        sorted_vehicles = sorted(
            self.k.vehicle.get_ids(),
            key=lambda x: self.k.vehicle.get_x_by_id(x))

        # Replace every nth vehicle with an RL vehicle.
        for lane in range(self._num_lanes):
            sorted_vehicles_lane = [
                veh for veh in sorted_vehicles if get_lane(self, veh) == lane]

            for i, veh_id in enumerate(sorted_vehicles_lane):
                self.k.vehicle.set_vehicle_type(veh_id, "human")

                if (i + 1) % int(1 / penetration) == 0:
                    # Don't add vehicles past the control range.
                    pos = self.k.vehicle.get_x_by_id(veh_id)
                    if pos < self._control_range[1]:
                        self.k.vehicle.set_vehicle_type(veh_id, "rl")<|MERGE_RESOLUTION|>--- conflicted
+++ resolved
@@ -276,15 +276,9 @@
                 # =========================================================== #
 
                 if acceleration_penalty:
-<<<<<<< HEAD
-                    reward -= sum(np.square(
-                        [self.k.vehicle.get_accel(veh_id, True, True)
-                         for veh_id in self.rl_ids()]))
-=======
                     accel = [self.k.vehicle.get_accel(veh_id, True, True) or 0
                              for veh_id in self.rl_ids()]
                     reward -= sum(np.square(accel))
->>>>>>> 1c63a94a
 
             return reward
 
@@ -635,18 +629,6 @@
             **controller[1]
         )
 
-        # dynamics controller for controlled RL vehicles
-        self._av_controller = FollowerStopper(
-            veh_id="av",
-            v_des=30,
-            max_accel=1,
-            max_decel=2,
-            display_warnings=False,
-            fail_safe=['obey_speed_limit', 'safe_velocity', 'feasible_accel'],
-            car_following_params=self.k.vehicle.type_parameters["human"][
-                "car_following_params"],
-        )
-
         # this is stored to be reused during the reset procedure
         self._network_cls = network.__class__
         self._network_name = deepcopy(network.orig_name)
@@ -665,26 +647,6 @@
             self._final_edge = "highway_end"
             # maximum number of lanes to add vehicles across
             self._num_lanes = 1
-
-    @property
-    def action_space(self):
-        """See class definition."""
-        return Box(
-            low=0,
-            high=30,
-            shape=(self.num_rl,),
-            dtype=np.float32)
-
-    def _apply_rl_actions(self, rl_actions):
-        """See class definition."""
-        accelerations = []
-        for i, veh_id in enumerate(self.rl_ids()):
-            self._av_controller.veh_id = veh_id
-            self._av_controller.v_des = rl_actions[i]
-            accelerations.append(self._av_controller.get_action(self))
-
-        # Apply the actions via the simulator.
-        self.k.vehicle.apply_acceleration(self.rl_ids(), accelerations)
 
     def rl_ids(self):
         """See parent class."""
