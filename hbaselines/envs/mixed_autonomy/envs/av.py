--- conflicted
+++ resolved
@@ -276,15 +276,9 @@
                 # =========================================================== #
 
                 if acceleration_penalty:
-<<<<<<< HEAD
-                    reward -= sum(np.square(
-                        [self.k.vehicle.get_accel(veh_id, True, True)
-                         for veh_id in self.rl_ids()]))
-=======
                     accel = [self.k.vehicle.get_accel(veh_id, True, True) or 0
                              for veh_id in self.rl_ids()]
                     reward -= sum(np.square(accel))
->>>>>>> 9619ec2c
 
             return reward
 
@@ -580,8 +574,6 @@
         assert not (env_params.additional_params["warmup_path"] is not None
                     and env_params.additional_params["inflows"] is not None), \
             "Cannot assign a value to both \"warmup_paths\" and \"inflows\""
-<<<<<<< HEAD
-=======
 
         # this is stored to be reused during the reset procedure
         self._network_cls = network.__class__
@@ -590,7 +582,6 @@
         self._network_initial_config = deepcopy(network.initial_config)
         self._network_traffic_lights = deepcopy(network.traffic_lights)
         self._network_vehicles = deepcopy(network.vehicles)
->>>>>>> 9619ec2c
 
         super(AVOpenEnv, self).__init__(
             env_params=env_params,
@@ -646,26 +637,6 @@
             **controller[1]
         )
 
-        # dynamics controller for controlled RL vehicles
-        self._av_controller = FollowerStopper(
-            veh_id="av",
-            v_des=30,
-            max_accel=1,
-            max_decel=2,
-            display_warnings=False,
-            fail_safe=['obey_speed_limit', 'safe_velocity', 'feasible_accel'],
-            car_following_params=self.k.vehicle.type_parameters["human"][
-                "car_following_params"],
-        )
-
-        # this is stored to be reused during the reset procedure
-        self._network_cls = network.__class__
-        self._network_name = deepcopy(network.orig_name)
-        self._network_net_params = deepcopy(network.net_params)
-        self._network_initial_config = deepcopy(network.initial_config)
-        self._network_traffic_lights = deepcopy(network.traffic_lights)
-        self._network_vehicles = deepcopy(network.vehicles)
-
         if isinstance(network, I210SubNetwork):
             # the name of the final edge, whose speed limit may be updated
             self._final_edge = "119257908#3"
@@ -676,26 +647,6 @@
             self._final_edge = "highway_end"
             # maximum number of lanes to add vehicles across
             self._num_lanes = 1
-
-    @property
-    def action_space(self):
-        """See class definition."""
-        return Box(
-            low=0,
-            high=30,
-            shape=(self.num_rl,),
-            dtype=np.float32)
-
-    def _apply_rl_actions(self, rl_actions):
-        """See class definition."""
-        accelerations = []
-        for i, veh_id in enumerate(self.rl_ids()):
-            self._av_controller.veh_id = veh_id
-            self._av_controller.v_des = rl_actions[i]
-            accelerations.append(self._av_controller.get_action(self))
-
-        # Apply the actions via the simulator.
-        self.k.vehicle.apply_acceleration(self.rl_ids(), accelerations)
 
     def rl_ids(self):
         """See parent class."""
@@ -776,7 +727,6 @@
                 inflow_low = inflow_range[0]
                 inflow_high = inflow_range[1]
                 inflow_rate = random.randint(inflow_low, inflow_high)
-<<<<<<< HEAD
 
             # Does not change for now.
             end_speed = None
@@ -791,8 +741,6 @@
             # Do not modify anything.
             inflow_rate = None
             end_speed = None
-=======
->>>>>>> 9619ec2c
 
         if inflow_rate is not None:
             # Create a new inflow object.
@@ -854,13 +802,8 @@
         if end_speed is not None:
             self.k.kernel_api.edge.setMaxSpeed(self._final_edge, end_speed)
 
-<<<<<<< HEAD
             # Add the vehicles to their respective attributes.
             self.additional_command()
-=======
-        # Add the vehicles to their respective attributes.
-        self.additional_command()
->>>>>>> 9619ec2c
 
         # Recompute the initial observation.
         obs = self.get_state()
