--- conflicted
+++ resolved
@@ -54,11 +54,7 @@
     inflows=[1000, 2000],
     # path to the initialized vehicle states. Cannot be set in addition to the
     # `inflows` term. This feature defines its own inflows.
-<<<<<<< HEAD
-    warmup_path="/path/to/initial_states",
-=======
     warmup_path=None,
->>>>>>> af16b33a
     # the AV penetration rate, defining the portion of inflow vehicles that
     # will be automated. If "inflows" is set to None, this is irrelevant.
     rl_penetration=0.1,
@@ -736,7 +732,6 @@
                 inflow_low = inflow_range[0]
                 inflow_high = inflow_range[1]
                 inflow_rate = random.randint(inflow_low, inflow_high)
-<<<<<<< HEAD
 
             # Does not change for now.
             end_speed = None
@@ -751,8 +746,6 @@
             # Do not modify anything.
             inflow_rate = None
             end_speed = None
-=======
->>>>>>> af16b33a
 
         if inflow_rate is not None:
             # Create a new inflow object.
@@ -814,13 +807,8 @@
         if end_speed is not None:
             self.k.kernel_api.edge.setMaxSpeed(self._final_edge, end_speed)
 
-<<<<<<< HEAD
-            # Add the vehicles to their respective attributes.
-            self.additional_command()
-=======
         # Add the vehicles to their respective attributes.
         self.additional_command()
->>>>>>> af16b33a
 
         # Recompute the initial observation.
         obs = self.get_state()
