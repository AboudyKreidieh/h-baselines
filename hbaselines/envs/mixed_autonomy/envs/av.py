"""Environment for training automated vehicles in a mixed-autonomy setting."""
import collections
import numpy as np
import random
import os
from gym.spaces import Box
from copy import deepcopy
<<<<<<< HEAD
import random
import os
=======
from collections import defaultdict
from csv import DictReader
>>>>>>> d97a8cfa

from flow.envs import Env
from flow.core.params import InFlows
from flow.core.params import VehicleParams
from flow.controllers import FollowerStopper
from flow.networks import I210SubNetwork

from hbaselines.envs.mixed_autonomy.envs.utils import get_relative_obs
from hbaselines.envs.mixed_autonomy.envs.utils import update_rl_veh
from hbaselines.envs.mixed_autonomy.envs.utils import get_lane


BASE_ENV_PARAMS = dict(
    # maximum acceleration for autonomous vehicles, in m/s^2
    max_accel=1,
    # maximum deceleration for autonomous vehicles, in m/s^2
    max_decel=1,
    # desired velocity for all vehicles in the network, in m/s
    target_velocity=30,
    # whether to include a stopping penalty
    stopping_penalty=False,
    # whether to include a regularizing penalty for accelerations by the AVs
    acceleration_penalty=False,
)

CLOSED_ENV_PARAMS = BASE_ENV_PARAMS.copy()
CLOSED_ENV_PARAMS.update(dict(
    # range for the number of vehicles allowed in the network. If set to None,
    # the number of vehicles are is modified from its initial value.
    num_vehicles=[50, 75],
    # whether to distribute the automated vehicles evenly among the human
    # driven vehicles. Otherwise, they are randomly distributed.
    even_distribution=False,
    # whether to sort RL vehicles by their initial position. Used to account
    # for noise brought about by shuffling.
    sort_vehicles=True,
))

OPEN_ENV_PARAMS = BASE_ENV_PARAMS.copy()
OPEN_ENV_PARAMS.update(dict(
    # range for the inflows allowed in the network. If set to None, the inflows
    # are not modified from their initial value.
    inflows=[1000, 2000],
    # path to the initialized vehicle states. Cannot be set in addition to the
    # `inflows` term. This feature defines its own inflows.
    warmup_path="/path/to/initial_states",
    # the AV penetration rate, defining the portion of inflow vehicles that
    # will be automated. If "inflows" is set to None, this is irrelevant.
    rl_penetration=0.1,
    # maximum number of controllable vehicles in the network
    num_rl=5,
    # the interval (in meters) in which automated vehicles are controlled. If
    # set to None, the entire region is controllable.
    control_range=[500, 2500],
    # path to the initialized vehicle states
    warmup_path="/path/to/initial_states",
))


class AVEnv(Env):
    """Environment for training automated vehicles in a mixed-autonomy setting.

    Required from env_params:

    * max_accel: maximum acceleration for autonomous vehicles, in m/s^2
    * max_decel: maximum deceleration for autonomous vehicles, in m/s^2
    * stopping_penalty: whether to include a stopping penalty
    * acceleration_penalty: whether to include a regularizing penalty for
      accelerations by the AVs

    States
        The observation consists of the speeds and bumper-to-bumper headways of
        the vehicles immediately preceding and following autonomous vehicle, as
        well as the ego speed of the autonomous vehicles.

    Actions
        The action space consists of a vector of bounded accelerations for each
        autonomous vehicle $i$. In order to ensure safety, these actions are
        bounded by failsafes provided by the simulator at every time step.

    Rewards
        The reward provided by the environment is equal to the negative vector
        normal of the distance between the speed of all vehicles in the network
        and a desired speed, and is offset by largest possible negative term to
        ensure non-negativity if environments terminate prematurely. This
        reward may only include two penalties:

        * acceleration_penalty: If set to True in env_params, the negative of
          the sum of squares of the accelerations by the AVs is added to the
          reward.
        * stopping_penalty: If set to True in env_params, a penalty of -5 is
          added to the reward for every RL vehicle that is not moving.

    Termination
        A rollout is terminated if the time horizon is reached or if two
        vehicles collide into one another.

    Attributes
    ----------
    leader : list of str
        the names of the vehicles leading the RL vehicles at any given step.
        Used for visualization.
    follower : list of str
        the names of the vehicles following the RL vehicles at any given step.
        Used for visualization.
    num_rl : int
        a fixed term to represent the number of RL vehicles in the network. In
        closed networks, this is the original number of RL vehicles. Otherwise,
        this value is passed via env_params.
    """

    def __init__(self, env_params, sim_params, network, simulator='traci'):
        """See parent class."""
        for p in BASE_ENV_PARAMS.keys():
            if p not in env_params.additional_params:
                raise KeyError('Env parameter "{}" not supplied'.format(p))

        super(AVEnv, self).__init__(
            env_params=env_params,
            sim_params=sim_params,
            network=network,
            simulator=simulator,
        )

        self.leader = []
        self.follower = []
        self.num_rl = deepcopy(self.initial_vehicles.num_rl_vehicles)

    def rl_ids(self):
        """Return the IDs of the currently observed and controlled RL vehicles.

        This is static in closed networks and dynamic in open networks.
        """
        return self.k.vehicle.get_rl_ids()

    @property
    def action_space(self):
        """See class definition."""
        return Box(
            low=-abs(self.env_params.additional_params['max_decel']),
            high=self.env_params.additional_params['max_accel'],
            shape=(self.num_rl,),
            dtype=np.float32)

    @property
    def observation_space(self):
        """See class definition."""
        return Box(
            low=-float('inf'),
            high=float('inf'),
            shape=(5 * self.num_rl,),
            dtype=np.float32)

    def _apply_rl_actions(self, rl_actions):
        """See class definition."""
        accelerations = deepcopy(rl_actions)

        # Redefine the accelerations if below a speed threshold so that all
        # actions result in non-negative desired speeds.
        for i, veh_id in enumerate(self.rl_ids()):
            ac_range = self.action_space.high[i] - self.action_space.low[i]
            speed = self.k.vehicle.get_speed(veh_id)
            if speed < 0.5 * ac_range * self.sim_step:
                accelerations[i] += 0.5 * ac_range - speed / self.sim_step

        # Apply the actions via the simulator.
        self.k.vehicle.apply_acceleration(self.rl_ids(), accelerations)

    def compute_reward(self, rl_actions, **kwargs):
        """See class definition."""
        return self._compute_reward_util(
            rl_actions,
            self.k.vehicle.get_ids(),
            **kwargs
        )

    def _compute_reward_util(self, rl_actions, veh_ids, **kwargs):
        """Compute the reward over a specific list of vehicles.

        Parameters
        ----------
        rl_actions : array_like
            the actions performed by the automated vehicles
        veh_ids : list of str
            the vehicle IDs to compute the network-level rewards over

        Returns
        -------
        float
            the computed reward
        """
        if self.env_params.evaluate or rl_actions is None:
            return np.mean(self.k.vehicle.get_speed(veh_ids))
        else:
            params = self.env_params.additional_params
            stopping_penalty = params["stopping_penalty"]
            acceleration_penalty = params["acceleration_penalty"]

            num_vehicles = len(veh_ids)
            vel = np.array(self.k.vehicle.get_speed(veh_ids))
            if any(vel < -100) or kwargs["fail"] or num_vehicles == 0:
                # in case of collisions or an empty network
                reward = 0
            else:
                reward = 0

                # =========================================================== #
                # Reward high system-level average speeds.                    #
                # =========================================================== #

                reward_scale = 0.1

                # Compute a positive form of the two-norm from a desired target
                # velocity.
                target = self.env_params.additional_params['target_velocity']
                max_cost = np.array([target] * num_vehicles)
                max_cost = np.linalg.norm(max_cost)
                cost = np.linalg.norm(vel - target)
                reward += reward_scale * max(max_cost - cost, 0)

                # =========================================================== #
                # Penalize stopped RL vehicles.                               #
                # =========================================================== #

                if stopping_penalty:
                    for veh_id in self.rl_ids():
                        if self.k.vehicle.get_speed(veh_id) <= 1:
                            reward -= 5

                # =========================================================== #
                # Penalize the sum of squares of the AV accelerations.        #
                # =========================================================== #

                if acceleration_penalty:
                    reward -= sum(np.square(
                        [self.k.vehicle.get_accel(veh_id, True, True)
                         for veh_id in self.rl_ids()]))

            return reward

    def get_state(self):
        """See class definition."""
        self.leader = []
        self.follower = []

        # Initialize a set on empty observations
        obs = [0 for _ in range(self.observation_space.shape[0])]

<<<<<<< HEAD
        for i, veh_id in enumerate(self.rl_ids()):
            # Add the speed of the ego vehicle.
            obs[5 * i] = self.k.vehicle.get_speed(veh_id, error=0)

            # Add the speed and bumper-to-bumper headway of leading vehicles.
            leader = self.k.vehicle.get_leader(veh_id)
            if leader not in self.k.vehicle.get_ids():
                # in case leader is not visible
                lead_speed = max_speed
                lead_head = max_length
            else:
                lead_speed = self.k.vehicle.get_speed(leader, error=0)
                lead_head = self.k.vehicle.get_headway(veh_id, error=0)
                self.leader.append(leader)

            obs[5 * i + 1] = lead_speed
            obs[5 * i + 2] = lead_head

            # Add the speed and bumper-to-bumper headway of following vehicles.
            follower = self.k.vehicle.get_follower(veh_id)
            if follower not in self.k.vehicle.get_ids():
                # in case follower is not visible
                follow_speed = max_speed
                follow_head = max_length
            else:
                follow_speed = self.k.vehicle.get_speed(follower, error=0)
                follow_head = self.k.vehicle.get_headway(follower, error=0)
=======
        for i, v_id in enumerate(self.rl_ids()):
            # Add relative observation of each vehicle.
            obs[5*i: 5*(i+1)], leader, follower = get_relative_obs(self, v_id)

            # Append to the leader/follower lists.
            if leader not in ["", None]:
                self.leader.append(leader)
            if follower not in ["", None]:
>>>>>>> d97a8cfa
                self.follower.append(follower)

        return obs

    def additional_command(self):
        """See parent class.

        Define which vehicles are observed for visualization purposes.
        """
        # specify observed vehicles
        for veh_id in self.leader + self.follower:
            self.k.vehicle.set_observed(veh_id)

    def reset(self):
        """See parent class.

        In addition, a few variables that are specific to this class are
        emptied before they are used by the new rollout.
        """
        self.leader = []
        self.follower = []
        return super().reset()


class AVClosedEnv(AVEnv):
    """Closed network variant of AVEnv.

    This environment is suitable for training policies on a ring road.

    We attempt to train a control policy in this setting that is robust to
    changes in density by altering the number of human-driven vehicles within
    the network. The number of automated vehicles, however, are kept constant
    in order to maintain a fixed state/action space. It it worth noting that
    this leads to varying AV penetration rates across simulations.

    Moreover, we ensure that vehicles in the observation/action are sorted by
    their initial position in the network to account for any noise brought
    about by positioning of vehicles after shuffling.

    Required from env_params:

    * max_accel: maximum acceleration for autonomous vehicles, in m/s^2
    * max_decel: maximum deceleration for autonomous vehicles, in m/s^2
    * stopping_penalty: whether to include a stopping penalty
    * acceleration_penalty: whether to include a regularizing penalty for
      accelerations by the AVs
    * num_vehicles: range for the number of vehicles allowed in the network. If
      set to None, the number of vehicles are is modified from its initial
      value.
    * even_distribution: whether to distribute the automated vehicles evenly
      among the human driven vehicles. Otherwise, they are randomly distributed
    * sort_vehicles: whether to sort RL vehicles by their initial position.
      Used to account for noise brought about by shuffling.
    """

    def __init__(self, env_params, sim_params, network, simulator='traci'):
        """See parent class."""
        for p in CLOSED_ENV_PARAMS.keys():
            if p not in env_params.additional_params:
                raise KeyError('Env parameter "{}" not supplied'.format(p))

        # this is stored to be reused during the reset procedure
        self._network_cls = network.__class__
        self._network_name = deepcopy(network.orig_name)
        self._network_net_params = deepcopy(network.net_params)
        self._network_initial_config = deepcopy(network.initial_config)
        self._network_traffic_lights = deepcopy(network.traffic_lights)
        self._network_vehicles = deepcopy(network.vehicles)

        # attributes for sorting RL IDs by their initial position.
        self._sorted_rl_ids = []

        super(AVClosedEnv, self).__init__(
            env_params=env_params,
            sim_params=sim_params,
            network=network,
            simulator=simulator,
        )

        if self.env_params.additional_params["even_distribution"]:
            assert not self.initial_config.shuffle, \
                "InitialConfig.shuffle must be set to False when using even " \
                "distributions."

    def rl_ids(self):
        """See parent class."""
        if self.env_params.additional_params["sort_vehicles"]:
            return self._sorted_rl_ids
        else:
            return self.k.vehicle.get_rl_ids()

    def reset(self):
        """See class definition."""
        if self.env_params.additional_params["num_vehicles"] is None:
            # Skip if ring length is None.
            _ = super(AVClosedEnv, self).reset()
        else:
            self.step_counter = 1
            self.time_counter = 1

            # Make sure restart instance is set to True when resetting.
            self.sim_params.restart_instance = True

            # Create a new VehicleParams object with a new number of human-
            # driven vehicles.
            n_vehicles = self.env_params.additional_params["num_vehicles"]
            n_rl = self._network_vehicles.num_rl_vehicles
            n_vehicles_low = n_vehicles[0] - n_rl
            n_vehicles_high = n_vehicles[1] - n_rl
            new_n_vehicles = random.randint(n_vehicles_low, n_vehicles_high)
            params = self._network_vehicles.type_parameters

            print("humans: {}, automated: {}".format(new_n_vehicles, n_rl))

            if self.env_params.additional_params["even_distribution"]:
                num_human = new_n_vehicles - n_rl
                humans_remaining = num_human

                new_vehicles = VehicleParams()
                for i in range(n_rl):
                    # Add one automated vehicle.
                    new_vehicles.add(
                        veh_id="rl_{}".format(i),
                        acceleration_controller=params["rl_{}".format(i)][
                            "acceleration_controller"],
                        lane_change_controller=params["rl_{}".format(i)][
                            "lane_change_controller"],
                        routing_controller=params["rl_{}".format(i)][
                            "routing_controller"],
                        initial_speed=params["rl_{}".format(i)][
                            "initial_speed"],
                        car_following_params=params["rl_{}".format(i)][
                            "car_following_params"],
                        lane_change_params=params["rl_{}".format(i)][
                            "lane_change_params"],
                        num_vehicles=1)

                    # Add a fraction of the remaining human vehicles.
                    vehicles_to_add = round(humans_remaining / (n_rl - i))
                    humans_remaining -= vehicles_to_add
                    new_vehicles.add(
                        veh_id="human_{}".format(i),
                        acceleration_controller=params["human_{}".format(i)][
                            "acceleration_controller"],
                        lane_change_controller=params["human_{}".format(i)][
                            "lane_change_controller"],
                        routing_controller=params["human_{}".format(i)][
                            "routing_controller"],
                        initial_speed=params["human_{}".format(i)][
                            "initial_speed"],
                        car_following_params=params["human_{}".format(i)][
                            "car_following_params"],
                        lane_change_params=params["human_{}".format(i)][
                            "lane_change_params"],
                        num_vehicles=vehicles_to_add)
            else:
                new_vehicles = VehicleParams()
                new_vehicles.add(
                    "human_0",
                    acceleration_controller=params["human_0"][
                        "acceleration_controller"],
                    lane_change_controller=params["human_0"][
                        "lane_change_controller"],
                    routing_controller=params["human_0"]["routing_controller"],
                    initial_speed=params["human_0"]["initial_speed"],
                    car_following_params=params["human_0"][
                        "car_following_params"],
                    lane_change_params=params["human_0"]["lane_change_params"],
                    num_vehicles=new_n_vehicles)
                new_vehicles.add(
                    "rl_0",
                    acceleration_controller=params["rl_0"][
                        "acceleration_controller"],
                    lane_change_controller=params["rl_0"][
                        "lane_change_controller"],
                    routing_controller=params["rl_0"]["routing_controller"],
                    initial_speed=params["rl_0"]["initial_speed"],
                    car_following_params=params["rl_0"][
                        "car_following_params"],
                    lane_change_params=params["rl_0"]["lane_change_params"],
                    num_vehicles=n_rl)

            # Update the network.
            self.network = self._network_cls(
                self._network_name,
                net_params=self._network_net_params,
                vehicles=new_vehicles,
                initial_config=self._network_initial_config,
                traffic_lights=self._network_traffic_lights,
            )

            # Perform the reset operation.
            _ = super(AVClosedEnv, self).reset()

        # Get the initial positions of the RL vehicles to allow us to sort the
        # vehicles by this term.
        def init_pos(veh_id):
            return self.k.vehicle.get_x_by_id(veh_id)

        # Create a list of the RL IDs sorted by the above term.
        self._sorted_rl_ids = sorted(self.k.vehicle.get_rl_ids(), key=init_pos)

        # Perform the reset operation again because the vehicle IDs weren't
        # caught the first time.
        obs = super(AVClosedEnv, self).reset()

        return obs


<<<<<<< HEAD
class HighwayOpenEnv(AVEnv):
=======
class AVOpenEnv(AVEnv):
>>>>>>> d97a8cfa
    """Variant of AVEnv that is compatible with highway networks.

    This environment is suitable for training policies on a highway network.

    We attempt to train a control policy in this setting that is robust to
    changes in density by altering the inflow rate of vehicles within the
    network. This is made to proportionally increase the inflow rate of both
    the human-driven and automated (or RL) vehicles in the network to maintain
    a fixed RL penetration rate.

    Moreover, in order to account for variability in the number of automated
    vehicles during training, we include a "num_rl" term and perform the
    following operations to the states and actions:

    * States: In order to maintain a fixed observation size in open networks,
      when the number of AVs in the network is less than "num_rl", the extra
      entries are filled in with zeros. Conversely, if the number of autonomous
      vehicles is greater than "num_rl", the observations from the additional
      vehicles are not included in the state space.
    * Actions: In order to account for variability in the number of autonomous
      vehicles in open networks, if n_AV < "num_rl" the additional actions
      provided by the agent are not assigned to any vehicle. Moreover, if
      n_AV > "num_rl", the additional vehicles are not provided with actions
      from the learning agent, and instead act as human-driven vehicles as
      well.

    Finally, in order to ignore the effects of the boundaries when performing
    control, autonomous vehicles are only performed and acted on within a
    certain range specified under the "control_range" parameter.

    Required from env_params:

    * max_accel: maximum acceleration for autonomous vehicles, in m/s^2
    * max_decel: maximum deceleration for autonomous vehicles, in m/s^2
    * stopping_penalty: whether to include a stopping penalty
    * acceleration_penalty: whether to include a regularizing penalty for
      accelerations by the AVs
    * inflows: range for the inflows allowed in the network. If set to None,
      the inflows are not modified from their initial value.
    * warmup_path: path to the initialized vehicle states. Cannot be set in
      addition to the `inflows` term. This feature defines its own inflows.
    * rl_penetration: the AV penetration rate, defining the portion of inflow
      vehicles that will be automated. If "inflows" is set to None, this is
      irrelevant.
    * num_rl: maximum number of controllable vehicles in the network
    * control_range: the interval (in meters) in which automated vehicles are
      controlled. If set to None, the entire region is controllable.
    * warmup_path: path to the initialized vehicle states
    """

    def __init__(self, env_params, sim_params, network, simulator='traci'):
        """See parent class."""
        for p in OPEN_ENV_PARAMS.keys():
            if p not in env_params.additional_params:
                raise KeyError('Env parameter "{}" not supplied'.format(p))

        assert not (env_params.additional_params["warmup_path"] is not None
                    and env_params.additional_params["inflows"] is not None), \
            "Cannot assign a value to both \"warmup_paths\" and \"inflows\""

        super(HighwayOpenEnv, self).__init__(
            env_params=env_params,
            sim_params=sim_params,
            network=network,
            simulator=simulator,
        )

        # Get the paths to all the initial state xml files
        warmup_path = env_params.additional_params["warmup_path"]
<<<<<<< HEAD
        self.warmup_paths = [
            os.path.join(warmup_path, f)
            for f in os.listdir(warmup_path) if f.endswith(".xml")
        ] if warmup_path is not None else None

        if self.warmup_paths is not None and os.path.isfile(os.path.join(
                warmup_path, "description.csv")):
            self.warmup_description = np.genfromtxt(
                os.path.join(warmup_path, "description.csv"),
                delimiter=",", names=True)
        else:
=======
        if warmup_path is not None:
            self.warmup_paths = [
                f for f in os.listdir(warmup_path) if f.endswith(".xml")
            ]
            self.warmup_description = defaultdict(list)
            for record in DictReader(
                    open(os.path.join(warmup_path, 'description.csv'))):
                for key, val in record.items():  # or iteritems in Python 2
                    self.warmup_description[key].append(float(val))
        else:
            self.warmup_paths = None
>>>>>>> d97a8cfa
            self.warmup_description = None

        # maximum number of controlled vehicles
        self.num_rl = env_params.additional_params["num_rl"]

        # queue of rl vehicles waiting to be controlled
        self.rl_queue = collections.deque()

        # names of the rl vehicles controlled at any step
        self.rl_veh = []

        # names of the rl vehicles past the control range
        self.removed_veh = []

        # used for visualization: the vehicles behind and after RL vehicles
        # (ie the observed vehicles) will have a different color
        self.leader = []
        self.follower = []

        # control range, updated to be entire network if not specified
        self._control_range = \
            self.env_params.additional_params["control_range"] or \
            [0, self.k.network.length()]

        # dynamics controller for uncontrolled RL vehicles (mimics humans)
        controller = self.k.vehicle.type_parameters["human"][
            "acceleration_controller"]
        self._rl_controller = controller[0](
            veh_id="rl",
            car_following_params=self.k.vehicle.type_parameters["human"][
                "car_following_params"],
            **controller[1]
        )

<<<<<<< HEAD
=======
        # dynamics controller for controlled RL vehicles
        self._av_controller = FollowerStopper(
            veh_id="av",
            v_des=30,
            max_accel=1,
            max_decel=2,
            display_warnings=False,
            fail_safe=['obey_speed_limit', 'safe_velocity', 'feasible_accel'],
            car_following_params=self.k.vehicle.type_parameters["human"][
                "car_following_params"],
        )

        # this is stored to be reused during the reset procedure
        self._network_cls = network.__class__
        self._network_name = deepcopy(network.orig_name)
        self._network_net_params = deepcopy(network.net_params)
        self._network_initial_config = deepcopy(network.initial_config)
        self._network_traffic_lights = deepcopy(network.traffic_lights)
        self._network_vehicles = deepcopy(network.vehicles)

        if isinstance(network, I210SubNetwork):
            # the name of the final edge, whose speed limit may be updated
            self._final_edge = "119257908#3"
            # maximum number of lanes to add vehicles across
            self._num_lanes = 5
        else:
            # the name of the final edge, whose speed limit may be updated
            self._final_edge = "highway_end"
            # maximum number of lanes to add vehicles across
            self._num_lanes = 1

    @property
    def action_space(self):
        """See class definition."""
        return Box(
            low=0,
            high=30,
            shape=(self.num_rl,),
            dtype=np.float32)

    def _apply_rl_actions(self, rl_actions):
        """See class definition."""
        accelerations = []
        for i, veh_id in enumerate(self.rl_ids()):
            self._av_controller.veh_id = veh_id
            self._av_controller.v_des = rl_actions[i]
            accelerations.append(self._av_controller.get_action(self))

        # Apply the actions via the simulator.
        self.k.vehicle.apply_acceleration(self.rl_ids(), accelerations)

>>>>>>> d97a8cfa
    def rl_ids(self):
        """See parent class."""
        return self.rl_veh

    def compute_reward(self, rl_actions, **kwargs):
        """See class definition."""
        # Collect the names of the vehicles within the control range.
        control_min = self._control_range[0]
        control_max = self._control_range[1]
        veh_ids = [
            veh_id for veh_id in self.k.vehicle.get_ids() if
            control_min <= self.k.vehicle.get_x_by_id(veh_id) <= control_max
        ]

        return self._compute_reward_util(rl_actions, veh_ids, **kwargs)

    def additional_command(self):
        """See parent class.

        This method performs to auxiliary tasks:

        * Define which vehicles are observed for visualization purposes.
        * Maintains the "rl_veh" and "rl_queue" variables to ensure the RL
          vehicles that are represented in the state space does not change
          until one of the vehicles in the state space leaves the network.
          Then, the next vehicle in the queue is added to the state space and
          provided with actions from the policy.
        """
        super(AVOpenEnv, self).additional_command()

        # Update the RL lists.
        self.rl_queue, self.rl_veh, self.removed_veh = update_rl_veh(
            self,
            rl_queue=self.rl_queue,
            rl_veh=self.rl_veh,
            removed_veh=self.removed_veh,
            control_range=self._control_range,
            num_rl=self.num_rl,
            rl_ids=reversed(sorted(
                self.k.vehicle.get_rl_ids(), key=self.k.vehicle.get_x_by_id)),
        )

        # Specify actions for the uncontrolled RL vehicles based on human-
        # driven dynamics.
        for veh_id in list(
                set(self.k.vehicle.get_rl_ids()) - set(self.rl_veh)):
            self._rl_controller.veh_id = veh_id
            acceleration = self._rl_controller.get_action(self)
            self.k.vehicle.apply_acceleration(veh_id, acceleration)

        # specify actions for the uncontrolled RL vehicles based on human-
        # driven dynamics
        for veh_id in list(
                set(self.k.vehicle.get_rl_ids()) - set(self.rl_veh)):
            self._rl_controller.veh_id = veh_id
            acceleration = self._rl_controller.get_action(self)
            self.k.vehicle.apply_acceleration(veh_id, acceleration)

    def reset(self):
        """See class definition."""
<<<<<<< HEAD
        # Make sure restart instance is set to True when resetting.
        self.sim_params.restart_instance = True

        # Update the choice of initial conditions.
        if self.warmup_paths is not None:
            self.sim_params.load_state = random.sample(self.warmup_paths, 1)[0]

        # Check for new inflow rate for human and automated vehicles.
        if self.env_params.additional_params["inflows"] is not None:
            penetration = self.env_params.additional_params["rl_penetration"]
            inflow_range = self.env_params.additional_params["inflows"]
            inflow_low = inflow_range[0]
            inflow_high = inflow_range[1]
            inflow_rate = random.randint(inflow_low, inflow_high)
=======
        end_speed = None
        params = self.env_params.additional_params
        if params["inflows"] is not None or params["warmup_path"] is not None:
            # Make sure restart instance is set to True when resetting.
            self.sim_params.restart_instance = True

            if self.warmup_paths is not None:
                # Choose a random available xml file.
                xml_file = random.sample(self.warmup_paths, 1)[0]
                xml_num = int(xml_file.split(".")[0])

                # Update the choice of initial conditions.
                self.sim_params.load_state = os.path.join(
                    params["warmup_path"], xml_file)

                # Assign the inflow rate to match the xml number.
                inflow_rate = self.warmup_description["inflow"][xml_num]
                end_speed = self.warmup_description["end_speed"][xml_num]
                print("inflow: {}, end_speed: {}".format(
                    inflow_rate, end_speed))
            else:
                # New inflow rate for human and automated vehicles, randomly
                # assigned based on the inflows variable
                inflow_range = self.env_params.additional_params["inflows"]
                inflow_low = inflow_range[0]
                inflow_high = inflow_range[1]
                inflow_rate = random.randint(inflow_low, inflow_high)
>>>>>>> d97a8cfa

            # Does not change for now.
            end_speed = None

        elif self.warmup_description is not None:
            # Choose the inflow/end_speed to match the initial state.
            xml_num = int(self.sim_params.load_state.split("/")[-1][:-4])
            inflow_rate = self.warmup_description["inflow"][xml_num]
            end_speed = self.warmup_description["end_speed"][xml_num]

        else:
            # Do not modify anything.
            inflow_rate = None
            end_speed = None

        if inflow_rate is not None:
            # Create a new inflow object.
            new_inflow = InFlows()

            for inflow_i in self._network_net_params.inflows.get():
                veh_type = inflow_i["vtype"]
                edge = inflow_i["edge"]
                depart_lane = inflow_i["departLane"]
                depart_speed = inflow_i["departSpeed"]

                # Get the inflow rate of the lane/edge based on whether the
                # vehicle types are human-driven or automated.
                penetration = params["rl_penetration"]
                if veh_type == "human":
                    vehs_per_hour = inflow_rate * (1 - penetration)
                else:
                    vehs_per_hour = inflow_rate * penetration

                new_inflow.add(
                    veh_type=veh_type,
                    edge=edge,
                    vehs_per_hour=vehs_per_hour,
                    depart_lane=depart_lane,
                    depart_speed=depart_speed,
                )

            # Add the new inflows to NetParams.
            new_net_params = deepcopy(self._network_net_params)
            new_net_params.inflows = new_inflow

            # Update the end speed (if needed).
            if end_speed is not None:
                new_net_params.additional_params["ghost_speed_limit"] = \
                    end_speed

            # Update the network.
            self.network = self._network_cls(
                self._network_name,
                net_params=new_net_params,
                vehicles=self._network_vehicles,
                initial_config=self._network_initial_config,
                traffic_lights=self._network_traffic_lights,
            )
            self.net_params = new_net_params

        self.leader = []
        self.follower = []
        self.rl_veh = []
        self.removed_veh = []
        self.rl_queue = collections.deque()
<<<<<<< HEAD
        _ = super(HighwayOpenEnv, self).reset()

        if self.sim_params.load_state is not None:
            # Add automated vehicles.
            self._add_automated_vehicles()

            # Add the vehicles to their respective attributes.
            self.additional_command()
=======
        _ = super(AVOpenEnv, self).reset()

        # Add automated vehicles.
        if self.warmup_paths is not None:
            self._add_automated_vehicles()

        # Update the end speed, if specified.
        if end_speed is not None:
            self.k.kernel_api.edge.setMaxSpeed(self._final_edge, end_speed)

        # Add the vehicles to their respective attributes.
        self.additional_command()
>>>>>>> d97a8cfa

        # Recompute the initial observation.
        obs = self.get_state()

        return np.copy(obs)

    def _add_automated_vehicles(self):
        """Replace a portion of vehicles with automated vehicles."""
        penetration = self.env_params.additional_params["rl_penetration"]

        # Sort the initial vehicles by their positions.
        sorted_vehicles = sorted(
            self.k.vehicle.get_ids(),
            key=lambda x: self.k.vehicle.get_x_by_id(x))

        # Replace every nth vehicle with an RL vehicle.
<<<<<<< HEAD
        for i, veh_id in enumerate(sorted_vehicles):
            if (i+1) % int(1 / penetration) == 0:
                # Don't add vehicles past the control range.
                if self.k.vehicle.get_x_by_id(veh_id) > self._control_range[1]:
                    continue
                self.k.vehicle.set_vehicle_type(veh_id, "rl")


class I210OpenEnv(HighwayOpenEnv):
    """Variant of HighwayAVEnv that is compatible with I-210 networks.

    See parent class for a further description.

    Required from env_params:

    * max_accel: maximum acceleration for autonomous vehicles, in m/s^2
    * max_decel: maximum deceleration for autonomous vehicles, in m/s^2
    * stopping_penalty: whether to include a stopping penalty
    * acceleration_penalty: whether to include a regularizing penalty for
      accelerations by the AVs
    * inflows: range for the inflows allowed in the network. If set to None,
      the inflows are not modified from their initial value.
    * rl_penetration: the AV penetration rate, defining the portion of inflow
      vehicles that will be automated. If "inflows" is set to None, this is
      irrelevant.
    * num_rl: maximum number of controllable vehicles in the network
    * control_range: the interval (in meters) in which automated vehicles are
      controlled. If set to None, the entire region is controllable.
    * warmup_path: path to the initialized vehicle states
    """

    def __init__(self, env_params, sim_params, network, simulator='traci'):
        """See parent class."""
        for p in OPEN_ENV_PARAMS.keys():
            if p not in env_params.additional_params:
                raise KeyError('Env parameter "{}" not supplied'.format(p))

        # this is stored to be reused during the reset procedure
        self._network_cls = network.__class__
        self._network_name = deepcopy(network.orig_name)
        self._network_net_params = deepcopy(network.net_params)
        self._network_initial_config = deepcopy(network.initial_config)
        self._network_traffic_lights = deepcopy(network.traffic_lights)
        self._network_vehicles = deepcopy(network.vehicles)

        super(I210OpenEnv, self).__init__(
            env_params=env_params,
            sim_params=sim_params,
            network=network,
            simulator=simulator,
        )

        # These edges have an extra edge that RL vehicles do not traverse
        # (since they do not change lanes). We as a result ignore their first
        # lane computing per-lane states.
        self._extra_lane_edges = [
            "119257908#1-AddedOnRampEdge",
            "119257908#1-AddedOffRampEdge",
            ":119257908#1-AddedOnRampNode_0",
            ":119257908#1-AddedOffRampNode_0",
        ]

    def _add_automated_vehicles(self):
        """Replace a portion of vehicles with automated vehicles."""
        penetration = self.env_params.additional_params["rl_penetration"]

        # Sort the initial vehicles by their positions.
        sorted_vehicles = sorted(
            self.k.vehicle.get_ids(),
            key=lambda x: self.k.vehicle.get_x_by_id(x))

        # Replace every nth vehicle with an RL vehicle.
        for lane in range(5):
            sorted_vehicles_lane = [
                veh_id for veh_id in sorted_vehicles
                if self._get_lane(veh_id) == lane]

            for i, veh_id in enumerate(sorted_vehicles_lane):
                if (i + 1) % int(1 / penetration) == 0:
                    # Don't add vehicles past the control range.
                    if self.k.vehicle.get_x_by_id(veh_id) > \
                            self._control_range[1]:
                        continue
                    self.k.vehicle.set_vehicle_type(veh_id, "rl")

    def _get_lane(self, veh_id):
        """Return a processed lane number."""
        lane = self.k.vehicle.get_lane(veh_id)
        edge = self.k.vehicle.get_edge(veh_id)
        return lane if edge not in self._extra_lane_edges else lane - 1
=======
        for lane in range(self._num_lanes):
            sorted_vehicles_lane = [
                veh for veh in sorted_vehicles if get_lane(self, veh) == lane]

            for i, veh_id in enumerate(sorted_vehicles_lane):
                self.k.vehicle.set_vehicle_type(veh_id, "human")

                if (i + 1) % int(1 / penetration) == 0:
                    # Don't add vehicles past the control range.
                    pos = self.k.vehicle.get_x_by_id(veh_id)
                    if pos < self._control_range[1]:
                        self.k.vehicle.set_vehicle_type(veh_id, "rl")
>>>>>>> d97a8cfa
<|MERGE_RESOLUTION|>--- conflicted
+++ resolved
@@ -5,13 +5,8 @@
 import os
 from gym.spaces import Box
 from copy import deepcopy
-<<<<<<< HEAD
-import random
-import os
-=======
 from collections import defaultdict
 from csv import DictReader
->>>>>>> d97a8cfa
 
 from flow.envs import Env
 from flow.core.params import InFlows
@@ -66,8 +61,6 @@
     # the interval (in meters) in which automated vehicles are controlled. If
     # set to None, the entire region is controllable.
     control_range=[500, 2500],
-    # path to the initialized vehicle states
-    warmup_path="/path/to/initial_states",
 ))
 
 
@@ -260,35 +253,6 @@
         # Initialize a set on empty observations
         obs = [0 for _ in range(self.observation_space.shape[0])]
 
-<<<<<<< HEAD
-        for i, veh_id in enumerate(self.rl_ids()):
-            # Add the speed of the ego vehicle.
-            obs[5 * i] = self.k.vehicle.get_speed(veh_id, error=0)
-
-            # Add the speed and bumper-to-bumper headway of leading vehicles.
-            leader = self.k.vehicle.get_leader(veh_id)
-            if leader not in self.k.vehicle.get_ids():
-                # in case leader is not visible
-                lead_speed = max_speed
-                lead_head = max_length
-            else:
-                lead_speed = self.k.vehicle.get_speed(leader, error=0)
-                lead_head = self.k.vehicle.get_headway(veh_id, error=0)
-                self.leader.append(leader)
-
-            obs[5 * i + 1] = lead_speed
-            obs[5 * i + 2] = lead_head
-
-            # Add the speed and bumper-to-bumper headway of following vehicles.
-            follower = self.k.vehicle.get_follower(veh_id)
-            if follower not in self.k.vehicle.get_ids():
-                # in case follower is not visible
-                follow_speed = max_speed
-                follow_head = max_length
-            else:
-                follow_speed = self.k.vehicle.get_speed(follower, error=0)
-                follow_head = self.k.vehicle.get_headway(follower, error=0)
-=======
         for i, v_id in enumerate(self.rl_ids()):
             # Add relative observation of each vehicle.
             obs[5*i: 5*(i+1)], leader, follower = get_relative_obs(self, v_id)
@@ -297,7 +261,6 @@
             if leader not in ["", None]:
                 self.leader.append(leader)
             if follower not in ["", None]:
->>>>>>> d97a8cfa
                 self.follower.append(follower)
 
         return obs
@@ -507,11 +470,7 @@
         return obs
 
 
-<<<<<<< HEAD
-class HighwayOpenEnv(AVEnv):
-=======
 class AVOpenEnv(AVEnv):
->>>>>>> d97a8cfa
     """Variant of AVEnv that is compatible with highway networks.
 
     This environment is suitable for training policies on a highway network.
@@ -559,7 +518,6 @@
     * num_rl: maximum number of controllable vehicles in the network
     * control_range: the interval (in meters) in which automated vehicles are
       controlled. If set to None, the entire region is controllable.
-    * warmup_path: path to the initialized vehicle states
     """
 
     def __init__(self, env_params, sim_params, network, simulator='traci'):
@@ -572,7 +530,7 @@
                     and env_params.additional_params["inflows"] is not None), \
             "Cannot assign a value to both \"warmup_paths\" and \"inflows\""
 
-        super(HighwayOpenEnv, self).__init__(
+        super(AVOpenEnv, self).__init__(
             env_params=env_params,
             sim_params=sim_params,
             network=network,
@@ -581,19 +539,6 @@
 
         # Get the paths to all the initial state xml files
         warmup_path = env_params.additional_params["warmup_path"]
-<<<<<<< HEAD
-        self.warmup_paths = [
-            os.path.join(warmup_path, f)
-            for f in os.listdir(warmup_path) if f.endswith(".xml")
-        ] if warmup_path is not None else None
-
-        if self.warmup_paths is not None and os.path.isfile(os.path.join(
-                warmup_path, "description.csv")):
-            self.warmup_description = np.genfromtxt(
-                os.path.join(warmup_path, "description.csv"),
-                delimiter=",", names=True)
-        else:
-=======
         if warmup_path is not None:
             self.warmup_paths = [
                 f for f in os.listdir(warmup_path) if f.endswith(".xml")
@@ -605,7 +550,6 @@
                     self.warmup_description[key].append(float(val))
         else:
             self.warmup_paths = None
->>>>>>> d97a8cfa
             self.warmup_description = None
 
         # maximum number of controlled vehicles
@@ -640,8 +584,6 @@
             **controller[1]
         )
 
-<<<<<<< HEAD
-=======
         # dynamics controller for controlled RL vehicles
         self._av_controller = FollowerStopper(
             veh_id="av",
@@ -693,7 +635,6 @@
         # Apply the actions via the simulator.
         self.k.vehicle.apply_acceleration(self.rl_ids(), accelerations)
 
->>>>>>> d97a8cfa
     def rl_ids(self):
         """See parent class."""
         return self.rl_veh
@@ -744,32 +685,8 @@
             acceleration = self._rl_controller.get_action(self)
             self.k.vehicle.apply_acceleration(veh_id, acceleration)
 
-        # specify actions for the uncontrolled RL vehicles based on human-
-        # driven dynamics
-        for veh_id in list(
-                set(self.k.vehicle.get_rl_ids()) - set(self.rl_veh)):
-            self._rl_controller.veh_id = veh_id
-            acceleration = self._rl_controller.get_action(self)
-            self.k.vehicle.apply_acceleration(veh_id, acceleration)
-
     def reset(self):
         """See class definition."""
-<<<<<<< HEAD
-        # Make sure restart instance is set to True when resetting.
-        self.sim_params.restart_instance = True
-
-        # Update the choice of initial conditions.
-        if self.warmup_paths is not None:
-            self.sim_params.load_state = random.sample(self.warmup_paths, 1)[0]
-
-        # Check for new inflow rate for human and automated vehicles.
-        if self.env_params.additional_params["inflows"] is not None:
-            penetration = self.env_params.additional_params["rl_penetration"]
-            inflow_range = self.env_params.additional_params["inflows"]
-            inflow_low = inflow_range[0]
-            inflow_high = inflow_range[1]
-            inflow_rate = random.randint(inflow_low, inflow_high)
-=======
         end_speed = None
         params = self.env_params.additional_params
         if params["inflows"] is not None or params["warmup_path"] is not None:
@@ -797,7 +714,6 @@
                 inflow_low = inflow_range[0]
                 inflow_high = inflow_range[1]
                 inflow_rate = random.randint(inflow_low, inflow_high)
->>>>>>> d97a8cfa
 
             # Does not change for now.
             end_speed = None
@@ -863,16 +779,6 @@
         self.rl_veh = []
         self.removed_veh = []
         self.rl_queue = collections.deque()
-<<<<<<< HEAD
-        _ = super(HighwayOpenEnv, self).reset()
-
-        if self.sim_params.load_state is not None:
-            # Add automated vehicles.
-            self._add_automated_vehicles()
-
-            # Add the vehicles to their respective attributes.
-            self.additional_command()
-=======
         _ = super(AVOpenEnv, self).reset()
 
         # Add automated vehicles.
@@ -883,9 +789,8 @@
         if end_speed is not None:
             self.k.kernel_api.edge.setMaxSpeed(self._final_edge, end_speed)
 
-        # Add the vehicles to their respective attributes.
-        self.additional_command()
->>>>>>> d97a8cfa
+            # Add the vehicles to their respective attributes.
+            self.additional_command()
 
         # Recompute the initial observation.
         obs = self.get_state()
@@ -902,98 +807,6 @@
             key=lambda x: self.k.vehicle.get_x_by_id(x))
 
         # Replace every nth vehicle with an RL vehicle.
-<<<<<<< HEAD
-        for i, veh_id in enumerate(sorted_vehicles):
-            if (i+1) % int(1 / penetration) == 0:
-                # Don't add vehicles past the control range.
-                if self.k.vehicle.get_x_by_id(veh_id) > self._control_range[1]:
-                    continue
-                self.k.vehicle.set_vehicle_type(veh_id, "rl")
-
-
-class I210OpenEnv(HighwayOpenEnv):
-    """Variant of HighwayAVEnv that is compatible with I-210 networks.
-
-    See parent class for a further description.
-
-    Required from env_params:
-
-    * max_accel: maximum acceleration for autonomous vehicles, in m/s^2
-    * max_decel: maximum deceleration for autonomous vehicles, in m/s^2
-    * stopping_penalty: whether to include a stopping penalty
-    * acceleration_penalty: whether to include a regularizing penalty for
-      accelerations by the AVs
-    * inflows: range for the inflows allowed in the network. If set to None,
-      the inflows are not modified from their initial value.
-    * rl_penetration: the AV penetration rate, defining the portion of inflow
-      vehicles that will be automated. If "inflows" is set to None, this is
-      irrelevant.
-    * num_rl: maximum number of controllable vehicles in the network
-    * control_range: the interval (in meters) in which automated vehicles are
-      controlled. If set to None, the entire region is controllable.
-    * warmup_path: path to the initialized vehicle states
-    """
-
-    def __init__(self, env_params, sim_params, network, simulator='traci'):
-        """See parent class."""
-        for p in OPEN_ENV_PARAMS.keys():
-            if p not in env_params.additional_params:
-                raise KeyError('Env parameter "{}" not supplied'.format(p))
-
-        # this is stored to be reused during the reset procedure
-        self._network_cls = network.__class__
-        self._network_name = deepcopy(network.orig_name)
-        self._network_net_params = deepcopy(network.net_params)
-        self._network_initial_config = deepcopy(network.initial_config)
-        self._network_traffic_lights = deepcopy(network.traffic_lights)
-        self._network_vehicles = deepcopy(network.vehicles)
-
-        super(I210OpenEnv, self).__init__(
-            env_params=env_params,
-            sim_params=sim_params,
-            network=network,
-            simulator=simulator,
-        )
-
-        # These edges have an extra edge that RL vehicles do not traverse
-        # (since they do not change lanes). We as a result ignore their first
-        # lane computing per-lane states.
-        self._extra_lane_edges = [
-            "119257908#1-AddedOnRampEdge",
-            "119257908#1-AddedOffRampEdge",
-            ":119257908#1-AddedOnRampNode_0",
-            ":119257908#1-AddedOffRampNode_0",
-        ]
-
-    def _add_automated_vehicles(self):
-        """Replace a portion of vehicles with automated vehicles."""
-        penetration = self.env_params.additional_params["rl_penetration"]
-
-        # Sort the initial vehicles by their positions.
-        sorted_vehicles = sorted(
-            self.k.vehicle.get_ids(),
-            key=lambda x: self.k.vehicle.get_x_by_id(x))
-
-        # Replace every nth vehicle with an RL vehicle.
-        for lane in range(5):
-            sorted_vehicles_lane = [
-                veh_id for veh_id in sorted_vehicles
-                if self._get_lane(veh_id) == lane]
-
-            for i, veh_id in enumerate(sorted_vehicles_lane):
-                if (i + 1) % int(1 / penetration) == 0:
-                    # Don't add vehicles past the control range.
-                    if self.k.vehicle.get_x_by_id(veh_id) > \
-                            self._control_range[1]:
-                        continue
-                    self.k.vehicle.set_vehicle_type(veh_id, "rl")
-
-    def _get_lane(self, veh_id):
-        """Return a processed lane number."""
-        lane = self.k.vehicle.get_lane(veh_id)
-        edge = self.k.vehicle.get_edge(veh_id)
-        return lane if edge not in self._extra_lane_edges else lane - 1
-=======
         for lane in range(self._num_lanes):
             sorted_vehicles_lane = [
                 veh for veh in sorted_vehicles if get_lane(self, veh) == lane]
@@ -1005,5 +818,4 @@
                     # Don't add vehicles past the control range.
                     pos = self.k.vehicle.get_x_by_id(veh_id)
                     if pos < self._control_range[1]:
-                        self.k.vehicle.set_vehicle_type(veh_id, "rl")
->>>>>>> d97a8cfa
+                        self.k.vehicle.set_vehicle_type(veh_id, "rl")