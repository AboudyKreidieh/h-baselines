"""Script containing environment generator for modified Flow benchmarks."""
import gym
from gym.spaces import Box
from copy import deepcopy
import numpy as np
from flow.utils.registry import make_create_env


class FlowEnv(gym.Env):
    """Create a flow-specific environment, as provided by this repository.

    The original environments are wrapped by an additional environment that
    accounts for return done values of True when the time horizon is met.

    Attributes
    ----------
    wrapped_env : flow.envs.Env
        the original Flow environment
    step_number : int
        number of steps taken in the current rollout
    horizon : int
        the environment's time horizon
    """

    def __init__(self,
                 flow_params,
                 multiagent=False,
                 shared=False,
                 maddpg=False,
                 render=False,
                 version=0):
        """Create the environment.

        Parameters
        ----------
        flow_params : dict
            environment-specific parameters
        multiagent : bool
            whether the environment is a multi-agent environment
        shared : bool
            whether the policies in the environment are shared or independent.
            This is only relevant if `shared` is set to True.
        render : bool
            whether to render the environment
        version : int
            environment version number, needed for testing purposes
        """
        # Initialize some variables.
        self.multiagent = multiagent
        self.shared = shared
        self.maddpg = maddpg

        if "full_observation_fn" in flow_params["env"].additional_params:
            self.full_observation_fn = deepcopy(
                flow_params["env"].additional_params["full_observation_fn"])
            del flow_params["env"].additional_params["full_observation_fn"]
        else:
            self.full_observation_fn = None

        # Create the wrapped environment.
        create_env, _ = make_create_env(flow_params, version, render)
        self.wrapped_env = create_env()

        # Collect the IDs of individual vehicles if using a multi-agent env.
        if self.multiagent:
            self.agents = list(self.wrapped_env.reset().keys())

        # for tracking the time horizon
        self.step_number = 0
        self.horizon = self.wrapped_env.env_params.horizon

    @property
    def action_space(self):
        """See wrapped environment."""
        if self.multiagent and not self.shared:
            return {key: self.wrapped_env.action_space for key in self.agents}
        else:
            return self.wrapped_env.action_space

    @property
    def observation_space(self):
        """See wrapped environment."""
        if self.multiagent and not self.shared:
            return {
                key: self.wrapped_env.observation_space for key in self.agents}
        else:
            return self.wrapped_env.observation_space

    def step(self, action):
        """See wrapped environment.

        The done term is also modified in case the time horizon is met.
        """
        obs, reward, done, info_dict = self.wrapped_env.step(action)

        # Check if the time horizon has been met.
        self.step_number += 1
        done = done or self.step_number == self.horizon

        # Add the full-state observation, if needed.
        if self.maddpg:
            obs = {
                "obs": obs,
                "all_obs": np.asarray(
                    [self.full_observation_fn(self.wrapped_env)])
            }

        return obs, reward, done, info_dict

    def reset(self):
        """Reset the environment."""
        self.step_number = 0

        obs = self.wrapped_env.reset()

        # Add the full-state observation, if needed.
        if self.maddpg:
            obs = {
                "obs": obs,
                "all_obs": np.asarray(
                    [self.full_observation_fn(self.wrapped_env)])
            }

        return obs

    @property
    def all_observation_space(self):
        """Return the shape of the full observation space."""
        if self.full_observation_fn is None:
            return None
        else:
            return Box(
                low=-float("inf"),
                high=float("inf"),
                shape=self.full_observation_fn(self.wrapped_env).shape,
                dtype=np.float32,
            )

    def render(self, mode='human'):
<<<<<<< HEAD
        """Do nothing."""
        pass
=======
        """See parent class."""
        pass

    def query_expert(self, obs):
        """Query the expert compute the expert actions.

        Parameters
        ----------
        obs : array_like
            the environmental observation

        Returns
        -------
        array_like
            the expert action

        Raises
        ------
        ValueError
            if the wrapped environment does not have the method
        """
        if hasattr(self.wrapped_env, "query_expert"):
            return self.wrapped_env.query_expert(obs)
        else:
            raise ValueError("Environment does not have a query_expert method")
>>>>>>> 6d7ad294
<|MERGE_RESOLUTION|>--- conflicted
+++ resolved
@@ -137,11 +137,7 @@
             )
 
     def render(self, mode='human'):
-<<<<<<< HEAD
         """Do nothing."""
-        pass
-=======
-        """See parent class."""
         pass
 
     def query_expert(self, obs):
@@ -165,5 +161,4 @@
         if hasattr(self.wrapped_env, "query_expert"):
             return self.wrapped_env.query_expert(obs)
         else:
-            raise ValueError("Environment does not have a query_expert method")
->>>>>>> 6d7ad294
+            raise ValueError("Environment does not have a query_expert method")