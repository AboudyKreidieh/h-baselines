"""Flow-specific parameters for the multi-lane ring scenario."""
from flow.controllers import IDMController
from flow.controllers import ContinuousRouter
from flow.controllers import RLController
from flow.core.params import SumoParams
from flow.core.params import EnvParams
from flow.core.params import InitialConfig
from flow.core.params import NetParams
from flow.core.params import VehicleParams
from flow.core.params import SumoCarFollowingParams
from flow.core.params import SumoLaneChangeParams
from flow.networks.ring import RingNetwork
from flow.networks.ring import ADDITIONAL_NET_PARAMS

from hbaselines.envs.mixed_autonomy.envs import AVClosedEnv
from hbaselines.envs.mixed_autonomy.envs import AVClosedMultiAgentEnv
from hbaselines.envs.mixed_autonomy.envs.imitation import AVClosedImitationEnv

# Number of vehicles in the network
NUM_VEHICLES = [50, 75]
# number of automated (RL) vehicles
NUM_AUTOMATED = 5
# Length of the ring (in meters)
RING_LENGTH = 1500
# Number of lanes in the ring
NUM_LANES = 1
<<<<<<< HEAD
# Whether to distribute the automated vehicles evenly among the human-driven
# vehicles. Otherwise, they are randomly distributed.
EVEN_DISTRIBUTION = True
=======
# whether to include noise in the environment
INCLUDE_NOISE = True
>>>>>>> a5c84073


def get_flow_params(fixed_density,
                    stopping_penalty,
                    acceleration_penalty,
                    evaluate=False,
                    multiagent=False,
                    imitation=False):
    """Return the flow-specific parameters of the ring road network.

    This scenario consists of 50 (if density is fixed) or 50-75 vehicles (5 of
    which are automated) are placed on a sing-lane circular track of length
    1500m. In the absence of the automated vehicle, the human-driven vehicles
    exhibit stop-and-go instabilities brought about by the string-unstable
    characteristic of human car-following dynamics. Within this setting, the
    RL vehicles are tasked with dissipating the formation and propagation of
    stop-and-go waves via an objective function that rewards maximizing
    system-level speeds.

    Parameters
    ----------
    fixed_density : bool
        specifies whether the number of human-driven vehicles updates in
        between resets
    stopping_penalty : bool
        whether to include a stopping penalty
    acceleration_penalty : bool
        whether to include a regularizing penalty for accelerations by the AVs
    evaluate : bool
        whether to compute the evaluation reward
    multiagent : bool
        whether the automated vehicles are via a single-agent policy or a
        shared multi-agent policy with the actions of individual vehicles
        assigned by a separate policy call
    imitation : bool
        whether to use the imitation environment

    Returns
    -------
    dict
        flow-related parameters, consisting of the following keys:

        * exp_tag: name of the experiment
        * env_name: environment class of the flow environment the experiment
          is running on. (note: must be in an importable module.)
        * network: network class the experiment uses.
        * simulator: simulator that is used by the experiment (e.g. aimsun)
        * sim: simulation-related parameters (see flow.core.params.SimParams)
        * env: environment related parameters (see flow.core.params.EnvParams)
        * net: network-related parameters (see flow.core.params.NetParams and
          the network's documentation or ADDITIONAL_NET_PARAMS component)
        * veh: vehicles to be placed in the network at the start of a rollout
          (see flow.core.params.VehicleParams)
        * initial (optional): parameters affecting the positioning of vehicles
          upon initialization/reset (see flow.core.params.InitialConfig)
        * tls (optional): traffic lights to be introduced to specific nodes
          (see flow.core.params.TrafficLightParams)
    """
    vehicles = VehicleParams()
<<<<<<< HEAD
    num_human = 50
    humans_remaining = num_human - num_automated
    for i in range(num_automated):
        # Add one automated vehicle.
        vehicles.add(
            veh_id="rl_{}".format(i),
            acceleration_controller=(RLController, {}),
=======
    for i in range(NUM_AUTOMATED):
        vehicles.add(
            veh_id="human_{}".format(i),
            acceleration_controller=(IDMController, {
                "a": 1.3,
                "b": 2.0,
                "noise": 0.3 if INCLUDE_NOISE else 0.0
            }),
>>>>>>> a5c84073
            routing_controller=(ContinuousRouter, {}),
            car_following_params=SumoCarFollowingParams(
                min_gap=0.5,
            ),
            lane_change_params=SumoLaneChangeParams(
<<<<<<< HEAD
                lane_change_mode=0,
                # no lane changes by automated vehicles
            ),
            num_vehicles=1)

        # Add a fraction of the remaining human vehicles.
        vehicles_to_add = round(humans_remaining / (num_automated - i))
        humans_remaining -= vehicles_to_add
=======
                lane_change_mode=1621,
            ),
            num_vehicles=NUM_VEHICLES[0] - NUM_AUTOMATED if i == 0 else 0)
>>>>>>> a5c84073
        vehicles.add(
            veh_id="human_{}".format(i),
            acceleration_controller=(IDMController, {
                "a": 0.3,
                "b": 2.0,
                "noise": 0.5,
            }),
            routing_controller=(ContinuousRouter, {}),
            car_following_params=SumoCarFollowingParams(
                min_gap=0.5,
            ),
            lane_change_params=SumoLaneChangeParams(
                lane_change_mode="strategic",
            ),
<<<<<<< HEAD
            num_vehicles=vehicles_to_add)
=======
            num_vehicles=NUM_AUTOMATED if i == 0 else 0)
>>>>>>> a5c84073

    additional_net_params = ADDITIONAL_NET_PARAMS.copy()
    additional_net_params["length"] = RING_LENGTH
    additional_net_params["lanes"] = NUM_LANES

    if multiagent:
        if imitation:
            env_name = None  # FIXME
        else:
            env_name = AVClosedMultiAgentEnv
    else:
        if imitation:
            env_name = AVClosedEnv
        else:
            env_name = AVClosedImitationEnv

    return dict(
        # name of the experiment
        exp_tag='multilane-ring',

        # name of the flow environment the experiment is running on
        env_name=env_name,

        # name of the network class the experiment is running on
        network=RingNetwork,

        # simulator that is used by the experiment
        simulator="traci",

        # sumo-related parameters (see flow.core.params.SumoParams)
        sim=SumoParams(
            use_ballistic=True,
            render=False,
            sim_step=0.5,
        ),

        # environment related parameters (see flow.core.params.EnvParams)
        env=EnvParams(
            horizon=1800,
            warmup_steps=50,
            sims_per_step=2,
            evaluate=evaluate,
            additional_params={
                "max_accel": 1,
                "max_decel": 1,
<<<<<<< HEAD
                "target_velocity": 30,
                "penalty_type": "acceleration",
                "penalty": 1,
                # "num_vehicles": [50, 75],
                "num_vehicles": None,
                "even_distribution": EVEN_DISTRIBUTION,
=======
                "target_velocity": 30,  # FIXME
                "stopping_penalty": stopping_penalty,
                "acceleration_penalty": acceleration_penalty,
                "num_vehicles": None if fixed_density else NUM_VEHICLES,
                "even_distribution": False,
>>>>>>> a5c84073
                "sort_vehicles": True,
                "expert_model": (IDMController, {
                    "a": 1.3,
                    "b": 2.0,
                }),
            },
        ),

        # network-related parameters (see flow.core.params.NetParams and the
        # network's documentation or ADDITIONAL_NET_PARAMS component)
        net=NetParams(
            additional_params=additional_net_params,
        ),

        # vehicles to be placed in the network at the start of a rollout (see
        # flow.core.params.VehicleParams)
        veh=vehicles,

        # parameters specifying the positioning of vehicles upon init/reset
        # (see flow.core.params.InitialConfig)
        initial=InitialConfig(
            spacing="uniform" if EVEN_DISTRIBUTION else "random",
            min_gap=0.5,
            shuffle=not EVEN_DISTRIBUTION,
        ),
    )<|MERGE_RESOLUTION|>--- conflicted
+++ resolved
@@ -24,14 +24,8 @@
 RING_LENGTH = 1500
 # Number of lanes in the ring
 NUM_LANES = 1
-<<<<<<< HEAD
-# Whether to distribute the automated vehicles evenly among the human-driven
-# vehicles. Otherwise, they are randomly distributed.
-EVEN_DISTRIBUTION = True
-=======
 # whether to include noise in the environment
 INCLUDE_NOISE = True
->>>>>>> a5c84073
 
 
 def get_flow_params(fixed_density,
@@ -91,15 +85,6 @@
           (see flow.core.params.TrafficLightParams)
     """
     vehicles = VehicleParams()
-<<<<<<< HEAD
-    num_human = 50
-    humans_remaining = num_human - num_automated
-    for i in range(num_automated):
-        # Add one automated vehicle.
-        vehicles.add(
-            veh_id="rl_{}".format(i),
-            acceleration_controller=(RLController, {}),
-=======
     for i in range(NUM_AUTOMATED):
         vehicles.add(
             veh_id="human_{}".format(i),
@@ -108,26 +93,14 @@
                 "b": 2.0,
                 "noise": 0.3 if INCLUDE_NOISE else 0.0
             }),
->>>>>>> a5c84073
             routing_controller=(ContinuousRouter, {}),
             car_following_params=SumoCarFollowingParams(
                 min_gap=0.5,
             ),
             lane_change_params=SumoLaneChangeParams(
-<<<<<<< HEAD
-                lane_change_mode=0,
-                # no lane changes by automated vehicles
-            ),
-            num_vehicles=1)
-
-        # Add a fraction of the remaining human vehicles.
-        vehicles_to_add = round(humans_remaining / (num_automated - i))
-        humans_remaining -= vehicles_to_add
-=======
                 lane_change_mode=1621,
             ),
             num_vehicles=NUM_VEHICLES[0] - NUM_AUTOMATED if i == 0 else 0)
->>>>>>> a5c84073
         vehicles.add(
             veh_id="human_{}".format(i),
             acceleration_controller=(IDMController, {
@@ -142,11 +115,7 @@
             lane_change_params=SumoLaneChangeParams(
                 lane_change_mode="strategic",
             ),
-<<<<<<< HEAD
-            num_vehicles=vehicles_to_add)
-=======
             num_vehicles=NUM_AUTOMATED if i == 0 else 0)
->>>>>>> a5c84073
 
     additional_net_params = ADDITIONAL_NET_PARAMS.copy()
     additional_net_params["length"] = RING_LENGTH
@@ -192,20 +161,11 @@
             additional_params={
                 "max_accel": 1,
                 "max_decel": 1,
-<<<<<<< HEAD
-                "target_velocity": 30,
-                "penalty_type": "acceleration",
-                "penalty": 1,
-                # "num_vehicles": [50, 75],
-                "num_vehicles": None,
-                "even_distribution": EVEN_DISTRIBUTION,
-=======
                 "target_velocity": 30,  # FIXME
                 "stopping_penalty": stopping_penalty,
                 "acceleration_penalty": acceleration_penalty,
                 "num_vehicles": None if fixed_density else NUM_VEHICLES,
                 "even_distribution": False,
->>>>>>> a5c84073
                 "sort_vehicles": True,
                 "expert_model": (IDMController, {
                     "a": 1.3,
@@ -226,9 +186,5 @@
 
         # parameters specifying the positioning of vehicles upon init/reset
         # (see flow.core.params.InitialConfig)
-        initial=InitialConfig(
-            spacing="uniform" if EVEN_DISTRIBUTION else "random",
-            min_gap=0.5,
-            shuffle=not EVEN_DISTRIBUTION,
-        ),
+        initial=InitialConfig(),
     )