--- conflicted
+++ resolved
@@ -1,9 +1,6 @@
 """Flow-specific parameters for the ring scenario."""
 import os
-<<<<<<< HEAD
-=======
 import numpy as np
->>>>>>> 005d5aa9
 
 from flow.controllers import IDMController
 from flow.controllers import ContinuousRouter
@@ -19,12 +16,6 @@
 
 from hbaselines.envs.mixed_autonomy.envs import AVClosedEnv
 from hbaselines.envs.mixed_autonomy.envs import AVClosedMultiAgentEnv
-<<<<<<< HEAD
-from hbaselines.envs.mixed_autonomy.envs.imitation import AVClosedImitationEnv
-
-# Number of vehicles in the network
-RING_LENGTH = [220, 270]
-=======
 from hbaselines.envs.mixed_autonomy.envs.utils import get_relative_obs
 
 
@@ -42,7 +33,6 @@
         obs[5 * i: 5 * (i + 1)], *_ = get_relative_obs(env, v_id)
 
     return np.asarray(obs)
->>>>>>> 005d5aa9
 
 
 def get_flow_params(stopping_penalty,
@@ -99,46 +89,6 @@
     """
     # steps to run before the agent is allowed to take control (set to lower
     # value during testing)
-<<<<<<< HEAD
-    warmup_steps = 50 if os.environ.get("TEST_FLAG") else 500
-
-    vehicles = VehicleParams()
-    vehicles.add(
-        veh_id="human",
-        acceleration_controller=(IDMController, {
-            "a": 1.3,
-            "b": 2.0,
-            "noise": 0.2
-        }),
-        routing_controller=(ContinuousRouter, {}),
-        car_following_params=SumoCarFollowingParams(
-            speed_mode=25,
-            min_gap=0.5,
-        ),
-        num_vehicles=21)
-    vehicles.add(
-        veh_id="rl",
-        acceleration_controller=(RLController, {}),
-        routing_controller=(ContinuousRouter, {}),
-        car_following_params=SumoCarFollowingParams(
-            min_gap=0.5,
-            speed_mode=25,
-        ),
-        num_vehicles=1)
-
-    additional_net_params = ADDITIONAL_NET_PARAMS.copy()
-
-    if multiagent:
-        if imitation:
-            env_name = None  # to be added later
-        else:
-            env_name = AVClosedMultiAgentEnv
-    else:
-        if imitation:
-            env_name = AVClosedEnv
-        else:
-            env_name = AVClosedImitationEnv
-=======
     warmup_steps = 50 if os.environ.get("TEST_FLAG") else 3000
 
     vehicles = VehicleParams()
@@ -168,7 +118,6 @@
 
     additional_net_params = ADDITIONAL_NET_PARAMS.copy()
     additional_net_params["length"] = 260 * scale
->>>>>>> 005d5aa9
 
     return dict(
         # name of the experiment
@@ -192,30 +141,17 @@
 
         # environment related parameters (see flow.core.params.EnvParams)
         env=EnvParams(
-<<<<<<< HEAD
-            horizon=1500,
-=======
             horizon=3000,
->>>>>>> 005d5aa9
             warmup_steps=warmup_steps,
             sims_per_step=1,
             evaluate=evaluate,
             additional_params={
                 "max_accel": 0.5,
-<<<<<<< HEAD
-                "max_decel": 0.5,
-                "target_velocity": 10,
-                "stopping_penalty": stopping_penalty,
-                "acceleration_penalty": acceleration_penalty,
-                "use_follower_stopper": False,
-                "ring_length": RING_LENGTH,
-=======
                 "stopping_penalty": stopping_penalty,
                 "acceleration_penalty": acceleration_penalty,
                 "use_follower_stopper": False,
                 "obs_frames": 5,
                 "ring_length": [250 * scale, 360 * scale],
->>>>>>> 005d5aa9
                 "expert_model": (IDMController, {
                     "a": 1.3,
                     "b": 2.0,
