--- conflicted
+++ resolved
@@ -16,12 +16,7 @@
 import flow.config as flow_config
 
 from hbaselines.envs.mixed_autonomy.envs import AVOpenEnv
-<<<<<<< HEAD
-from hbaselines.envs.mixed_autonomy.envs import LaneOpenMultiAgentEnv
-from hbaselines.envs.mixed_autonomy.envs.imitation import AVOpenImitationEnv
-=======
 from hbaselines.envs.mixed_autonomy.envs import AVOpenMultiAgentEnv
->>>>>>> 005d5aa9
 import hbaselines.config as hbaselines_config
 
 # the inflow rate of vehicles (in veh/hr)
@@ -29,11 +24,7 @@
 # the speed of inflowing vehicles from the main edge (in m/s)
 INFLOW_SPEED = 25.5
 # fraction of vehicles that are RL vehicles. 0.10 corresponds to 10%
-<<<<<<< HEAD
-PENETRATION_RATE = 1/12
-=======
 PENETRATION_RATE = 1/22
->>>>>>> 005d5aa9
 # horizon over which to run the env
 HORIZON = 1500
 # range for the inflows allowed in the network. If set to None, the inflows are
@@ -103,21 +94,12 @@
         "human",
         num_vehicles=0,
         acceleration_controller=(IDMController, {
-<<<<<<< HEAD
-            'a': 1.3,
-            'b': 2.0,
-            'noise': 0.3,
-            "display_warnings": False,
-            "fail_safe": [
-                'obey_speed_limit', 'safe_velocity', 'feasible_accel'],
-=======
             "a": 1.3,
             "b": 2.0,
             "noise": 0.3 if evaluate else 0.0,  # TODO
             "display_warnings": False,
             "fail_safe": [
                 "obey_speed_limit", "safe_velocity", "feasible_accel"],
->>>>>>> 005d5aa9
         }),
         lane_change_controller=(SimLaneChangeController, {}),
         car_following_params=SumoCarFollowingParams(
@@ -134,11 +116,7 @@
         num_vehicles=0,
         acceleration_controller=(RLController, {
             "fail_safe": [
-<<<<<<< HEAD
-                'obey_speed_limit', 'safe_velocity', 'feasible_accel'],
-=======
                 "obey_speed_limit", "safe_velocity", "feasible_accel"],
->>>>>>> 005d5aa9
         }),
         car_following_params=SumoCarFollowingParams(
             min_gap=0.5,
@@ -192,20 +170,13 @@
             horizon=HORIZON,
             warmup_steps=warmup_steps,
             done_at_exit=False,
-<<<<<<< HEAD
-            sims_per_step=3,
-=======
             sims_per_step=1,
->>>>>>> 005d5aa9
             additional_params={
                 "max_accel": 0.5,
                 "stopping_penalty": stopping_penalty,
                 "acceleration_penalty": acceleration_penalty,
                 "use_follower_stopper": use_follower_stopper,
-<<<<<<< HEAD
-=======
                 "obs_frames": 5,
->>>>>>> 005d5aa9
                 "inflows": None if fixed_boundary else INFLOWS,
                 "rl_penetration": PENETRATION_RATE,
                 "num_rl": float("inf") if multiagent else 25,
