"""Contextual representation of AntMaze, AntPush, and AntFall."""
import numpy as np
import random
from gym.spaces import Box

from hbaselines.utils.reward_fns import negative_distance
from hbaselines.envs.efficient_hrl.ant_maze_env import AntMazeEnv
from hbaselines.envs.efficient_hrl.humanoid_maze_env import HumanoidMazeEnv

# scale to the contextual reward. Does not affect the environmental reward.
REWARD_SCALE = 0.1
# threshold after which the agent is considered to have reached its target
DISTANCE_THRESHOLD = 5


class UniversalAntMazeEnv(AntMazeEnv):
    """Universal environment variant of AntMazeEnv.

    This environment extends the generic gym environment by including contexts,
    or goals. The goals are added to the observation, and an additional
    contextual reward is included to the generic rewards.
    """

    def __init__(self,
                 maze_id,
                 contextual_reward,
                 use_contexts=False,
                 random_contexts=False,
                 context_range=None,
                 maze_size_scaling=8,
                 top_down_view=False,
                 image_size=32,
                 horizon=500,
                 ant_fall=False,
<<<<<<< HEAD
                 evaluate=False):
=======
                 evaluate=False,
                 num_levels=1):
>>>>>>> 005d5aa9
        """Initialize the Universal environment.

        Parameters
        ----------
        maze_id : str
            the type of maze environment. One of "Maze", "Push", or "Fall"
        contextual_reward : function
            a reward function that takes as input (states, goals, next_states)
            and returns a float reward and whether the goal has been achieved
        use_contexts : bool, optional
            specifies whether to add contexts to the observations and add the
            contextual rewards
        random_contexts : bool
            specifies whether the context is a single value, or a random set of
            values between some range
        context_range : [float] or [(float, float)] or [[float]]
            one of the following three:

            1. the desired context / goal
            2. the (lower, upper) bound tuple for each dimension of the goal
            3. a list of desired contexts / goals. Goals are sampled from these
               list of possible goals
        top_down_view : bool
            specifies whether the observation should have an image prepended
            useful for training convolutional policies
        image_size : int
            determines the width and height of the rendered image
        horizon : float, optional
            time horizon
        ant_fall : bool
            specifies whether you are using the AntFall environment. The agent
            in this environment is placed on a block of height 4; the "dying"
            conditions for the agent need to be accordingly offset.
        evaluate : bool
            whether to run an evaluation. In this case an additional goal agent
            is placed in the environment for visualization purposes.
<<<<<<< HEAD
=======
        num_levels : int
            number of levels in the policy. 1 refers to non-hierarchical models
>>>>>>> 005d5aa9

        Raises
        ------
        AssertionError
            If the context_range is not the right form based on whether
            contexts are a single value or random across a range.
        """
        # Initialize the maze variant of the environment.
        super(UniversalAntMazeEnv, self).__init__(
            maze_id=maze_id,
            maze_height=0.5,
            maze_size_scaling=maze_size_scaling,
            n_bins=0,
            sensor_range=3.,
            sensor_span=2 * np.pi,
            observe_blocks=False,
            put_spin_near_agent=False,
            top_down_view=top_down_view,
            image_size=image_size,
            manual_collision=False,
            ant_fall=ant_fall,
            evaluate=evaluate,
<<<<<<< HEAD
=======
            num_levels=num_levels,
>>>>>>> 005d5aa9
        )

        self.horizon = horizon
        self.step_number = 0

        # contextual variables
        self.use_contexts = use_contexts
        self.random_contexts = random_contexts
        self.context_range = context_range
        self.contextual_reward = contextual_reward
        self.current_context = None

        # a hack to deal with previous observations in the reward
        self.prev_obs = None

        # Check that context_range is the right form based on whether contexts
        # are a single value or random across a range.
        if self.use_contexts:
            if self.random_contexts:
                assert all(isinstance(i, tuple) for i in self.context_range), \
                    "When using random contexts, every element in " \
                    "context_range, must be a tuple of (min,max) values."
            else:
                assert all(not isinstance(i, tuple) for i in
                           self.context_range), \
                    "When not using random contexts, every element in " \
                    "context_range, must be a single value or a list of " \
                    "values."

    @property
    def context_space(self):
        """Return the shape and bounds of the contextual term."""
        # Check if the environment is using contexts, and if not, return a None
        # value as the context space.
        if self.use_contexts:
            # If the context space is random, use the min and max values of
            # each context to specify the space range. Otherwise, the min and
            # max values are both the deterministic context value.
            if self.random_contexts:
                context_low = []
                context_high = []
                for context_i in self.context_range:
                    low, high = context_i
                    context_low.append(low)
                    context_high.append(high)
                return Box(low=np.asarray(context_low),
                           high=np.asarray(context_high),
                           dtype=np.float32)
            else:
                # If there are a list of possible goals, use the min and max
                # values of each index for the context space.
                if isinstance(self.context_range[0], list):
                    min_val = []
                    max_val = []
                    for i in range(len(self.context_range[0])):
                        min_val.append(min(v[i] for v in self.context_range))
                        max_val.append(max(v[i] for v in self.context_range))

                    return Box(low=np.array(min_val), high=np.array(max_val))
                else:
                    # Use the original context as the context space. It is a
                    # fixed value in this case.
                    return Box(low=np.asarray(self.context_range),
                               high=np.asarray(self.context_range),
                               dtype=np.float32)
        else:
            return None

    def step(self, action):
        """Advance the environment by one simulation step.

        If the environment is using the contextual setting, an "is_success"
        term is added to the info_dict to specify whether the objective has
        been met.

        Parameters
        ----------
        action : array_like
            actions to be performed by the agent

        Returns
        -------
        array_like
            next observation
        float
            environmental reward
        bool
            done mask
        dict
            extra information dictionary
        """
        # Run environment update.
        obs, rew, done, _ = super(UniversalAntMazeEnv, self).step(action)
        info = {}

        if self.use_contexts:
            # Add success to the info dict
            dist = self.contextual_reward(
                states=self.prev_obs,
                next_states=obs,
                goals=self.current_context,
            )
            info["goal_distance"] = dist / REWARD_SCALE
            info["is_success"] = abs(dist) < DISTANCE_THRESHOLD * REWARD_SCALE

            # Replace the reward with the contextual reward.
            rew = dist

        # Check if the time horizon has been met.
        self.step_number += 1
        done = done or self.step_number == self.horizon

        return obs, rew, done, info

    def reset(self):
        """Reset the environment.

        If the environment is using the contextual setting, a new context is
        issued.

        Returns
        -------
        array_like
            initial observation
        """
        try:
            self.prev_obs = super(UniversalAntMazeEnv, self).reset()
        except NotImplementedError:
            # for testing purposes
            self.prev_obs = np.empty(1)

        # Reset the step counter.
        self.step_number = 0

        if self.use_contexts:
            if not self.random_contexts:
                if isinstance(self.context_range[0], list):
                    # In this case, sample on of the contexts as the next
                    # environmental context.
                    self.current_context = random.sample(self.context_range, 1)
                    self.current_context = self.current_context[0]
                else:
                    # In this case, the context range is just the context.
                    self.current_context = self.context_range
            else:
                # In this case, choose random values between the context range.
                self.current_context = []
                for range_i in self.context_range:
                    minval, maxval = range_i
                    self.current_context.append(random.uniform(minval, maxval))

            # Convert to numpy array.
            self.current_context = np.asarray(self.current_context)

        return self.prev_obs


class UniversalHumanoidMazeEnv(HumanoidMazeEnv):
    """Universal environment variant of HumanoidMazeEnv.

    This environment extends the generic gym environment by including contexts,
    or goals. The goals are added to the observation, and an additional
    contextual reward is included to the generic rewards.
    """

    def __init__(self,
                 maze_id,
                 contextual_reward,
                 use_contexts=False,
                 random_contexts=False,
                 context_range=None,
                 maze_size_scaling=4,
                 top_down_view=False,
                 image_size=32,
                 horizon=1000):
        """Initialize the Universal environment.

        Parameters
        ----------
        maze_id : str
            the type of maze environment. One of "Maze", "Push", or "Fall"
        contextual_reward : function
            a reward function that takes as input (states, goals, next_states)
            and returns a float reward and whether the goal has been achieved
        use_contexts : bool, optional
            specifies whether to add contexts to the observations and add the
            contextual rewards
        random_contexts : bool
            specifies whether the context is a single value, or a random set of
            values between some range
        context_range : [float] or [(float, float)] or [[float]]
            one of the following three:

            1. the desired context / goal
            2. the (lower, upper) bound tuple for each dimension of the goal
            3. a list of desired contexts / goals. Goals are sampled from these
               list of possible goals
        top_down_view : bool
            specifies whether the observation should have an image prepended
            useful for training convolutional policies
        image_size: int
            determines the width and height of the rendered image
        horizon : float, optional
            time horizon

        Raises
        ------
        AssertionError
            If the context_range is not the right form based on whether
            contexts are a single value or random across a range.
        """
        # Initialize the maze variant of the environment.
        super(UniversalHumanoidMazeEnv, self).__init__(
            maze_id=maze_id,
            maze_height=0.5,
            maze_size_scaling=maze_size_scaling,
            n_bins=0,
            sensor_range=3.,
            sensor_span=2 * np.pi,
            observe_blocks=False,
            put_spin_near_agent=False,
            top_down_view=top_down_view,
            image_size=image_size,
            manual_collision=False,
        )

        self.horizon = horizon
        self.step_number = 0

        # contextual variables
        self.use_contexts = use_contexts
        self.random_contexts = random_contexts
        self.context_range = context_range
        self.contextual_reward = contextual_reward
        self.current_context = None

        # a hack to deal with previous observations in the reward
        self.prev_obs = None

        # Check that context_range is the right form based on whether contexts
        # are a single value or random across a range.
        if self.use_contexts:
            if self.random_contexts:
                assert all(isinstance(i, tuple) for i in self.context_range), \
                    "When using random contexts, every element in " \
                    "context_range, must be a tuple of (min,max) values."
            else:
                assert all(not isinstance(i, tuple) for i in
                           self.context_range), \
                    "When not using random contexts, every element in " \
                    "context_range, must be a single value or a list of " \
                    "values."

    @property
    def context_space(self):
        """Return the shape and bounds of the contextual term."""
        # Check if the environment is using contexts, and if not, return a None
        # value as the context space.
        if self.use_contexts:
            # If the context space is random, use the min and max values of
            # each context to specify the space range. Otherwise, the min and
            # max values are both the deterministic context value.
            if self.random_contexts:
                context_low = []
                context_high = []
                for context_i in self.context_range:
                    low, high = context_i
                    context_low.append(low)
                    context_high.append(high)
                return Box(low=np.asarray(context_low),
                           high=np.asarray(context_high),
                           dtype=np.float32)
            else:
                # If there are a list of possible goals, use the min and max
                # values of each index for the context space.
                if isinstance(self.context_range[0], list):
                    min_val = []
                    max_val = []
                    for i in range(len(self.context_range[0])):
                        min_val.append(min(v[i] for v in self.context_range))
                        max_val.append(max(v[i] for v in self.context_range))

                    return Box(low=np.array(min_val),
                               high=np.array(max_val),
                               dtype=np.float32)
                else:
                    # Use the original context as the context space. It is a
                    # fixed value in this case.
                    return Box(low=np.asarray(self.context_range),
                               high=np.asarray(self.context_range),
                               dtype=np.float32)
        else:
            return None

    def step(self, action):
        """Advance the environment by one simulation step.

        If the environment is using the contextual setting, an "is_success"
        term is added to the info_dict to specify whether the objective has
        been met.

        Parameters
        ----------
        action : array_like
            actions to be performed by the agent

        Returns
        -------
        array_like
            next observation
        float
            environmental reward
        bool
            done mask
        dict
            extra information dictionary
        """
        # Run environment update.
        obs, rew, done, info = super(UniversalHumanoidMazeEnv, self).step(
            action)

        if self.use_contexts:
            # Replace the reward with the contextual reward.
            rew = self.contextual_reward(
                states=self.prev_obs,
                next_states=obs,
                goals=self.current_context,
            )

            # Add success to the info dict
<<<<<<< HEAD
            dist = 7.2 * np.log(rew)
=======
            dist = rew / REWARD_SCALE - np.linalg.norm([16, 8])
            info["goal_distance"] = dist
>>>>>>> 005d5aa9
            info["is_success"] = abs(dist) < DISTANCE_THRESHOLD

        # Check if the time horizon has been met.
        self.step_number += 1
        done = done or self.step_number == self.horizon

        return obs, rew, done, info

    def reset(self):
        """Reset the environment.

        If the environment is using the contextual setting, a new context is
        issued.

        Returns
        -------
        array_like
            initial observation
        """
        try:
            self.prev_obs = super(UniversalHumanoidMazeEnv, self).reset()
        except (NotImplementedError, AttributeError):
            # for testing purposes
            self.prev_obs = np.empty(1)

        # Reset the step counter.
        self.step_number = 0

        if self.use_contexts:
            if not self.random_contexts:
                if isinstance(self.context_range[0], list):
                    # In this case, sample on of the contexts as the next
                    # environmental context.
                    self.current_context = random.sample(self.context_range, 1)
                    self.current_context = self.current_context[0]
                else:
                    # In this case, the context range is just the context.
                    self.current_context = self.context_range
            else:
                # In this case, choose random values between the context range.
                self.current_context = []
                for range_i in self.context_range:
                    minval, maxval = range_i
                    self.current_context.append(random.uniform(minval, maxval))

            # Convert to numpy array.
            self.current_context = np.asarray(self.current_context)

        return self.prev_obs


class AntMaze(UniversalAntMazeEnv):
    """Ant Maze Environment.

    In this task, immovable blocks are placed to confine the agent to a
    U-shaped corridor. That is, blocks are placed everywhere except at (0,0),
    (8,0), (16,0), (16,8), (16,16), (8,16), and (0,16). The agent is
    initialized at position (0,0) and tasked at reaching a specific target
    position. "Success" in this environment is defined as being within an L2
    distance of 5 from the target.
    """

    def __init__(self,
                 use_contexts=False,
                 random_contexts=False,
                 context_range=None,
<<<<<<< HEAD
                 evaluate=False):
=======
                 evaluate=False,
                 num_levels=1):
>>>>>>> 005d5aa9
        """Initialize the Ant Maze environment.

        Parameters
        ----------
        use_contexts : bool, optional
            specifies whether to add contexts to the observations and add the
            contextual rewards
        random_contexts : bool
            specifies whether the context is a single value, or a random set of
            values between some range
        context_range : [float] or [(float, float)] or [[float]]
            the desired context / goal, or the (lower, upper) bound tuple for
            each dimension of the goal
        evaluate : bool
            whether to run an evaluation. In this case an additional goal agent
            is placed in the environment for visualization purposes.
<<<<<<< HEAD
=======
        num_levels : int
            number of levels in the policy. 1 refers to non-hierarchical models
>>>>>>> 005d5aa9

        Raises
        ------
        AssertionError
            If the context_range is not the right form based on whether
            contexts are a single value or random across a range.
        """
        maze_id = "Maze"

        def contextual_reward(states, goals, next_states):
            return negative_distance(
                states=states,
                goals=goals,
                next_states=next_states,
                state_indices=[0, 1],
                relative_context=False,
                offset=0.0,
                reward_scales=REWARD_SCALE
            )

        super(AntMaze, self).__init__(
            maze_id=maze_id,
            contextual_reward=contextual_reward,
            use_contexts=use_contexts,
            random_contexts=random_contexts,
            context_range=context_range,
            top_down_view=False,
            maze_size_scaling=8,
            evaluate=evaluate,
<<<<<<< HEAD
=======
            num_levels=num_levels,
>>>>>>> 005d5aa9
        )


class HumanoidMaze(UniversalHumanoidMazeEnv):
    """Humanoid Maze Environment.

    In this task, immovable blocks are placed to confine the agent to a
    U-shaped corridor. That is, blocks are placed everywhere except at (0,0),
    (4,0), (8,0), (8,4), (8,8), (4,8), and (0,8). The agent is
    initialized at position (0,0) and tasked at reaching a specific target
    position. "Success" in this environment is defined as being within an L2
    distance of 5 from the target.
    """

    def __init__(self,
                 use_contexts=False,
                 random_contexts=False,
                 context_range=None):
        """Initialize the Humanoid Maze environment.

        Parameters
        ----------
        use_contexts : bool, optional
            specifies whether to add contexts to the observations and add the
            contextual rewards
        random_contexts : bool
            specifies whether the context is a single value, or a random set of
            values between some range
        context_range : [float] or [(float, float)] or [[float]]
            the desired context / goal, or the (lower, upper) bound tuple for
            each dimension of the goal

        Raises
        ------
        AssertionError
            If the context_range is not the right form based on whether
            contexts are a single value or random across a range.
        """
        maze_id = "Cross"

        def contextual_reward(states, goals, next_states):
            return negative_distance(
                states=states,
                goals=goals,
                next_states=next_states,
                state_indices=[0, 1],
                relative_context=False,
<<<<<<< HEAD
                offset=0.0,
                reward_scales=1/7.2,
                output_activation=np.exp)
=======
                reward_scales=REWARD_SCALE,
                offset=REWARD_SCALE * np.linalg.norm([16, 8]),
            )
>>>>>>> 005d5aa9

        super(HumanoidMaze, self).__init__(
            maze_id=maze_id,
            contextual_reward=contextual_reward,
            use_contexts=use_contexts,
            random_contexts=random_contexts,
            context_range=context_range,
            maze_size_scaling=4)


class ImageAntMaze(UniversalAntMazeEnv):
    """Visual Ant Maze Environment.

    In this task, immovable blocks are placed to confine the agent to a
    U-shaped corridor. That is, blocks are placed everywhere except at (0,0),
    (8,0), (16,0), (16,8), (16,16), (8,16), and (0,16). The agent is
    initialized at position (0,0) and tasked at reaching a specific target
    position. "Success" in this environment is defined as being within an L2
    distance of 5 from the target.
    """

    def __init__(self,
                 use_contexts=False,
                 random_contexts=False,
                 context_range=None,
                 image_size=32,
<<<<<<< HEAD
                 evaluate=False):
=======
                 evaluate=False,
                 num_levels=1):
>>>>>>> 005d5aa9
        """Initialize the Image Ant Maze environment.

        Parameters
        ----------
        use_contexts : bool, optional
            specifies whether to add contexts to the observations and add the
            contextual rewards
        random_contexts : bool
            specifies whether the context is a single value, or a random set of
            values between some range
        context_range : [float] or [(float, float)] or [[float]]
            the desired context / goal, or the (lower, upper) bound tuple for
            each dimension of the goal
        image_size : int
            determines the width and height of the rendered image
        evaluate : bool
            whether to run an evaluation. In this case an additional goal agent
            is placed in the environment for visualization purposes.
<<<<<<< HEAD
=======
        num_levels : int
            number of levels in the policy. 1 refers to non-hierarchical models
>>>>>>> 005d5aa9

        Raises
        ------
        AssertionError
            If the context_range is not the right form based on whether
            contexts are a single value or random across a range.
        """
        maze_id = "Maze"

        def contextual_reward(states, goals, next_states):
            return negative_distance(
                states=states,
                goals=goals,
                next_states=next_states,
                state_indices=[image_size * image_size * 3 + 0,
                               image_size * image_size * 3 + 1],
                relative_context=False,
                offset=0.0,
                reward_scales=REWARD_SCALE
            )

        super(ImageAntMaze, self).__init__(
            maze_id=maze_id,
            contextual_reward=contextual_reward,
            use_contexts=use_contexts,
            random_contexts=random_contexts,
            context_range=context_range,
            maze_size_scaling=8,
            top_down_view=True,
            image_size=image_size,
            evaluate=evaluate,
<<<<<<< HEAD
=======
            num_levels=num_levels,
>>>>>>> 005d5aa9
        )


class ImageHumanoidMaze(UniversalAntMazeEnv):
    """Visual Humanoid Maze Environment.

    In this task, immovable blocks are placed to confine the agent to a
    U-shaped corridor. That is, blocks are placed everywhere except at (0,0),
    (8,0), (16,0), (16,8), (16,16), (8,16), and (0,16). The agent is
    initialized at position (0,0) and tasked at reaching a specific target
    position. "Success" in this environment is defined as being within an L2
    distance of 5 from the target.
    """

    def __init__(self,
                 use_contexts=False,
                 random_contexts=False,
                 context_range=None,
                 image_size=32):
        """Initialize the Image Humanoid Maze environment.

        Parameters
        ----------
        use_contexts : bool, optional
            specifies whether to add contexts to the observations and add the
            contextual rewards
        random_contexts : bool
            specifies whether the context is a single value, or a random set of
            values between some range
        context_range : [float] or [(float, float)] or [[float]]
            the desired context / goal, or the (lower, upper) bound tuple for
            each dimension of the goal

        Raises
        ------
        AssertionError
            If the context_range is not the right form based on whether
            contexts are a single value or random across a range.
        """
        maze_id = "Maze"

        def contextual_reward(states, goals, next_states):
            return negative_distance(
                states=states,
                goals=goals,
                next_states=next_states,
                state_indices=[image_size*image_size*3 + 0,
                               image_size*image_size*3 + 1],
                relative_context=False,
                offset=0.0,
                reward_scales=REWARD_SCALE
            )

        super(ImageHumanoidMaze, self).__init__(
            maze_id=maze_id,
            contextual_reward=contextual_reward,
            use_contexts=use_contexts,
            random_contexts=random_contexts,
            context_range=context_range,
            maze_size_scaling=8,
            top_down_view=True,
            image_size=image_size,
            ant_fall=False,
        )


class AntPush(UniversalAntMazeEnv):
    """Ant Push Environment.

    In this task, immovable blocks are placed every where except at (0,0),
    (-8,0), (-8,8), (0,8), (8,8), (16,8), and (0,16), and a movable block is
    placed at (0,8). The agent is initialized at position (0,0), and is tasked
    with the objective of reaching position (0,19). Therefore, the agent must
    first move to the left, push the movable block to the right, and then
    finally navigate to the target. "Success" in this environment is defined as
    being within an L2 distance of 5 from the target.
    """

    def __init__(self,
                 use_contexts=False,
                 random_contexts=False,
                 context_range=None,
<<<<<<< HEAD
                 evaluate=False):
=======
                 evaluate=False,
                 num_levels=1):
>>>>>>> 005d5aa9
        """Initialize the Ant Push environment.

        Parameters
        ----------
        use_contexts : bool, optional
            specifies whether to add contexts to the observations and add the
            contextual rewards
        random_contexts : bool
            specifies whether the context is a single value, or a random set of
            values between some range
        context_range : [float] or [(float, float)] or [[float]]
            the desired context / goal, or the (lower, upper) bound tuple for
            each dimension of the goal
        evaluate : bool
            whether to run an evaluation. In this case an additional goal agent
            is placed in the environment for visualization purposes.
<<<<<<< HEAD
=======
        num_levels : int
            number of levels in the policy. 1 refers to non-hierarchical models
>>>>>>> 005d5aa9

        Raises
        ------
        AssertionError
            If the context_range is not the right form based on whether
            contexts are a single value or random across a range.
        """
        maze_id = "Push"

        def contextual_reward(states, goals, next_states):
            return negative_distance(
                states=states,
                goals=goals,
                next_states=next_states,
                state_indices=[0, 1],
                relative_context=False,
                offset=0.0,
                reward_scales=REWARD_SCALE
            )

        super(AntPush, self).__init__(
            maze_id=maze_id,
            contextual_reward=contextual_reward,
            use_contexts=use_contexts,
            random_contexts=random_contexts,
            context_range=context_range,
            maze_size_scaling=8,
            ant_fall=False,
            top_down_view=False,
            evaluate=evaluate,
<<<<<<< HEAD
=======
            num_levels=num_levels,
>>>>>>> 005d5aa9
        )


class HumanoidPush(UniversalHumanoidMazeEnv):
    """Humanoid Push Environment.

    In this task, immovable blocks are placed every where except at (0,0),
    (-8,0), (-8,8), (0,8), (8,8), (16,8), and (0,16), and a movable block is
    placed at (0,8). The agent is initialized at position (0,0), and is tasked
    with the objective of reaching position (0,19). Therefore, the agent must
    first move to the left, push the movable block to the right, and then
    finally navigate to the target. "Success" in this environment is defined as
    being within an L2 distance of 5 from the target.
    """

    def __init__(self,
                 use_contexts=False,
                 random_contexts=False,
                 context_range=None):
        """Initialize the Humanoid Push environment.

        Parameters
        ----------
        use_contexts : bool, optional
            specifies whether to add contexts to the observations and add the
            contextual rewards
        random_contexts : bool
            specifies whether the context is a single value, or a random set of
            values between some range
        context_range : [float] or [(float, float)] or [[float]]
            the desired context / goal, or the (lower, upper) bound tuple for
            each dimension of the goal

        Raises
        ------
        AssertionError
            If the context_range is not the right form based on whether
            contexts are a single value or random across a range.
        """
        maze_id = "Push"

        def contextual_reward(states, goals, next_states):
            return negative_distance(
                states=states,
                goals=goals,
                next_states=next_states,
                state_indices=[0, 1],
                relative_context=False,
                offset=0.0,
                reward_scales=REWARD_SCALE
            )

        super(HumanoidPush, self).__init__(
            maze_id=maze_id,
            contextual_reward=contextual_reward,
            use_contexts=use_contexts,
            random_contexts=random_contexts,
            context_range=context_range,
            maze_size_scaling=8,
        )


class AntFall(UniversalAntMazeEnv):
    """Ant Fall Environment.

    In this task, the agent is initialized on a platform of height 4. Immovable
    blocks are placed everywhere except at (-8,0), (0,0), (-8,8), (0,8),
    (-8,16), (0,16), (-8,24), and (0,24). The raised platform is absent in the
    region [-4,12]x[12,20], and a movable block is placed at (8,8). The agent
    is initialized at position (0,0,4.5), and is with the objective of reaching
    position (0,27,4.5). Therefore, to achieve this, the agent must first push
    the movable block into the chasm and walk on top of it before navigating to
    the target. "Success" in this environment is defined as being within an L2
    distance of 5 from the target.
    """

    def __init__(self,
                 use_contexts=False,
                 random_contexts=False,
                 context_range=None,
<<<<<<< HEAD
                 evaluate=False):
=======
                 evaluate=False,
                 num_levels=1):
>>>>>>> 005d5aa9
        """Initialize the Ant Fall environment.

        Parameters
        ----------
        use_contexts : bool, optional
            specifies whether to add contexts to the observations and add the
            contextual rewards
        random_contexts : bool
            specifies whether the context is a single value, or a random set of
            values between some range
        context_range : [float] or [(float, float)] or [[float]]
            the desired context / goal, or the (lower, upper) bound tuple for
            each dimension of the goal
        evaluate : bool
            whether to run an evaluation. In this case an additional goal agent
            is placed in the environment for visualization purposes.
<<<<<<< HEAD
=======
        num_levels : int
            number of levels in the policy. 1 refers to non-hierarchical models
>>>>>>> 005d5aa9

        Raises
        ------
        AssertionError
            If the context_range is not the right form based on whether
            contexts are a single value or random across a range.
        """
        maze_id = "Fall"

        def contextual_reward(states, goals, next_states):
            return negative_distance(
                states=states,
                goals=goals,
                next_states=next_states,
                state_indices=[0, 1, 2],
                relative_context=False,
                offset=0.0,
                reward_scales=REWARD_SCALE
            )

        super(AntFall, self).__init__(
            maze_id=maze_id,
            contextual_reward=contextual_reward,
            use_contexts=use_contexts,
            random_contexts=random_contexts,
            context_range=context_range,
            maze_size_scaling=8,
            ant_fall=True,
            top_down_view=False,
            evaluate=evaluate,
<<<<<<< HEAD
=======
            num_levels=num_levels,
>>>>>>> 005d5aa9
        )


class HumanoidFall(UniversalHumanoidMazeEnv):
    """Humanoid Fall Environment.

    In this task, the agent is initialized on a platform of height 4. Immovable
    blocks are placed everywhere except at (-8,0), (0,0), (-8,8), (0,8),
    (-8,16), (0,16), (-8,24), and (0,24). The raised platform is absent in the
    region [-4,12]x[12,20], and a movable block is placed at (8,8). The agent
    is initialized at position (0,0,4.5), and is with the objective of reaching
    position (0,27,4.5). Therefore, to achieve this, the agent must first push
    the movable block into the chasm and walk on top of it before navigating to
    the target. "Success" in this environment is defined as being within an L2
    distance of 5 from the target.
    """

    def __init__(self,
                 use_contexts=False,
                 random_contexts=False,
                 context_range=None):
        """Initialize the Humanoid Fall environment.

        Parameters
        ----------
        use_contexts : bool, optional
            specifies whether to add contexts to the observations and add the
            contextual rewards
        random_contexts : bool
            specifies whether the context is a single value, or a random set of
            values between some range
        context_range : [float] or [(float, float)] or [[float]]
            the desired context / goal, or the (lower, upper) bound tuple for
            each dimension of the goal

        Raises
        ------
        AssertionError
            If the context_range is not the right form based on whether
            contexts are a single value or random across a range.
        """
        maze_id = "Fall"

        def contextual_reward(states, goals, next_states):
            return negative_distance(
                states=states,
                goals=goals,
                next_states=next_states,
                state_indices=[0, 1, 2],
                relative_context=False,
                offset=0.0,
                reward_scales=REWARD_SCALE
            )

        super(HumanoidFall, self).__init__(
            maze_id=maze_id,
            contextual_reward=contextual_reward,
            use_contexts=use_contexts,
            random_contexts=random_contexts,
            context_range=context_range,
            maze_size_scaling=8,
        )


class AntFourRooms(UniversalAntMazeEnv):
    """Ant Four Rooms Environment.

    In this environment, an agent is placed in a four-room network whose
    structure is represented in the figure below. The agent is initialized at
    position (0,0) and tasked at reaching a specific target position. "Success"
    in this environment is defined as being within an L2 distance of 5 from the
    target.

    +------------------------------------+
    | X               |                  |
    |                 |                  |
    |                                    |
    |                 |                  |
    |                 |                  |
    |----   ----------|                  |
    |                 |---------   ------|
    |                 |                  |
    |                 |                  |
    |                                    |
    |                 |                  |
    +------------------------------------+
    """

    def __init__(self,
                 use_contexts=False,
                 random_contexts=False,
                 context_range=None,
<<<<<<< HEAD
                 evaluate=False):
=======
                 evaluate=False,
                 num_levels=1):
>>>>>>> 005d5aa9
        """Initialize the Ant Four Rooms environment.

        Parameters
        ----------
        use_contexts : bool, optional
            specifies whether to add contexts to the observations and add the
            contextual rewards
        random_contexts : bool
            specifies whether the context is a single value, or a random set of
            values between some range
        context_range : [float] or [(float, float)] or [[float]]
            the desired context / goal, or the (lower, upper) bound tuple for
            each dimension of the goal
        evaluate : bool
            whether to run an evaluation. In this case an additional goal agent
            is placed in the environment for visualization purposes.
<<<<<<< HEAD
=======
        num_levels : int
            number of levels in the policy. 1 refers to non-hierarchical models
>>>>>>> 005d5aa9

        Raises
        ------
        AssertionError
            If the context_range is not the right form based on whether
            contexts are a single value or random across a range.
        """
        maze_id = "FourRooms"

        def contextual_reward(states, goals, next_states):
            return negative_distance(
                states=states,
                goals=goals,
                next_states=next_states,
                state_indices=[0, 1],
                relative_context=False,
                offset=0.0,
                reward_scales=REWARD_SCALE
            )

        super(AntFourRooms, self).__init__(
            maze_id=maze_id,
            contextual_reward=contextual_reward,
            use_contexts=use_contexts,
            random_contexts=random_contexts,
            context_range=context_range,
            maze_size_scaling=2,
            ant_fall=False,
            top_down_view=False,
            evaluate=evaluate,
<<<<<<< HEAD
=======
            num_levels=num_levels,
>>>>>>> 005d5aa9
        )


class HumanoidFourRooms(UniversalHumanoidMazeEnv):
    """Humanoid Four Rooms Environment.

    Need to add description. TODO
    """

    def __init__(self,
                 use_contexts=False,
                 random_contexts=False,
                 context_range=None):
        """Initialize the Humanoid Four Rooms environment.

        Parameters
        ----------
        use_contexts : bool, optional
            specifies whether to add contexts to the observations and add the
            contextual rewards
        random_contexts : bool
            specifies whether the context is a single value, or a random set of
            values between some range
        context_range : [float] or [(float, float)] or [[float]]
            the desired context / goal, or the (lower, upper) bound tuple for
            each dimension of the goal

        Raises
        ------
        AssertionError
            If the context_range is not the right form based on whether
            contexts are a single value or random across a range.
        """
        maze_id = "FourRooms"

        def contextual_reward(states, goals, next_states):
            return negative_distance(
                states=states,
                goals=goals,
                next_states=next_states,
                state_indices=[0, 1],
                relative_context=False,
                offset=0.0,
                reward_scales=REWARD_SCALE
            )

        super(HumanoidFourRooms, self).__init__(
            maze_id=maze_id,
            contextual_reward=contextual_reward,
            use_contexts=use_contexts,
            random_contexts=random_contexts,
            context_range=context_range,
            maze_size_scaling=3,
        )<|MERGE_RESOLUTION|>--- conflicted
+++ resolved
@@ -32,12 +32,8 @@
                  image_size=32,
                  horizon=500,
                  ant_fall=False,
-<<<<<<< HEAD
-                 evaluate=False):
-=======
                  evaluate=False,
                  num_levels=1):
->>>>>>> 005d5aa9
         """Initialize the Universal environment.
 
         Parameters
@@ -74,11 +70,8 @@
         evaluate : bool
             whether to run an evaluation. In this case an additional goal agent
             is placed in the environment for visualization purposes.
-<<<<<<< HEAD
-=======
         num_levels : int
             number of levels in the policy. 1 refers to non-hierarchical models
->>>>>>> 005d5aa9
 
         Raises
         ------
@@ -101,10 +94,7 @@
             manual_collision=False,
             ant_fall=ant_fall,
             evaluate=evaluate,
-<<<<<<< HEAD
-=======
             num_levels=num_levels,
->>>>>>> 005d5aa9
         )
 
         self.horizon = horizon
@@ -435,12 +425,8 @@
             )
 
             # Add success to the info dict
-<<<<<<< HEAD
-            dist = 7.2 * np.log(rew)
-=======
             dist = rew / REWARD_SCALE - np.linalg.norm([16, 8])
             info["goal_distance"] = dist
->>>>>>> 005d5aa9
             info["is_success"] = abs(dist) < DISTANCE_THRESHOLD
 
         # Check if the time horizon has been met.
@@ -507,12 +493,8 @@
                  use_contexts=False,
                  random_contexts=False,
                  context_range=None,
-<<<<<<< HEAD
-                 evaluate=False):
-=======
                  evaluate=False,
                  num_levels=1):
->>>>>>> 005d5aa9
         """Initialize the Ant Maze environment.
 
         Parameters
@@ -529,11 +511,8 @@
         evaluate : bool
             whether to run an evaluation. In this case an additional goal agent
             is placed in the environment for visualization purposes.
-<<<<<<< HEAD
-=======
         num_levels : int
             number of levels in the policy. 1 refers to non-hierarchical models
->>>>>>> 005d5aa9
 
         Raises
         ------
@@ -563,10 +542,7 @@
             top_down_view=False,
             maze_size_scaling=8,
             evaluate=evaluate,
-<<<<<<< HEAD
-=======
             num_levels=num_levels,
->>>>>>> 005d5aa9
         )
 
 
@@ -614,15 +590,9 @@
                 next_states=next_states,
                 state_indices=[0, 1],
                 relative_context=False,
-<<<<<<< HEAD
-                offset=0.0,
-                reward_scales=1/7.2,
-                output_activation=np.exp)
-=======
                 reward_scales=REWARD_SCALE,
                 offset=REWARD_SCALE * np.linalg.norm([16, 8]),
             )
->>>>>>> 005d5aa9
 
         super(HumanoidMaze, self).__init__(
             maze_id=maze_id,
@@ -649,12 +619,8 @@
                  random_contexts=False,
                  context_range=None,
                  image_size=32,
-<<<<<<< HEAD
-                 evaluate=False):
-=======
                  evaluate=False,
                  num_levels=1):
->>>>>>> 005d5aa9
         """Initialize the Image Ant Maze environment.
 
         Parameters
@@ -673,11 +639,8 @@
         evaluate : bool
             whether to run an evaluation. In this case an additional goal agent
             is placed in the environment for visualization purposes.
-<<<<<<< HEAD
-=======
         num_levels : int
             number of levels in the policy. 1 refers to non-hierarchical models
->>>>>>> 005d5aa9
 
         Raises
         ------
@@ -709,10 +672,7 @@
             top_down_view=True,
             image_size=image_size,
             evaluate=evaluate,
-<<<<<<< HEAD
-=======
             num_levels=num_levels,
->>>>>>> 005d5aa9
         )
 
 
@@ -795,12 +755,8 @@
                  use_contexts=False,
                  random_contexts=False,
                  context_range=None,
-<<<<<<< HEAD
-                 evaluate=False):
-=======
                  evaluate=False,
                  num_levels=1):
->>>>>>> 005d5aa9
         """Initialize the Ant Push environment.
 
         Parameters
@@ -817,11 +773,8 @@
         evaluate : bool
             whether to run an evaluation. In this case an additional goal agent
             is placed in the environment for visualization purposes.
-<<<<<<< HEAD
-=======
         num_levels : int
             number of levels in the policy. 1 refers to non-hierarchical models
->>>>>>> 005d5aa9
 
         Raises
         ------
@@ -852,10 +805,7 @@
             ant_fall=False,
             top_down_view=False,
             evaluate=evaluate,
-<<<<<<< HEAD
-=======
             num_levels=num_levels,
->>>>>>> 005d5aa9
         )
 
 
@@ -936,12 +886,8 @@
                  use_contexts=False,
                  random_contexts=False,
                  context_range=None,
-<<<<<<< HEAD
-                 evaluate=False):
-=======
                  evaluate=False,
                  num_levels=1):
->>>>>>> 005d5aa9
         """Initialize the Ant Fall environment.
 
         Parameters
@@ -958,11 +904,8 @@
         evaluate : bool
             whether to run an evaluation. In this case an additional goal agent
             is placed in the environment for visualization purposes.
-<<<<<<< HEAD
-=======
         num_levels : int
             number of levels in the policy. 1 refers to non-hierarchical models
->>>>>>> 005d5aa9
 
         Raises
         ------
@@ -993,10 +936,7 @@
             ant_fall=True,
             top_down_view=False,
             evaluate=evaluate,
-<<<<<<< HEAD
-=======
             num_levels=num_levels,
->>>>>>> 005d5aa9
         )
 
 
@@ -1089,12 +1029,8 @@
                  use_contexts=False,
                  random_contexts=False,
                  context_range=None,
-<<<<<<< HEAD
-                 evaluate=False):
-=======
                  evaluate=False,
                  num_levels=1):
->>>>>>> 005d5aa9
         """Initialize the Ant Four Rooms environment.
 
         Parameters
@@ -1111,11 +1047,8 @@
         evaluate : bool
             whether to run an evaluation. In this case an additional goal agent
             is placed in the environment for visualization purposes.
-<<<<<<< HEAD
-=======
         num_levels : int
             number of levels in the policy. 1 refers to non-hierarchical models
->>>>>>> 005d5aa9
 
         Raises
         ------
@@ -1146,10 +1079,7 @@
             ant_fall=False,
             top_down_view=False,
             evaluate=evaluate,
-<<<<<<< HEAD
-=======
             num_levels=num_levels,
->>>>>>> 005d5aa9
         )
 
 
