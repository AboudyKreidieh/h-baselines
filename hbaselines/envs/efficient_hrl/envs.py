import numpy as np
import random
from gym.spaces import Box

from hbaselines.common.reward_fns import negative_distance
from hbaselines.envs.efficient_hrl.ant_maze_env import AntMazeEnv


class UniversalAntMazeEnv(AntMazeEnv):
    """Universal environment variant of AntMazeEnv.

    FIXME
    This environment extends the generic gym environment by including contexts,
    or goals. The goals are added to the observation, and an additional
    contextual reward is included to the generic rewards. If a certain goal is
    met, the environment registers a "done" flag and the environment is reset.
    """

    def __init__(self,
                 maze_id,
                 contextual_reward,
                 use_contexts=False,
                 random_contexts=False,
                 context_range=None,
                 horizon=500):
        """Initialize the Universal environment.

        Parameters
        ----------
        maze_id : str
            the type of maze environment. One of "Maze", "Push", or "Fall"
        contextual_reward : function
            a reward function that takes as input (states, goals, next_states)
            and returns a float reward and whether the goal has been achieved
        use_contexts : bool, optional
            specifies whether to add contexts to the observations and add the
            contextual rewards
        random_contexts : bool
            specifies whether the context is a single value, or a random set of
            values between some range
        context_range : list of float or list of (float, float)
            the desired context / goal, or the (lower, upper) bound tuple for
            each dimension of the goal
        horizon : float, optional
            time horizon

        Raises
        ------
        AssertionError
            If the context_range is not the right form based on whether
            contexts are a single value or random across a range.
        """
        # Initialize the maze variant of the environment.
        super(UniversalAntMazeEnv, self).__init__(
            maze_id=maze_id,
            maze_height=0.5,
            maze_size_scaling=8,
            n_bins=0,
            sensor_range=3.,
            sensor_span=2 * np.pi,
            observe_blocks=False,
            put_spin_near_agent=False,
            top_down_view=False,
            manual_collision=False
        )

        self.horizon = horizon
        self.step_number = 0

        # contextual variables
        self.use_contexts = use_contexts
        self.random_contexts = random_contexts
        self.context_range = context_range
        self.contextual_reward = contextual_reward
        self.current_context = None

        # a hack to deal with previous observations in the reward
        self.prev_obs = None

        # Check that context_range is the right form based on whether contexts
        # are a single value or random across a range.
        if self.use_contexts:
            if self.random_contexts:
                assert all(isinstance(i, tuple) for i in self.context_range), \
                    "When using random contexts, every element in " \
                    "context_range, must be a tuple of (min,max) values."
            else:
                assert all(not isinstance(i, tuple) for i in
                           self.context_range), \
                    "When not using random contexts, every element in " \
                    "context_range, must be a single value."

    @property
    def context_space(self):
        """Return the shape and bounds of the contextual term."""
        # Check if the environment is using contexts, and if not, return a None
        # value as the context space.
        if self.use_contexts:
            # If the context space is random, use the min and max values of
            # each context to specify the space range. Otherwise, the min and
            # max values are both the deterministic context value.
            if self.random_contexts:
                context_low = []
                context_high = []
                for context_i in self.context_range:
                    low, high = context_i
                    context_low.append(low)
                    context_high.append(high)
                return Box(low=np.asarray(context_low),
                           high=np.asarray(context_high))
            else:
                return Box(low=np.asarray(self.context_range),
                           high=np.asarray(self.context_range))
        else:
            return None

    def step(self, action):
        # Run environment update.
        obs, rew, done, info = super(UniversalAntMazeEnv, self).step(action)

<<<<<<< HEAD
        # if self.use_contexts:
        #     # Add the contextual reward.
        #     new_rew, new_done = self.contextual_reward(
        #         states=self.prev_obs,
        #         next_states=obs,
        #         goals=self.current_context,
        #     )
        #     rew += new_rew
        #
        #     # Add the context to the observation.
        #     context_obs = self.current_context
        #
        #     # Compute the done in terms of the distance to the current context.
        #     done = done or new_done != 1  # FIXME
        #
        #     # Add success to the info dict.
        #     info["is_success"] = new_done != 1  # FIXME
        #
        # else:
        #     context_obs = None
=======
        if self.use_contexts:
            # Add success to the info dict.
            new_rew, new_done = self.contextual_reward(
                states=self.prev_obs,
                next_states=obs,
                goals=self.current_context,
            )
            info["is_success"] = new_done != 1  # FIXME

            # Compute the done in terms of the distance to the current context.
            # done = done or new_done != 1  # FIXME
>>>>>>> 47e022b8

        # Check if the time horizon has been met.
        self.step_number += 1
        done = done or self.step_number == self.horizon

        # # Update the previous observation
        # self.prev_obs = np.copy(obs)

        return obs, rew, done, info

    def reset(self):
        self.step_number = 0
        obs = super(UniversalAntMazeEnv, self).reset()

        if self.use_contexts:
            if not self.random_contexts:
                # In this case, the context range is just the context.
                self.current_context = self.context_range
            else:
                # TODO: check for if not an option
                # In this case, choose random values between the context range.
                self.current_context = []
                for range_i in self.context_range:
                    minval, maxval = range_i
                    self.current_context.append(random.uniform(minval, maxval))

            # Convert to numpy array.
            self.current_context = np.asarray(self.current_context)

<<<<<<< HEAD
        return self.prev_obs  # , self.current_context
=======
        return obs
>>>>>>> 47e022b8


class AntMaze(UniversalAntMazeEnv):
    """Ant Maze Environment.

    In this task, immovable blocks are placed to confine the agent to a
    U-shaped corridor. That is, blocks are placed everywhere except at (0,0),
    (8,0), (16,0), (16,8), (16,16), (8,16), and (0,16). The agent is
    initialized at position (0,0) and tasked at reaching a specific target
    position. "Success" in this environment is defined as being within an L2
    distance of 5 from the target.
    """

    def __init__(self,
                 use_contexts=False,
                 random_contexts=False,
                 context_range=None):
        """Initialize the Ant Maze environment.

        use_contexts : bool, optional
            specifies whether to add contexts to the observations and add the
            contextual rewards
        random_contexts : bool
            specifies whether the context is a single value, or a random set of
            values between some range
        context_range : list of float or list of (float, float)
            the desired context / goal, or the (lower, upper) bound tuple for
            each dimension of the goal

        Raises
        ------
        AssertionError
            If the context_range is not the right form based on whether
            contexts are a single value or random across a range.
        """
        maze_id = "Maze"

        def contextual_reward(states, goals, next_states):
            return negative_distance(
                states=states,
                goals=goals,
                next_states=next_states,
                state_indices=[0, 1],
                relative_context=False,
                diff=False,
                offset=0.0,
                reward_scales=0.1
            )

        super(AntMaze, self).__init__(
            maze_id=maze_id,
            contextual_reward=contextual_reward,
            use_contexts=use_contexts,
            random_contexts=random_contexts,
            context_range=context_range
        )


class AntPush(UniversalAntMazeEnv):
    """Ant Push Environment.

    In this task, immovable blocks are placed every where except at (0,0),
    (-8,0), (-8,8), (0,8), (8,8), (16,8), and (0,16), and a movable block is
    placed at (0,8). The agent is initialized at position (0,0), and is tasked
    with the objective of reaching position (0,19). Therefore, the agent must
    first move to the left, push the movable block to the right, and then
    finally navigate to the target. "Success" in this environment is defined as
    being within an L2 distance of 5 from the target.
    """

    def __init__(self,
                 use_contexts=False,
                 random_contexts=False,
                 context_range=None):
        """Initialize the Ant Push environment.

        use_contexts : bool, optional
            specifies whether to add contexts to the observations and add the
            contextual rewards
        random_contexts : bool
            specifies whether the context is a single value, or a random set of
            values between some range
        context_range : list of float or list of (float, float)
            the desired context / goal, or the (lower, upper) bound tuple for
            each dimension of the goal

        Raises
        ------
        AssertionError
            If the context_range is not the right form based on whether
            contexts are a single value or random across a range.
        """
        maze_id = "Push"

        def contextual_reward(states, goals, next_states):
            return negative_distance(
                states=states,
                goals=goals,
                next_states=next_states,
                state_indices=[0, 1],
                relative_context=False,
                diff=False,
                offset=0.0,
                reward_scales=0.1
            )

        super(AntPush, self).__init__(
            maze_id=maze_id,
            contextual_reward=contextual_reward,
            use_contexts=use_contexts,
            random_contexts=random_contexts,
            context_range=context_range
        )


class AntFall(UniversalAntMazeEnv):
    """Ant Fall Environment.

    In this task, the agent is initialized on a platform of height 4. Immovable
    blocks are placed everywhere except at (-8,0), (0,0), (-8,8), (0,8),
    (-8,16), (0,16), (-8,24), and (0,24). The raised platform is absent in the
    region [-4,12]x[12,20], and a movable block is placed at (8,8). The agent
    is initialized at position (0,0,4.5), and is with the objective of reaching
    position (0,27,4.5). Therefore, to achieve this, the agent must first push
    the movable block into the chasm and walk on top of it before navigating to
    the target. "Success" in this environment is defined as being within an L2
    distance of 5 from the target.
    """

    def __init__(self,
                 use_contexts=False,
                 random_contexts=False,
                 context_range=None):
        """Initialize the Ant Fall environment.

        use_contexts : bool, optional
            specifies whether to add contexts to the observations and add the
            contextual rewards
        random_contexts : bool
            specifies whether the context is a single value, or a random set of
            values between some range
        context_range : list of float or list of (float, float)
            the desired context / goal, or the (lower, upper) bound tuple for
            each dimension of the goal

        Raises
        ------
        AssertionError
            If the context_range is not the right form based on whether
            contexts are a single value or random across a range.
        """
        maze_id = "Fall"

        def contextual_reward(states, goals, next_states):
            return negative_distance(
                states=states,
                goals=goals,
                next_states=next_states,
                state_indices=[0, 1, 2],
                relative_context=False,
                diff=False,
                offset=0.0,
                reward_scales=0.1
            )

        super(AntFall, self).__init__(
            maze_id=maze_id,
            contextual_reward=contextual_reward,
            use_contexts=use_contexts,
            random_contexts=random_contexts,
            context_range=context_range
        )<|MERGE_RESOLUTION|>--- conflicted
+++ resolved
@@ -118,28 +118,6 @@
         # Run environment update.
         obs, rew, done, info = super(UniversalAntMazeEnv, self).step(action)
 
-<<<<<<< HEAD
-        # if self.use_contexts:
-        #     # Add the contextual reward.
-        #     new_rew, new_done = self.contextual_reward(
-        #         states=self.prev_obs,
-        #         next_states=obs,
-        #         goals=self.current_context,
-        #     )
-        #     rew += new_rew
-        #
-        #     # Add the context to the observation.
-        #     context_obs = self.current_context
-        #
-        #     # Compute the done in terms of the distance to the current context.
-        #     done = done or new_done != 1  # FIXME
-        #
-        #     # Add success to the info dict.
-        #     info["is_success"] = new_done != 1  # FIXME
-        #
-        # else:
-        #     context_obs = None
-=======
         if self.use_contexts:
             # Add success to the info dict.
             new_rew, new_done = self.contextual_reward(
@@ -151,7 +129,6 @@
 
             # Compute the done in terms of the distance to the current context.
             # done = done or new_done != 1  # FIXME
->>>>>>> 47e022b8
 
         # Check if the time horizon has been met.
         self.step_number += 1
@@ -181,11 +158,7 @@
             # Convert to numpy array.
             self.current_context = np.asarray(self.current_context)
 
-<<<<<<< HEAD
-        return self.prev_obs  # , self.current_context
-=======
         return obs
->>>>>>> 47e022b8
 
 
 class AntMaze(UniversalAntMazeEnv):
