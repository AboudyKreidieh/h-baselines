"""TensorFlow utility methods."""
import tensorflow as tf
import tensorflow.contrib.slim as slim
import numpy as np
from functools import reduce

# Stabilizing term to avoid NaN (prevents division by zero or log of zero)
EPS = 1e-6


def make_session(num_cpu, graph=None):
    """Return a session that will use <num_cpu> CPU's only.

    Parameters
    ----------
    num_cpu : int
        number of CPUs to use for TensorFlow
    graph : tf.Graph
        the graph of the session

    Returns
    -------
    tf.compat.v1.Session
        a tensorflow session
    """
    tf_config = tf.compat.v1.ConfigProto(
        allow_soft_placement=True,
        inter_op_parallelism_threads=num_cpu,
        intra_op_parallelism_threads=num_cpu)

    # Prevent tensorflow from taking all the gpu memory.
    tf_config.gpu_options.allow_growth = True

    return tf.compat.v1.Session(config=tf_config, graph=graph)


def get_trainable_vars(name=None):
    """Return the trainable variables.

    Parameters
    ----------
    name : str
        the scope

    Returns
    -------
    list of tf.Variable
        trainable variables
    """
    return tf.compat.v1.get_collection(
        tf.compat.v1.GraphKeys.TRAINABLE_VARIABLES, scope=name)


def get_globals_vars(name=None):
    """Return the global variables.

    Parameters
    ----------
    name : str
        the scope

    Returns
    -------
    list of tf.Variable
        global variables
    """
    return tf.compat.v1.get_collection(
        tf.compat.v1.GraphKeys.GLOBAL_VARIABLES, scope=name)


def reduce_std(tensor, axis=None, keepdims=False):
    """Get the standard deviation of a Tensor.

    Parameters
    ----------
    tensor : tf.Tensor or tf.Variable
        the input tensor
    axis : int or list of int
        the axis to itterate the std over
    keepdims : bool
        keep the other dimensions the same

    Returns
    -------
    tf.Tensor
        the std of the tensor
    """
    return tf.sqrt(reduce_var(tensor, axis=axis, keepdims=keepdims))


def reduce_var(tensor, axis=None, keepdims=False):
    """Get the variance of a Tensor.

    Parameters
    ----------
    tensor : tf.Tensor
        the input tensor
    axis : int or list of int
        the axis to itterate the variance over
    keepdims : bool
        keep the other dimensions the same

    Returns
    -------
    tf.Tensor
        the variance of the tensor
    """
    tensor_mean = tf.reduce_mean(tensor, axis=axis, keepdims=True)
    devs_squared = tf.square(tensor - tensor_mean)
    return tf.reduce_mean(devs_squared, axis=axis, keepdims=keepdims)


def var_shape(tensor):
    """Get TensorFlow Tensor shape.

    Parameters
    ----------
    tensor : tf.Tensor
        the input tensor

    Returns
    -------
    list of int
        the shape
    """
    out = tensor.get_shape().as_list()
    assert all(isinstance(a, int) for a in out), \
        "shape function assumes that shape is fully known"
    return out


def numel(tensor):
    """Get TensorFlow Tensor's number of elements.

    Parameters
    ----------
    tensor : tf.Tensor
        the input tensor

    Returns
    -------
    int
        the number of elements
    """
    return int(np.prod(var_shape(tensor)))


def flatgrad(loss, var_list, clip_norm=None):
    """Calculate the gradient and flattens it.

    Parameters
    ----------
    loss : float
        the loss value
    var_list : list of tf.Tensor
        the variables
    clip_norm : float
        clip the gradients (disabled if None)

    Returns
    -------
    list of tf.Tensor
        flattened gradient
    """
    grads = tf.gradients(loss, var_list)
    if clip_norm is not None:
        grads = [tf.clip_by_norm(grad, clip_norm=clip_norm) for grad in grads]
    return tf.concat(axis=0, values=[
        tf.reshape(grad if grad is not None else tf.zeros_like(v), [numel(v)])
        for (v, grad) in zip(var_list, grads)
    ])


class SetFromFlat(object):
    """Set the parameters from a flat vector."""

    def __init__(self, var_list, dtype=tf.float32, sess=None):
        """Set the parameters from a flat vector.

        Parameters
        ----------
        var_list : list of tf.Tensor
            the variables
        dtype : type
            the type for the placeholder
        sess : tf.Session
            the tensorflow session
        """
        shapes = list(map(var_shape, var_list))
        total_size = np.sum([int(np.prod(shape)) for shape in shapes])

        self.theta = theta = tf.placeholder(dtype, [total_size])
        start = 0
        assigns = []
        for (shape, _var) in zip(shapes, var_list):
            size = int(np.prod(shape))
            assigns.append(tf.assign(
                _var, tf.reshape(theta[start:start + size], shape)))
            start += size
        self.operation = tf.group(*assigns)
        self.sess = sess

    def __call__(self, theta):
        """Perform the class-specific operation."""
        if self.sess is None:
            return tf.get_default_session().run(
                self.operation, feed_dict={self.theta: theta})
        else:
            return self.sess.run(
                self.operation, feed_dict={self.theta: theta})


class GetFlat(object):
    """Get the parameters as a flat vector."""

    def __init__(self, var_list, sess=None):
        """Get the parameters as a flat vector.

        Parameters
        ----------
        var_list : list of tf.Tensor
            the variables
        sess : tf.Session
            the tensorflow session
        """
        self.operation = tf.concat(
            axis=0, values=[tf.reshape(v, [numel(v)]) for v in var_list])
        self.sess = sess

    def __call__(self):
        """Perform the class-specific operation."""
        if self.sess is None:
            return tf.get_default_session().run(self.operation)
        else:
            return self.sess.run(self.operation)


def get_target_updates(_vars, target_vars, tau, verbose=0):
    """Get target update operations.

    Parameters
    ----------
    _vars : list of tf.Tensor
        the initial variables
    target_vars : list of tf.Tensor
        the target variables
    tau : float
        the soft update coefficient (keep old values, between 0 and 1)
    verbose : int
        the verbosity level: 0 none, 1 training information, 2 tensorflow debug

    Returns
    -------
    tf.Operation
        initial update
    tf.Operation
        soft update
    """
    if verbose >= 2:
        print('setting up target updates ...')

    soft_updates = []
    init_updates = []
    assert len(_vars) == len(target_vars)

    for var, target_var in zip(_vars, target_vars):
        if verbose >= 2:
            print('  {} <- {}'.format(target_var.name, var.name))
        init_updates.append(tf.compat.v1.assign(target_var, var))
        soft_updates.append(
            tf.compat.v1.assign(target_var, (1.-tau) * target_var + tau * var))

    assert len(init_updates) == len(_vars)
    assert len(soft_updates) == len(_vars)

    return tf.group(*init_updates), tf.group(*soft_updates)


def gaussian_likelihood(input_, mu_, log_std):
    """Compute log likelihood of a gaussian.

    Here we assume this is a Diagonal Gaussian.

    Parameters
    ----------
    input_ : tf.Variable
        the action by the policy
    mu_ : tf.Variable
        the policy mean
    log_std : tf.Variable
        the policy log std

    Returns
    -------
    tf.Variable
        the log-probability of a given observation given the output action
        from the policy
    """
    pre_sum = -0.5 * (((input_ - mu_) / (
                tf.exp(log_std) + EPS)) ** 2 + 2 * log_std + np.log(
        2 * np.pi))
    return tf.reduce_sum(pre_sum, axis=1)


def apply_squashing_func(mu_, pi_, logp_pi):
    """Squash the output of the Gaussian distribution.

    This method also accounts for that in the log probability. The squashed
    mean is also returned for using deterministic actions.

    Parameters
    ----------
    mu_ : tf.Variable
        mean of the gaussian
    pi_ : tf.Variable
        output of the policy (or action) before squashing
    logp_pi : tf.Variable
        log probability before squashing

    Returns
    -------
    tf.Variable
        the output from the squashed deterministic policy
    tf.Variable
        the output from the squashed stochastic policy
    tf.Variable
        the log probability of a given squashed action
    """
    # Squash the output
    deterministic_policy = tf.nn.tanh(mu_)
    policy = tf.nn.tanh(pi_)

    # Squash correction (from original implementation)
    logp_pi -= tf.reduce_sum(tf.math.log(1 - policy ** 2 + EPS), axis=1)

    return deterministic_policy, policy, logp_pi


def explained_variance(y_pred, y_true):
    """Compute fraction of variance that ypred explains about y.

    Returns 1 - Var[y-ypred] / Var[y]

    interpretation:
        ev=0  =>  might as well have predicted zero
        ev=1  =>  perfect prediction
        ev<0  =>  worse than just predicting zero

    Parameters
    ----------
    y_pred : np.ndarray
        the prediction
    y_true : np.ndarray
        the expected value

    Returns
    -------
    float
        explained variance of ypred and y
    """
    var_y = reduce_var(y_true)
    return 1 - reduce_var(y_true - y_pred) / var_y


def print_params_shape(scope, param_type):
    """Print parameter shapes and number of parameters.

    Parameters
    ----------
    scope : str
        scope containing the parameters
    param_type : str
        the name of the parameter
    """
    shapes = [var.get_shape().as_list() for var in get_trainable_vars(scope)]
    nb_params = sum([reduce(lambda x, y: x * y, shape) for shape in shapes])
    print('  {} shapes: {}'.format(param_type, shapes))
    print('  {} params: {}'.format(param_type, nb_params))


def layer(val,
          num_outputs,
          name,
          act_fun=None,
          kernel_initializer=slim.variance_scaling_initializer(
              factor=1.0 / 3.0, mode='FAN_IN', uniform=True),
          layer_norm=False,
          batch_norm=False,
          phase=None,
          dropout=False,
          rate=None):
    """Create a fully-connected layer.

    Parameters
    ----------
    val : tf.Variable
        the input to the layer
    num_outputs : int
        number of outputs from the layer
    name : str
        the scope of the layer
    act_fun : tf.nn.* or None
        the activation function
    kernel_initializer : Any
        the initializing operation to the weights of the layer
    layer_norm : bool
        whether to enable layer normalization
    batch_norm : bool
        whether to enable batch normalization
    phase : tf.compat.v1.placeholder
        a placeholder that defines whether training is occurring for the batch
        normalization layer. Set to True in training and False in testing.
    dropout : bool
        whether to enable dropout
    rate : tf.compat.v1.placeholder
        the probability that each element is dropped if dropout is implemented

    Returns
    -------
    tf.Variable
        the output from the layer
    """
    val = tf.layers.dense(
        val, num_outputs, name=name, kernel_initializer=kernel_initializer)

    if layer_norm:
        val = tf.contrib.layers.layer_norm(val, center=True, scale=True)

    if batch_norm:
        val = tf.contrib.layers.batch_norm(
            val,
            center=True,
            scale=True,
            is_training=phase,
            scope='bn_{}'.format(name),
        )

    if act_fun is not None:
        val = act_fun(val)

<<<<<<< HEAD
=======
    if dropout:
        val = tf.nn.dropout(val, rate=rate)

>>>>>>> 005d5aa9
    return val


def conv_layer(val,
               filters,
               kernel_size,
               strides,
               name,
               act_fun=None,
               kernel_initializer=slim.variance_scaling_initializer(
                   factor=1.0 / 3.0, mode='FAN_IN', uniform=True),
<<<<<<< HEAD
               layer_norm=False):
=======
               layer_norm=False,
               batch_norm=False,
               phase=None,
               dropout=False,
               rate=None):
>>>>>>> 005d5aa9
    """Create a convolutional layer.

    Parameters
    ----------
    val : tf.Variable
        the input to the layer
    filters : int
        the number of channels in the convolutional kernel
    kernel_size : int or list of int
        the height and width of the convolutional filter
    strides : int or list of int
        the strides in each direction of convolution
    name : str
        the scope of the layer
    act_fun : tf.nn.* or None
        the activation function
    kernel_initializer : Any
        the initializing operation to the weights of the layer
    layer_norm : bool
        whether to enable layer normalization
<<<<<<< HEAD
=======
    batch_norm : bool
        whether to enable batch normalization
    phase : tf.compat.v1.placeholder
        a placeholder that defines whether training is occurring for the batch
        normalization layer. Set to True in training and False in testing.
    dropout : bool
        whether to enable dropout
    rate : tf.compat.v1.placeholder
        the probability that each element is dropped if dropout is implemented
>>>>>>> 005d5aa9

    Returns
    -------
    tf.Variable
        the output from the layer
    """
    val = tf.layers.conv2d(
        val,
        filters,
        kernel_size,
        strides=strides,
        padding='same',
        name=name,
        kernel_initializer=kernel_initializer
    )

    if layer_norm:
        val = tf.contrib.layers.layer_norm(val, center=True, scale=True)

<<<<<<< HEAD
    if act_fun is not None:
        val = act_fun(val)

=======
    if batch_norm:
        val = tf.contrib.layers.batch_norm(
            val,
            center=True,
            scale=True,
            is_training=phase,
            scope='bn_{}'.format(name),
        )

    if act_fun is not None:
        val = act_fun(val)

    if dropout:
        val = tf.nn.dropout(val, rate=rate)

>>>>>>> 005d5aa9
    return val


def create_fcnet(obs,
                 layers,
                 num_output,
                 stochastic,
                 act_fun,
                 layer_norm,
<<<<<<< HEAD
=======
                 batch_norm,
                 phase,
                 dropout,
                 rate,
>>>>>>> 005d5aa9
                 scope=None,
                 reuse=False,
                 output_pre=""):
    """Create a fully-connected neural network model.

    Parameters
    ----------
    obs : tf.Variable
        the input to the model
    layers : list of int
        the size of the neural network for the model
    num_output : int
        number of outputs from the model
    stochastic : bool
        whether the model should be stochastic or deterministic
    act_fun : tf.nn.* or None
        the activation function
    layer_norm : bool
        whether to enable layer normalization
<<<<<<< HEAD
=======
    batch_norm : bool
        whether to enable batch normalization
    phase : tf.compat.v1.placeholder
        a placeholder that defines whether training is occurring for the batch
        normalization layer. Set to True in training and False in testing.
    dropout : bool
        whether to enable dropout
    rate : tf.compat.v1.placeholder
        the probability that each element is dropped if dropout is implemented
>>>>>>> 005d5aa9
    scope : str
        the scope name of the model
    reuse : bool
        whether or not to reuse parameters
<<<<<<< HEAD
=======
    output_pre : str
        a string that is prepended to the name of the output layer. For
        backwards compatibility purposes.
>>>>>>> 005d5aa9

    Returns
    -------
    tf.Variable or (tf.Variable, tf.Variable)
        the output from the model. a variable representing the output from the
        model in the deterministic case and a tuple of the (mean, logstd) in
        the stochastic case
    """
    with tf.compat.v1.variable_scope(scope, reuse=reuse):
        pi_h = obs

        # Create the hidden layers.
        for i, layer_size in enumerate(layers):
            pi_h = layer(
                pi_h, layer_size, 'fc{}'.format(i),
                act_fun=act_fun,
<<<<<<< HEAD
                layer_norm=layer_norm
=======
                layer_norm=layer_norm,
                batch_norm=batch_norm,
                phase=phase,
                dropout=dropout,
                rate=rate,
>>>>>>> 005d5aa9
            )

        if stochastic:
            # Create the output mean.
<<<<<<< HEAD
            policy_mean = layer(
                pi_h, num_output, 'mean',
                act_fun=None,
                kernel_initializer=tf.random_uniform_initializer(
                    minval=-3e-3, maxval=3e-3)
            )

            # Create the output log_std.
            log_std = layer(
                pi_h, num_output, 'log_std',
                act_fun=None,
            )
=======
            policy_mean = layer(pi_h, num_output, 'mean', act_fun=None)

            # Create the output log_std.
            log_std = layer(pi_h, num_output, 'log_std', act_fun=None)
>>>>>>> 005d5aa9

            policy = (policy_mean, log_std)
        else:
            # Create the output layer.
            policy = layer(
                pi_h, num_output, '{}output'.format(output_pre),
                act_fun=None,
                kernel_initializer=tf.random_uniform_initializer(
                    minval=-3e-3, maxval=3e-3)
            )

        return policy


def create_conv(obs,
                image_height,
                image_width,
                image_channels,
                ignore_flat_channels,
                ignore_image,
                filters,
                kernel_sizes,
                strides,
                act_fun,
                layer_norm,
<<<<<<< HEAD
=======
                batch_norm,
                phase,
                dropout,
                rate,
>>>>>>> 005d5aa9
                scope=None,
                reuse=False):
    """Create a convolutional network.

    Parameters
    ----------
    obs : tf.Variable
        the input to the model
    image_height : int
        the height of the image in the observation
    image_width : int
        the width of the image in the observation
    image_channels : int
        the number of channels of the image in the observation
    ignore_flat_channels : list
        channels of the proprioceptive state to be ignored
    ignore_image : bool
        observation includes an image but should it be ignored
    filters : list of int
        the number of channels in the convolutional kernel
    kernel_sizes : int or list of int
        the height and width of the convolutional filter
    strides : int or list of int
        the strides in each direction of convolution
    act_fun : tf.nn.* or None
        the activation function
    layer_norm : bool
        whether to enable layer normalization
<<<<<<< HEAD
=======
    batch_norm : bool
        whether to enable batch normalization
    phase : tf.compat.v1.placeholder
        a placeholder that defines whether training is occurring for the batch
        normalization layer. Set to True in training and False in testing.
    dropout : bool
        whether to enable dropout
    rate : tf.compat.v1.placeholder
        the probability that each element is dropped if dropout is implemented
>>>>>>> 005d5aa9
    scope : str
        the scope name of the model
    reuse : bool
        whether or not to reuse parameters

    Returns
    -------
    tf.Variable
        the output from the network
    """
    with tf.compat.v1.variable_scope(scope, reuse=reuse):
        batch_size = tf.shape(obs)[0]
        image_size = image_height * image_width * image_channels

        original_pi_h = obs
        pi_h = original_pi_h[:, image_size:]

        ignored_indx = [
            i for i in range(pi_h.shape[1]) if i not in ignore_flat_channels]

        if len(ignored_indx) > 0:
            pi_h_ignored = tf.gather(pi_h, ignored_indx, axis=1)

        # Ignoring the image is useful for the lower level for creating an
        # abstraction barrier.
        if not ignore_image:
            pi_h_image = tf.reshape(
                original_pi_h[:, :image_size],
                [batch_size, image_height, image_width, image_channels]
            )

            # Create the hidden convolutional layers.
            for i, (filter_i, kernel_size_i, stride_i) in enumerate(zip(
                    filters, kernel_sizes, strides)):
                pi_h_image = conv_layer(
                    pi_h_image,
                    filter_i,
                    kernel_size_i,
                    stride_i,
                    'conv{}'.format(i),
                    act_fun=act_fun,
<<<<<<< HEAD
                    layer_norm=layer_norm
=======
                    layer_norm=layer_norm,
                    batch_norm=batch_norm,
                    phase=phase,
                    dropout=dropout,
                    rate=rate,
>>>>>>> 005d5aa9
                )

            h = pi_h_image.shape[1]
            w = pi_h_image.shape[2]
            c = pi_h_image.shape[3]
            pi_h = tf.concat(
                [tf.reshape(pi_h_image, [batch_size, h * w * c]) /
                 tf.cast(h * w * c, tf.float32),
                 pi_h], 1
            )
            if len(ignored_indx) > 0:
                pi_h = tf.concat([pi_h, pi_h_ignored], 1)

        return pi_h


def gae_returns(mb_rewards, mb_values, mb_dones, last_values, gamma, lam):
    """Compute the bootstrapped/discounted returns.

    Parameters
    ----------
    mb_rewards : array_like
        a minibatch of rewards from a given environment
    mb_values : array_like
        a minibatch of values computed by the policy from a given
        environment
    mb_dones : array_like
        a minibatch of done masks from a given environment
    last_values : array_like
        the value associated with the current observation within the
        environment
    gamma : float
        discount factor
    lam : float
        factor for trade-off of bias vs variance for Generalized Advantage
        Estimator

    Returns
    -------
    array_like
        GAE-style expected discounted returns.
    """
    n_steps = mb_rewards.shape[0]

    # Discount/bootstrap off value fn.
    mb_advs = np.zeros_like(mb_rewards)
    mb_vactual = np.zeros_like(mb_rewards)
    lastgaelam = 0
    for t in reversed(range(n_steps)):
        if t == n_steps - 1:
            nextnonterminal = 1.0 - mb_dones[-1]
            nextvalues = last_values
            mb_vactual[t] = mb_rewards[t]
        else:
            nextnonterminal = 1.0 - mb_dones[t+1]
            nextvalues = mb_values[t+1]
            mb_vactual[t] = mb_rewards[t] \
                + gamma * nextnonterminal * nextvalues
        delta = mb_rewards[t] \
            + gamma * nextvalues * nextnonterminal - mb_values[t]
        mb_advs[t] = lastgaelam = delta \
            + gamma * lam * nextnonterminal * lastgaelam
    mb_returns = mb_advs + mb_values

    return mb_returns


def process_minibatch(mb_obs,
                      mb_contexts,
                      mb_actions,
                      mb_values,
                      mb_neglogpacs,
                      mb_all_obs,
                      mb_rewards,
                      mb_returns,
                      mb_dones,
                      last_values,
                      gamma,
                      lam,
                      num_envs):
    """Process a minibatch of samples.

    This method re-formats the data to numpy arrays that can be passed to
    the tensorflow placeholders, and computes the GAE terms

    Parameters
    ----------
    mb_obs : array_like
        a minibatch of observations
    mb_contexts : array_like
        a minibatch of contextual terms
    mb_actions : array_like
        a minibatch of actions
    mb_values : array_like
        a minibatch of estimated values by the policy
    mb_neglogpacs : array_like
        a minibatch of the negative log-likelihood of performed actions
    mb_all_obs : array_like
        a minibatch of full state observations (for multiagent envs)
    mb_rewards : array_like
        a minibatch of environment rewards
    mb_returns : array_like
        a minibatch of expected discounted returns
    mb_dones : array_like
        a minibatch of done masks
    last_values : array_like
        the value associated with the current observation within the
        environment
    gamma : float
        discount factor
    lam : float
        factor for trade-off of bias vs variance for Generalized Advantage
        Estimator
    num_envs : int
        number of environments used to run simulations in parallel.

    Returns
    -------
    array_like
        the reformatted minibatch of observations
    array_like
        the reformatted minibatch of contextual terms
    array_like
        the reformatted minibatch of actions
    array_like
        the reformatted minibatch of estimated values by the policy
    array_like
        the reformatted minibatch of the negative log-likelihood of
        performed actions
    array_like
        the reformatted minibatch of full state observations (for
        multiagent envs)
    array_like
        the reformatted minibatch of environment rewards
    array_like
        the reformatted minibatch of expected discounted returns
    array_like
        the reformatted minibatch of done masks
    array_like
        a minibatch of estimated advantages
    int
        the number of sampled steps in the minibatch
    """
    n_steps = 0

    for env_num in range(num_envs):
        # Convert the data to numpy arrays.
        mb_obs[env_num] = np.concatenate(mb_obs[env_num], axis=0)
        mb_rewards[env_num] = np.asarray(mb_rewards[env_num])
        mb_actions[env_num] = np.concatenate(mb_actions[env_num], axis=0)
        mb_values[env_num] = np.concatenate(mb_values[env_num], axis=0)
<<<<<<< HEAD
        mb_neglogpacs[env_num] = np.concatenate(
            mb_neglogpacs[env_num], axis=0)
        mb_dones[env_num] = np.asarray(mb_dones[env_num])
        n_steps += mb_obs[env_num].shape[0]
=======
        mb_dones[env_num] = np.asarray(mb_dones[env_num])
        n_steps += mb_obs[env_num].shape[0]
        if mb_neglogpacs is not None:
            mb_neglogpacs[env_num] = np.concatenate(
                mb_neglogpacs[env_num], axis=0)
>>>>>>> 005d5aa9

        # Compute the bootstrapped/discounted returns.
        mb_returns[env_num] = gae_returns(
            mb_rewards=mb_rewards[env_num],
            mb_values=mb_values[env_num],
            mb_dones=mb_dones[env_num],
            last_values=last_values[env_num],
            gamma=gamma,
            lam=lam,
        )

    # Concatenate the stored data.
    if num_envs > 1:
        mb_obs = np.concatenate(mb_obs, axis=0)
        mb_contexts = np.concatenate(mb_contexts, axis=0)
        mb_actions = np.concatenate(mb_actions, axis=0)
        mb_values = np.concatenate(mb_values, axis=0)
<<<<<<< HEAD
        mb_neglogpacs = np.concatenate(mb_neglogpacs, axis=0)
        mb_all_obs = np.concatenate(mb_all_obs, axis=0)
        mb_returns = np.concatenate(mb_returns, axis=0)
=======
        mb_all_obs = np.concatenate(mb_all_obs, axis=0)
        mb_returns = np.concatenate(mb_returns, axis=0)
        if mb_neglogpacs is not None:
            mb_neglogpacs = np.concatenate(mb_neglogpacs, axis=0)
>>>>>>> 005d5aa9
    else:
        mb_obs = mb_obs[0]
        mb_contexts = mb_contexts[0]
        mb_actions = mb_actions[0]
        mb_values = mb_values[0]
<<<<<<< HEAD
        mb_neglogpacs = mb_neglogpacs[0]
        mb_all_obs = mb_all_obs[0]
        mb_returns = mb_returns[0]
=======
        mb_all_obs = mb_all_obs[0]
        mb_returns = mb_returns[0]
        if mb_neglogpacs is not None:
            mb_neglogpacs = mb_neglogpacs[0]
>>>>>>> 005d5aa9

    # Compute the advantages.
    advs = mb_returns - mb_values
    mb_advs = (advs - advs.mean()) / (advs.std() + 1e-8)

    return mb_obs, mb_contexts, mb_actions, mb_values, mb_neglogpacs, \
<<<<<<< HEAD
        mb_all_obs, mb_rewards, mb_returns, mb_dones, mb_advs, n_steps
=======
        mb_all_obs, mb_rewards, mb_returns, mb_dones, mb_advs, n_steps


def setup_target_updates(model_scope, target_scope, scope, tau, verbose):
    """Create the soft and initial target updates.

    The initial model parameters are assumed to be stored under the scope name
    "model", while the target policy parameters are assumed to be under the
    scope name "target".

    If an additional outer scope was provided when creating the policies, they
    can be passed under the `scope` parameter.

    Parameters
    ----------
    model_scope : str
        the scope of the model parameters
    target_scope : str
        the scope of the target parameters
    scope : str or None
        the outer scope, set to None if not available
    tau : float
        target update rate
    verbose : int
        the verbosity level: 0 none, 1 training information, 2 tensorflow debug

    Returns
    -------
    tf.Operation
        initial target updates, to match the target with the model
    tf.Operation
        soft target update operations
    """
    if scope is not None:
        model_scope = scope + '/' + model_scope
        target_scope = scope + '/' + target_scope

    return get_target_updates(
        get_trainable_vars(model_scope),
        get_trainable_vars(target_scope),
        tau, verbose)
>>>>>>> 005d5aa9
<|MERGE_RESOLUTION|>--- conflicted
+++ resolved
@@ -438,12 +438,9 @@
     if act_fun is not None:
         val = act_fun(val)
 
-<<<<<<< HEAD
-=======
     if dropout:
         val = tf.nn.dropout(val, rate=rate)
 
->>>>>>> 005d5aa9
     return val
 
 
@@ -455,15 +452,11 @@
                act_fun=None,
                kernel_initializer=slim.variance_scaling_initializer(
                    factor=1.0 / 3.0, mode='FAN_IN', uniform=True),
-<<<<<<< HEAD
-               layer_norm=False):
-=======
                layer_norm=False,
                batch_norm=False,
                phase=None,
                dropout=False,
                rate=None):
->>>>>>> 005d5aa9
     """Create a convolutional layer.
 
     Parameters
@@ -484,8 +477,6 @@
         the initializing operation to the weights of the layer
     layer_norm : bool
         whether to enable layer normalization
-<<<<<<< HEAD
-=======
     batch_norm : bool
         whether to enable batch normalization
     phase : tf.compat.v1.placeholder
@@ -495,7 +486,6 @@
         whether to enable dropout
     rate : tf.compat.v1.placeholder
         the probability that each element is dropped if dropout is implemented
->>>>>>> 005d5aa9
 
     Returns
     -------
@@ -515,11 +505,6 @@
     if layer_norm:
         val = tf.contrib.layers.layer_norm(val, center=True, scale=True)
 
-<<<<<<< HEAD
-    if act_fun is not None:
-        val = act_fun(val)
-
-=======
     if batch_norm:
         val = tf.contrib.layers.batch_norm(
             val,
@@ -535,7 +520,6 @@
     if dropout:
         val = tf.nn.dropout(val, rate=rate)
 
->>>>>>> 005d5aa9
     return val
 
 
@@ -545,13 +529,10 @@
                  stochastic,
                  act_fun,
                  layer_norm,
-<<<<<<< HEAD
-=======
                  batch_norm,
                  phase,
                  dropout,
                  rate,
->>>>>>> 005d5aa9
                  scope=None,
                  reuse=False,
                  output_pre=""):
@@ -571,8 +552,6 @@
         the activation function
     layer_norm : bool
         whether to enable layer normalization
-<<<<<<< HEAD
-=======
     batch_norm : bool
         whether to enable batch normalization
     phase : tf.compat.v1.placeholder
@@ -582,17 +561,13 @@
         whether to enable dropout
     rate : tf.compat.v1.placeholder
         the probability that each element is dropped if dropout is implemented
->>>>>>> 005d5aa9
     scope : str
         the scope name of the model
     reuse : bool
         whether or not to reuse parameters
-<<<<<<< HEAD
-=======
     output_pre : str
         a string that is prepended to the name of the output layer. For
         backwards compatibility purposes.
->>>>>>> 005d5aa9
 
     Returns
     -------
@@ -609,38 +584,19 @@
             pi_h = layer(
                 pi_h, layer_size, 'fc{}'.format(i),
                 act_fun=act_fun,
-<<<<<<< HEAD
-                layer_norm=layer_norm
-=======
                 layer_norm=layer_norm,
                 batch_norm=batch_norm,
                 phase=phase,
                 dropout=dropout,
                 rate=rate,
->>>>>>> 005d5aa9
             )
 
         if stochastic:
             # Create the output mean.
-<<<<<<< HEAD
-            policy_mean = layer(
-                pi_h, num_output, 'mean',
-                act_fun=None,
-                kernel_initializer=tf.random_uniform_initializer(
-                    minval=-3e-3, maxval=3e-3)
-            )
-
-            # Create the output log_std.
-            log_std = layer(
-                pi_h, num_output, 'log_std',
-                act_fun=None,
-            )
-=======
             policy_mean = layer(pi_h, num_output, 'mean', act_fun=None)
 
             # Create the output log_std.
             log_std = layer(pi_h, num_output, 'log_std', act_fun=None)
->>>>>>> 005d5aa9
 
             policy = (policy_mean, log_std)
         else:
@@ -666,13 +622,10 @@
                 strides,
                 act_fun,
                 layer_norm,
-<<<<<<< HEAD
-=======
                 batch_norm,
                 phase,
                 dropout,
                 rate,
->>>>>>> 005d5aa9
                 scope=None,
                 reuse=False):
     """Create a convolutional network.
@@ -701,8 +654,6 @@
         the activation function
     layer_norm : bool
         whether to enable layer normalization
-<<<<<<< HEAD
-=======
     batch_norm : bool
         whether to enable batch normalization
     phase : tf.compat.v1.placeholder
@@ -712,7 +663,6 @@
         whether to enable dropout
     rate : tf.compat.v1.placeholder
         the probability that each element is dropped if dropout is implemented
->>>>>>> 005d5aa9
     scope : str
         the scope name of the model
     reuse : bool
@@ -754,15 +704,11 @@
                     stride_i,
                     'conv{}'.format(i),
                     act_fun=act_fun,
-<<<<<<< HEAD
-                    layer_norm=layer_norm
-=======
                     layer_norm=layer_norm,
                     batch_norm=batch_norm,
                     phase=phase,
                     dropout=dropout,
                     rate=rate,
->>>>>>> 005d5aa9
                 )
 
             h = pi_h_image.shape[1]
@@ -914,18 +860,11 @@
         mb_rewards[env_num] = np.asarray(mb_rewards[env_num])
         mb_actions[env_num] = np.concatenate(mb_actions[env_num], axis=0)
         mb_values[env_num] = np.concatenate(mb_values[env_num], axis=0)
-<<<<<<< HEAD
-        mb_neglogpacs[env_num] = np.concatenate(
-            mb_neglogpacs[env_num], axis=0)
-        mb_dones[env_num] = np.asarray(mb_dones[env_num])
-        n_steps += mb_obs[env_num].shape[0]
-=======
         mb_dones[env_num] = np.asarray(mb_dones[env_num])
         n_steps += mb_obs[env_num].shape[0]
         if mb_neglogpacs is not None:
             mb_neglogpacs[env_num] = np.concatenate(
                 mb_neglogpacs[env_num], axis=0)
->>>>>>> 005d5aa9
 
         # Compute the bootstrapped/discounted returns.
         mb_returns[env_num] = gae_returns(
@@ -943,40 +882,25 @@
         mb_contexts = np.concatenate(mb_contexts, axis=0)
         mb_actions = np.concatenate(mb_actions, axis=0)
         mb_values = np.concatenate(mb_values, axis=0)
-<<<<<<< HEAD
-        mb_neglogpacs = np.concatenate(mb_neglogpacs, axis=0)
-        mb_all_obs = np.concatenate(mb_all_obs, axis=0)
-        mb_returns = np.concatenate(mb_returns, axis=0)
-=======
         mb_all_obs = np.concatenate(mb_all_obs, axis=0)
         mb_returns = np.concatenate(mb_returns, axis=0)
         if mb_neglogpacs is not None:
             mb_neglogpacs = np.concatenate(mb_neglogpacs, axis=0)
->>>>>>> 005d5aa9
     else:
         mb_obs = mb_obs[0]
         mb_contexts = mb_contexts[0]
         mb_actions = mb_actions[0]
         mb_values = mb_values[0]
-<<<<<<< HEAD
-        mb_neglogpacs = mb_neglogpacs[0]
-        mb_all_obs = mb_all_obs[0]
-        mb_returns = mb_returns[0]
-=======
         mb_all_obs = mb_all_obs[0]
         mb_returns = mb_returns[0]
         if mb_neglogpacs is not None:
             mb_neglogpacs = mb_neglogpacs[0]
->>>>>>> 005d5aa9
 
     # Compute the advantages.
     advs = mb_returns - mb_values
     mb_advs = (advs - advs.mean()) / (advs.std() + 1e-8)
 
     return mb_obs, mb_contexts, mb_actions, mb_values, mb_neglogpacs, \
-<<<<<<< HEAD
-        mb_all_obs, mb_rewards, mb_returns, mb_dones, mb_advs, n_steps
-=======
         mb_all_obs, mb_rewards, mb_returns, mb_dones, mb_advs, n_steps
 
 
@@ -1017,5 +941,4 @@
     return get_target_updates(
         get_trainable_vars(model_scope),
         get_trainable_vars(target_scope),
-        tau, verbose)
->>>>>>> 005d5aa9
+        tau, verbose)