--- conflicted
+++ resolved
@@ -202,16 +202,14 @@
         help='number of timesteps that the policy is run before training to '
              'initialize the replay buffer with samples')
     parser_algorithm.add_argument(
-<<<<<<< HEAD
         '--exploration_strategy', type=str, default=None,
         choices = ['DensityCountingExploration'],
         help='The exploration strategy used for this training.'
              'Default to not using any explorations.')
-=======
+    parser_algorithm.add_argument(
         '--log_dir', type=str, default=None,
         help='the directory to log the data. Defaults to the current '
              'directory.')
->>>>>>> 09289fdb
 
     parser_algorithm = create_algorithm_parser(parser_algorithm)
     [args_alg, extras_alg] = parser_algorithm.parse_known_args(args)
