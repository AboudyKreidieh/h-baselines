--- conflicted
+++ resolved
@@ -222,12 +222,8 @@
              'directory.')
     parser_algorithm.add_argument(
         '--ckpt_path', type=str, default=None,
-<<<<<<< HEAD
-        help='location of a checkpoint file. Defualt to None. ')
-=======
         help='path to a checkpoint file. The model is initialized with the '
              'weights and biases within this checkpoint. Defaults to None. ')
->>>>>>> 4252df45
 
     parser_algorithm = create_algorithm_parser(parser_algorithm)
     [args_alg, extras_alg] = parser_algorithm.parse_known_args(args)
