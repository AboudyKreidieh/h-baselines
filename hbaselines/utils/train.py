"""Utility methods when performing training."""
import argparse
from hbaselines.algorithms.off_policy import TD3_PARAMS
from hbaselines.algorithms.off_policy import SAC_PARAMS
from hbaselines.algorithms.off_policy import FEEDFORWARD_PARAMS
from hbaselines.algorithms.off_policy import GOAL_CONDITIONED_PARAMS
from hbaselines.algorithms.utils import is_sac_policy, is_td3_policy
from hbaselines.algorithms.utils import is_goal_conditioned_policy
from hbaselines.algorithms.utils import is_multiagent_policy


def get_hyperparameters(args, policy):
    """Return the hyperparameters of a training algorithm from the parser."""
    algorithm_params = {
        "nb_train_steps": args.nb_train_steps,
        "nb_rollout_steps": args.nb_rollout_steps,
        "nb_eval_episodes": args.nb_eval_episodes,
        "actor_update_freq": args.actor_update_freq,
        "meta_update_freq": args.meta_update_freq,
        "reward_scale": args.reward_scale,
        "render": args.render,
        "render_eval": args.render_eval,
        "verbose": args.verbose,
        "_init_setup_model": True,
    }

    # add FeedForwardPolicy parameters
    policy_kwargs = {
        "buffer_size": args.buffer_size,
        "batch_size": args.batch_size,
        "actor_lr": args.actor_lr,
        "critic_lr": args.critic_lr,
        "tau": args.tau,
        "gamma": args.gamma,
        "layer_norm": args.layer_norm,
        "use_huber": args.use_huber,
    }

    # add TD3 parameters
    if is_td3_policy(policy):
        policy_kwargs.update({
            "noise": args.noise,
            "target_policy_noise": args.target_policy_noise,
            "target_noise_clip": args.target_noise_clip,
        })

    # add SAC parameters
    if is_sac_policy(policy):
        policy_kwargs.update({
            "target_entropy": args.target_entropy,
        })

    # add GoalConditionedPolicy parameters
    if is_goal_conditioned_policy(policy):
        policy_kwargs.update({
            "num_levels": args.num_levels,
            "meta_period": args.meta_period,
<<<<<<< HEAD
            "worker_reward_type": args.worker_reward_type,
            "worker_reward_scale": args.worker_reward_scale,
=======
            "intrinsic_reward_scale": args.intrinsic_reward_scale,
>>>>>>> 1a05741a
            "relative_goals": args.relative_goals,
            "off_policy_corrections": args.off_policy_corrections,
            "hindsight": args.hindsight,
            "subgoal_testing_rate": args.subgoal_testing_rate,
            "connected_gradients": args.connected_gradients,
            "cg_weights": args.cg_weights,
            "use_fingerprints": args.use_fingerprints,
            "centralized_value_functions": args.centralized_value_functions,
        })

    # add MultiFeedForwardPolicy parameters
    if is_multiagent_policy(policy):
        policy_kwargs.update({
            "shared": args.shared,
            "maddpg": args.maddpg,
        })

    # add the policy_kwargs term to the algorithm parameters
    algorithm_params['policy_kwargs'] = policy_kwargs

    return algorithm_params


def parse_options(description, example_usage, args):
    """Parse training options user can specify in command line.

    Parameters
    ----------
    description : str
        the description of the script using this parser
    example_usage : str
        an example of the runner script being used
    args : list of str
        command-line arguments

    Returns
    -------
    argparse.Namespace
        the output parser object
    """
    parser = argparse.ArgumentParser(
        formatter_class=argparse.RawDescriptionHelpFormatter,
        description=description, epilog=example_usage)

    # required input parameters
    parser.add_argument(
        'env_name', type=str,
        help='Name of the gym environment. This environment must either be '
             'registered in gym, be available in the computation framework '
             'Flow, or be available within the hbaselines/envs folder.')

    # optional input parameters
    parser.add_argument(
        '--alg', type=str, default='TD3',
        help='The algorithm to use. Must be one of [TD3, SAC].')
    parser.add_argument(
        '--evaluate', action='store_true',
        help='add an evaluation environment')
    parser.add_argument(
        '--n_training', type=int, default=1,
        help='Number of training operations to perform. Each training '
             'operation is performed on a new seed. Defaults to 1.')
    parser.add_argument(
        '--total_steps',  type=int, default=1000000,
        help='Total number of timesteps used during training.')
    parser.add_argument(
        '--seed', type=int, default=1,
        help='Sets the seed for numpy, tensorflow, and random.')
    parser.add_argument(
        '--log_interval', type=int, default=2000,
        help='the number of training steps before logging training results')
    parser.add_argument(
        '--eval_interval', type=int, default=50000,
        help='number of simulation steps in the training environment before '
             'an evaluation is performed')
    parser.add_argument(
        '--save_interval', type=int, default=50000,
        help='number of simulation steps in the training environment before '
             'the model is saved')
    parser.add_argument(
        '--initial_exploration_steps', type=int, default=10000,
        help='number of timesteps that the policy is run before training to '
             'initialize the replay buffer with samples')

    # algorithm-specific hyperparameters
    parser = create_algorithm_parser(parser)
    parser = create_td3_parser(parser)
    parser = create_sac_parser(parser)
    parser = create_feedforward_parser(parser)
    parser = create_goal_conditioned_parser(parser)
    parser = create_multi_feedforward_parser(parser)

    flags, _ = parser.parse_known_args(args)

    return flags


def create_algorithm_parser(parser):
    """Add the algorithm hyperparameters to the parser."""
    parser.add_argument(
        '--nb_train_steps', type=int, default=1,
        help='the number of training steps')
    parser.add_argument(
        '--nb_rollout_steps', type=int, default=1,
        help='the number of rollout steps')
    parser.add_argument(
        '--nb_eval_episodes', type=int, default=50,
        help='the number of evaluation episodes')
    parser.add_argument(
        '--reward_scale', type=float, default=1,
        help='the value the reward should be scaled by')
    parser.add_argument(
        '--render', action='store_true',
        help='enable rendering of the environment')
    parser.add_argument(
        '--render_eval', action='store_true',
        help='enable rendering of the evaluation environment')
    parser.add_argument(
        '--verbose', type=int, default=2,
        help='the verbosity level: 0 none, 1 training information, '
             '2 tensorflow debug')
    parser.add_argument(
        '--actor_update_freq', type=int, default=2,
        help='number of training steps per actor policy update step. The '
             'critic policy is updated every training step.')
    parser.add_argument(
        '--meta_update_freq', type=int, default=10,
        help='number of training steps per meta policy update step. The actor '
             'policy of the meta-policy is further updated at the frequency '
             'provided by the actor_update_freq variable. Note that this value'
             ' is only relevant when using the GoalConditionedPolicy policy.')

    return parser


def create_td3_parser(parser):
    """Add the TD3 hyperparameters to the parser."""
    parser.add_argument(
        "--noise",
        type=float,
        default=TD3_PARAMS["noise"],
        help="scaling term to the range of the action space, that is "
             "subsequently used as the standard deviation of Gaussian noise "
             "added to the action if `apply_noise` is set to True in "
             "`get_action`")
    parser.add_argument(
        "--target_policy_noise",
        type=float,
        default=TD3_PARAMS["target_policy_noise"],
        help="standard deviation term to the noise from the output of the "
             "target actor policy. See TD3 paper for more.")
    parser.add_argument(
        "--target_noise_clip",
        type=float,
        default=TD3_PARAMS["target_noise_clip"],
        help="clipping term for the noise injected in the target actor policy")

    return parser


def create_sac_parser(parser):
    """Add the SAC hyperparameters to the parser."""
    parser.add_argument(
        "--target_entropy",
        type=float,
        default=SAC_PARAMS["target_entropy"],
        help="target entropy used when learning the entropy coefficient. If "
             "set to None, a heuristic value is used.")

    return parser


def create_feedforward_parser(parser):
    """Add the feedforward policy hyperparameters to the parser."""
    parser.add_argument(
        "--buffer_size",
        type=int,
        default=FEEDFORWARD_PARAMS["buffer_size"],
        help="the max number of transitions to store")
    parser.add_argument(
        "--batch_size",
        type=int,
        default=FEEDFORWARD_PARAMS["batch_size"],
        help="the size of the batch for learning the policy")
    parser.add_argument(
        "--actor_lr",
        type=float,
        default=FEEDFORWARD_PARAMS["actor_lr"],
        help="the actor learning rate")
    parser.add_argument(
        "--critic_lr",
        type=float,
        default=FEEDFORWARD_PARAMS["critic_lr"],
        help="the critic learning rate")
    parser.add_argument(
        "--tau",
        type=float,
        default=FEEDFORWARD_PARAMS["tau"],
        help="the soft update coefficient (keep old values, between 0 and 1)")
    parser.add_argument(
        "--gamma",
        type=float,
        default=FEEDFORWARD_PARAMS["gamma"],
        help="the discount rate")
    parser.add_argument(
        "--layer_norm",
        action="store_true",
        help="enable layer normalisation")
    parser.add_argument(
        "--use_huber",
        action="store_true",
        help="specifies whether to use the huber distance function as the "
             "loss for the critic. If set to False, the mean-squared error "
             "metric is used instead")

    return parser


def create_goal_conditioned_parser(parser):
    """Add the goal-conditioned policy hyperparameters to the parser."""
    parser.add_argument(
        "--num_levels",
        type=int,
        default=GOAL_CONDITIONED_PARAMS["num_levels"],
        help="number of levels within the hierarchy. Must be greater than 1. "
             "Two levels  correspond to a Manager/Worker paradigm.")
    parser.add_argument(
        "--meta_period",
        type=int,
        default=GOAL_CONDITIONED_PARAMS["meta_period"],
        help="meta-policy action period")
    parser.add_argument(
<<<<<<< HEAD
        "--worker_reward_type",
        type=str,
        default=GOAL_CONDITIONED_PARAMS["worker_reward_type"],
        help="the reward function to be used by the worker. Must be one of: "
             "\"negative_distance\", \"scaled_negative_distance\", "
             "\"exp_negative_distance\", or \"scaled_exp_negative_distance\". "
             "See the base goal-conditioned policy for a description.")
    parser.add_argument(
        "--worker_reward_scale",
=======
        "--intrinsic_reward_scale",
>>>>>>> 1a05741a
        type=float,
        default=GOAL_CONDITIONED_PARAMS["intrinsic_reward_scale"],
        help="the value that the intrinsic reward should be scaled by")
    parser.add_argument(
        "--relative_goals",
        action="store_true",
        help="specifies whether the goal issued by the higher-level policies "
             "is meant to be a relative or absolute goal, i.e. specific state "
             "or change in state")
    parser.add_argument(
        "--off_policy_corrections",
        action="store_true",
        help="whether to use off-policy corrections during the update "
             "procedure. See: https://arxiv.org/abs/1805.08296")
    parser.add_argument(
        "--hindsight",
        action="store_true",
        help="whether to include hindsight action and goal transitions in the "
             "replay buffer. See: https://arxiv.org/abs/1712.00948")
    parser.add_argument(
        "--subgoal_testing_rate",
        type=float,
        default=GOAL_CONDITIONED_PARAMS["subgoal_testing_rate"],
        help="rate at which the original (non-hindsight) sample is stored in "
             "the replay buffer as well. Used only if `hindsight` is set to "
             "True.")
    parser.add_argument(
        "--use_fingerprints",
        action="store_true",
        help="specifies whether to add a time-dependent fingerprint to the "
             "observations")
    parser.add_argument(
        "--centralized_value_functions",
        action="store_true",
        help="specifies whether to use centralized value functions")
    parser.add_argument(
        "--connected_gradients",
        action="store_true",
        help="whether to use the connected gradient update actor update "
             "procedure to the higher-level policy. See: "
             "https://arxiv.org/abs/1912.02368v1")
    parser.add_argument(
        "--cg_weights",
        type=float,
        default=GOAL_CONDITIONED_PARAMS["cg_weights"],
        help="weights for the gradients of the loss of the lower-level "
             "policies with respect to the parameters of the higher-level "
             "policies. Only used if `connected_gradients` is set to True.")

    return parser


def create_multi_feedforward_parser(parser):
    """Add the multi-agent policy hyperparameters to the parser."""
    parser.add_argument(
        "--shared",
        action="store_true",
        help="whether to use a shared policy for all agents")
    parser.add_argument(
        "--maddpg",
        action="store_true",
        help="whether to use an algorithm-specific variant of the MADDPG "
             "algorithm")

    return parser<|MERGE_RESOLUTION|>--- conflicted
+++ resolved
@@ -55,12 +55,8 @@
         policy_kwargs.update({
             "num_levels": args.num_levels,
             "meta_period": args.meta_period,
-<<<<<<< HEAD
-            "worker_reward_type": args.worker_reward_type,
-            "worker_reward_scale": args.worker_reward_scale,
-=======
+            "intrinsic_reward_type": args.intrinsic_reward_type,
             "intrinsic_reward_scale": args.intrinsic_reward_scale,
->>>>>>> 1a05741a
             "relative_goals": args.relative_goals,
             "off_policy_corrections": args.off_policy_corrections,
             "hindsight": args.hindsight,
@@ -293,19 +289,16 @@
         default=GOAL_CONDITIONED_PARAMS["meta_period"],
         help="meta-policy action period")
     parser.add_argument(
-<<<<<<< HEAD
-        "--worker_reward_type",
+        "--intrinsic_reward_type",
         type=str,
         default=GOAL_CONDITIONED_PARAMS["worker_reward_type"],
-        help="the reward function to be used by the worker. Must be one of: "
-             "\"negative_distance\", \"scaled_negative_distance\", "
-             "\"exp_negative_distance\", or \"scaled_exp_negative_distance\". "
-             "See the base goal-conditioned policy for a description.")
-    parser.add_argument(
-        "--worker_reward_scale",
-=======
+        help="the reward function to be used by the lower-level policies. "
+             "Must be one of: \"negative_distance\", "
+             "\"scaled_negative_distance\", \"exp_negative_distance\", or "
+             "\"scaled_exp_negative_distance\". See the base goal-conditioned "
+             "policy for a description.")
+    parser.add_argument(
         "--intrinsic_reward_scale",
->>>>>>> 1a05741a
         type=float,
         default=GOAL_CONDITIONED_PARAMS["intrinsic_reward_scale"],
         help="the value that the intrinsic reward should be scaled by")
