--- conflicted
+++ resolved
@@ -327,20 +327,7 @@
              "the replay buffer as well. Used only if `hindsight` is set to "
              "True.")
     parser.add_argument(
-<<<<<<< HEAD
-        "--connected_gradients",
-=======
-        "--use_fingerprints",
-        action="store_true",
-        help="specifies whether to add a time-dependent fingerprint to the "
-             "observations")
-    parser.add_argument(
-        "--centralized_value_functions",
-        action="store_true",
-        help="specifies whether to use centralized value functions")
-    parser.add_argument(
         "--cooperative_gradients",
->>>>>>> 884d68cc
         action="store_true",
         help="whether to use the cooperative gradient update procedure for the"
              " higher-level policy. See: https://arxiv.org/abs/1912.02368v1")
