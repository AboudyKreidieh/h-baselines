--- conflicted
+++ resolved
@@ -213,12 +213,8 @@
         specifies whether agents in an environment are meant to share policies.
         This is solely used by multi-agent Flow environments.
     maddpg : bool
-<<<<<<< HEAD
-        TODO
-=======
         whether to use an environment variant that is compatible with the
         MADDPG algorithm
->>>>>>> fc5ac945
     evaluate : bool
         specifies whether this is a training or evaluation environment
 
