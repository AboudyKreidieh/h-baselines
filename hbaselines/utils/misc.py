--- conflicted
+++ resolved
@@ -1,35 +1,6 @@
 """Miscellaneous utility methods for this repository."""
 import os
 import errno
-<<<<<<< HEAD
-import numpy as np
-from gym.spaces import Box
-import gym
-
-from hbaselines.envs.deeploco.envs import BipedalSoccer, BipedalObstacles
-from hbaselines.envs.efficient_hrl.envs import AntMaze
-from hbaselines.envs.efficient_hrl.envs import AntFall
-from hbaselines.envs.efficient_hrl.envs import AntPush
-from hbaselines.envs.efficient_hrl.envs import AntFourRooms
-from hbaselines.envs.hac.envs import UR5, Pendulum
-
-try:
-    from hbaselines.envs.snn4hrl.envs import AntGatherEnv
-except (ImportError, ModuleNotFoundError):
-    pass
-
-try:
-    from flow.utils.registry import make_create_env
-    from hbaselines.envs.mixed_autonomy import FlowEnv
-    from hbaselines.envs.mixed_autonomy.merge import get_flow_params as merge
-    from hbaselines.envs.mixed_autonomy.ring import get_flow_params as ring
-    from hbaselines.envs.mixed_autonomy.figure_eight import get_flow_params \
-        as figure_eight
-except (ImportError, ModuleNotFoundError):  # pragma: no cover
-    pass  # pragma: no cover
-from hbaselines.envs.point2d import Point2DEnv
-=======
->>>>>>> 5fa92f7c
 
 
 def ensure_dir(path):
@@ -39,483 +10,4 @@
     except OSError as exception:
         if exception.errno != errno.EEXIST:
             raise  # pragma: no cover
-<<<<<<< HEAD
-    return path
-
-
-def get_manager_ac_space(ob_space,
-                         relative_goals,
-                         env_name,
-                         use_fingerprints,
-                         fingerprint_dim):
-    """Compute the action space for the Manager.
-
-    If the fingerprint terms are being appended onto the observations, this
-    should be removed from the action space.
-
-    Parameters
-    ----------
-    ob_space : gym.spaces.*
-        the observation space of the environment
-    relative_goals : bool
-        specifies whether the goal issued by the Manager is meant to be a
-        relative or absolute goal, i.e. specific state or change in state
-    env_name : str
-        the name of the environment. Used for special cases to assign the
-        Manager action space to only ego observations in the observation space.
-    use_fingerprints : bool
-        specifies whether to add a time-dependent fingerprint to the
-        observations
-    fingerprint_dim : tuple of int
-        the shape of the fingerprint elements, if they are being used
-
-    Returns
-    -------
-    gym.spaces.Box
-        the action space of the Manager policy
-    """
-    if env_name in ["AntMaze", "AntPush", "AntFall", "AntGather",
-                    "AntFourRooms"]:
-        manager_ac_space = Box(
-            low=np.array([-10, -10, -0.5, -1, -1, -1, -1, -0.5, -0.3, -0.5,
-                          -0.3, -0.5, -0.3, -0.5, -0.3]),
-            high=np.array([10, 10, 0.5, 1, 1, 1, 1, 0.5, 0.3, 0.5, 0.3,
-                           0.5, 0.3, 0.5, 0.3]),
-            dtype=np.float32,
-        )
-    elif env_name == "UR5":
-        manager_ac_space = Box(
-            low=np.array([-2 * np.pi, -2 * np.pi, -2 * np.pi, -4, -4, -4]),
-            high=np.array([2 * np.pi, 2 * np.pi, 2 * np.pi, 4, 4, 4]),
-            dtype=np.float32,
-        )
-    elif env_name == "Pendulum":
-        manager_ac_space = Box(
-            low=np.array([-np.pi, -15]),
-            high=np.array([np.pi, 15]),
-            dtype=np.float32
-        )
-    elif env_name == "Point2DEnv" or env_name == "Point2DImageEnv":
-        # TODO
-        # Do not change the default boundary distance
-        manager_ac_space = Box(
-            np.ones(2) * -4,
-            np.ones(2) *  4,
-            dtype=np.float32
-        )
-    elif env_name in ["ring0", "ring1"]:
-        if relative_goals:
-            manager_ac_space = Box(-.5, .5, shape=(1,), dtype=np.float32)
-        else:
-            manager_ac_space = Box(0, 1, shape=(1,), dtype=np.float32)
-    elif env_name == "figureeight0":
-        if relative_goals:
-            manager_ac_space = Box(-.5, .5, shape=(1,), dtype=np.float32)
-        else:
-            manager_ac_space = Box(0, 1, shape=(1,), dtype=np.float32)
-    elif env_name == "figureeight1":
-        if relative_goals:
-            manager_ac_space = Box(-.5, .5, shape=(7,), dtype=np.float32)
-        else:
-            manager_ac_space = Box(0, 1, shape=(7,), dtype=np.float32)
-    elif env_name == "figureeight2":
-        if relative_goals:
-            manager_ac_space = Box(-.5, .5, shape=(14,), dtype=np.float32)
-        else:
-            manager_ac_space = Box(0, 1, shape=(14,), dtype=np.float32)
-    elif env_name == "merge0":
-        if relative_goals:
-            manager_ac_space = Box(-.5, .5, shape=(5,), dtype=np.float32)
-        else:
-            manager_ac_space = Box(0, 1, shape=(5,), dtype=np.float32)
-    elif env_name == "merge1":
-        if relative_goals:
-            manager_ac_space = Box(-.5, .5, shape=(13,), dtype=np.float32)
-        else:
-            manager_ac_space = Box(0, 1, shape=(13,), dtype=np.float32)
-    elif env_name == "merge2":
-        if relative_goals:
-            manager_ac_space = Box(-.5, .5, shape=(17,), dtype=np.float32)
-        else:
-            manager_ac_space = Box(0, 1, shape=(17,), dtype=np.float32)
-    elif env_name == "PD-Biped3D-HLC-Soccer-v1":
-        manager_ac_space = Box(
-            low=np.array([0, -1, -1, -1, -1, -2, -2, -2, -2, -2, -2, -2, -1,
-                          -2]),
-            high=np.array([1.5, 1, 1, 1, 1, 2, 2, 2, 2, 2, 2, 2, 1, 2]),
-            dtype=np.float32
-        )
-    elif env_name == "BipedalObstacles":
-        # TODO: Brandon
-        #  there may eb a better way of encoding this
-        #  but this is most convenient for now
-        ind = [0, 4, 5, 6, 7, 32, 33, 34, 50, 51, 52]
-        manager_ac_space = gym.spaces.Box(
-            low=np.array([x for i, x in enumerate([0.06586086, -0.33134258, -0.22473772, -0.08842427, -0.24940665,
-                          -0.15451589, -0.49955064, -0.44008026, -0.59096092, -0.27878672,
-                          -0.14038287, -0.28852576, -0.20101279, -0.22234532, -0.22769515,
-                          -0.54376805, -0.35379013, -0.3725186, -0.33276483, -0.67418987,
-                          -0.35524186, -0.45274141, -0.25600547, -0.86293733, -0.60379982,
-                          -1.3963486, -1.35225046, -1.56099963, -1.59434652, -2.93630743,
-                          -3.02572751, -4.52309895, -5.14550066, -1.79466832, -1.95292163,
-                          -2.29718137, -2.53373265, -2.79888201, -3.67393041, -1.96048367,
-                          -2.22237873, -4.52637959, -5.36702728, -1.79870808, -1.6695528,
-                          -2.83235455, -2.84780359, -1.73784041, -2.26103067, -0.062334,
-                          -0.61482263, -0.61719877, -0.61664611, -0.61482263, -1.00000000,
-                          -1.00000000, -1.00000000, -1.00000000, -1.00000000, -1.00000000,
-                          -1.00000000, -1.00000000, -1.00000000, -1.00000000, -1.00000000,
-                          -1.00000000, -1.00000000, -1.00000000, -1.00000000, -1.00000000,
-                          -1.00000000, -1.00000000, -1.00000000, -1.00000000, -1.00000000,
-                          -1.00000000, -1.00000000, -1.00000000, -1.00000000, -1.00000000,
-                          -1.00000000, -1.00000000, -1.00000000, -1.00000000, -1.00000000,
-                          -1.00000000, -1.00000000, -1.00000000, -1.00000000, -1.00000000,
-                          -1.00000000, -1.00000000, -1.00000000, -1.00000000, -1.00000000,
-                          -1.00000000, -1.00000000, -1.00000000, -1.00000000, -1.00000000,
-                          -1.00000000, -1.00000000, -1.00000000, -1.00000000, -1.00000000,
-                          -1.00000000, -1.00000000, -1.00000000, -1.00000000, -1.00000000]) if i in ind]),
-            high=np.array([x for i, x in enumerate([0.61076754, 0.30874607, 0.16389988, 0.278528, 0.10735691,
-                           0.55370122, 0.28979328, 0.88343042, 0.46615249, 0.24841864,
-                           0.25305298, 0.20827545, 0.35527417, 0.10670558, 0.34333566,
-                           0.46612564, 0.34286582, 0.24609406, 0.55321878, 0.50907576,
-                           0.41017145, 0.19810088, 0.49811089, 0.83155686, 0.40484139,
-                           1.4751488, 1.06637669, 1.60812414, 1.50176299, 3.01205444,
-                           3.09199214, 4.45173025, 5.29966736, 1.6375221, 1.83521891,
-                           2.14798474, 2.5548656, 2.72522235, 3.7703712, 2.17525077,
-                           1.90829098, 4.67793322, 5.20727777, 1.98003554, 1.36583793,
-                           2.76746488, 2.68556261, 2.02427745, 1.82794178, 1.07712889,
-                           1.10115075, 1.13575351, 1.12543523, 1.10115075, 1.00000000,
-                           1.00000000, 1.00000000, 1.00000000, 1.00000000, 1.00000000,
-                           1.00000000, 1.00000000, 1.00000000, 1.00000000, 1.00000000,
-                           1.00000000, 1.00000000, 1.00000000, 1.00000000, 1.00000000,
-                           1.00000000, 1.00000000, 1.00000000, 1.00000000, 1.00000000,
-                           1.00000000, 1.00000000, 1.00000000, 1.00000000, 1.00000000,
-                           1.00000000, 1.00000000, 1.00000000, 1.00000000, 1.00000000,
-                           1.00000000, 1.00000000, 1.00000000, 1.00000000, 1.00000000,
-                           1.00000000, 1.00000000, 1.00000000, 1.00000000, 1.00000000,
-                           1.00000000, 1.00000000, 1.00000000, 1.00000000, 1.00000000,
-                           1.00000000, 1.00000000, 1.00000000, 1.00000000, 1.00000000,
-                           1.00000000, 1.00000000, 1.00000000, 1.00000000, 1.00000000]) if i in ind]),
-            dtype=np.float32)
-    else:
-        if use_fingerprints:
-            low = np.array(ob_space.low)[:-fingerprint_dim[0]]
-            high = ob_space.high[:-fingerprint_dim[0]]
-            manager_ac_space = Box(low=low, high=high, dtype=np.float32)
-        else:
-            manager_ac_space = ob_space
-
-    return manager_ac_space
-
-
-def get_state_indices(ob_space,
-                      env_name,
-                      use_fingerprints,
-                      fingerprint_dim):
-    """Return the state indices for the worker rewards.
-
-    This assigns the indices of the state that are assigned goals, and
-    subsequently rewarded for performing those goals.
-
-    Parameters
-    ----------
-    ob_space : gym.spaces.*
-        the observation space of the environment
-    env_name : str
-        the name of the environment. Used for special cases to assign the
-        Manager action space to only ego observations in the observation space.
-    use_fingerprints : bool
-        specifies whether to add a time-dependent fingerprint to the
-        observations
-    fingerprint_dim : tuple of int
-        the shape of the fingerprint elements, if they are being used
-
-    Returns
-    -------
-    list of int
-        the state indices that are assigned goals
-    """
-    if env_name in ["AntMaze", "AntPush", "AntFall", "AntGather",
-                    "AntFourRooms"]:
-        state_indices = list(np.arange(0, 15))
-    elif env_name == "UR5":
-        state_indices = None
-    elif env_name == "Pendulum":
-        state_indices = [0, 2]
-    elif env_name == "Point2DImageEnv":
-        # includes images as the first 3072 channels
-        state_indices = [3072, 3073]
-    elif env_name == "Point2DEnv":
-        state_indices = [0, 1]
-    elif env_name in ["ring0", "ring1"]:
-        state_indices = [0]
-    elif env_name == "figureeight0":
-        state_indices = [13]
-    elif env_name == "figureeight1":
-        state_indices = [i for i in range(1, 14, 2)]
-    elif env_name == "figureeight2":
-        state_indices = [i for i in range(14)]
-    elif env_name == "merge0":
-        state_indices = [5 * i for i in range(5)]
-    elif env_name == "merge1":
-        state_indices = [5 * i for i in range(13)]
-    elif env_name == "merge2":
-        state_indices = [5 * i for i in range(17)]
-    elif env_name == "PD-Biped3D-HLC-Soccer-v1":
-        state_indices = [0, 4, 5, 6, 7, 32, 33, 34, 50, 51, 52, 57, 58, 59]
-    elif env_name == "BipedalObstacles":
-        # TODO: Brandon remove the image from the goal
-        # the first 1024 channels are the image
-        # the next 55 channels are positions
-        # the next 55 channels are velocities
-        # the last 2 channels are goals
-
-        state_indices = [i + 1024 for i in [0, 4, 5, 6, 7, 32, 33, 34, 50, 51, 52]]
-    elif use_fingerprints:
-        # Remove the last element to compute the reward.
-        state_indices = list(np.arange(
-            0, ob_space.shape[0] - fingerprint_dim[0]))
-    else:
-        # All observations are presented in the goal.
-        state_indices = list(np.arange(0, ob_space.shape[0]))
-
-    return state_indices
-
-
-def create_env(env, render=False, shared=False, maddpg=False, evaluate=False):
-    """Return, and potentially create, the environment.
-
-    Parameters
-    ----------
-    env : str or gym.Env
-        the environment, or the name of a registered environment.
-    render : bool
-        whether to render the environment
-    shared : bool
-        specifies whether agents in an environment are meant to share policies.
-        This is solely used by multi-agent Flow environments.
-    maddpg : bool
-        whether to use an environment variant that is compatible with the
-        MADDPG algorithm
-    evaluate : bool
-        specifies whether this is a training or evaluation environment
-
-    Returns
-    -------
-    gym.Env or list of gym.Env
-        gym-compatible environment(s)
-    """
-    if env == "AntGather":
-        env = AntGatherEnv()
-
-    elif env == "AntMaze":
-        if evaluate:
-            env = [
-                AntMaze(
-                    use_contexts=True,
-                    context_range=[16, 0]
-                ),
-                AntMaze(
-                    use_contexts=True,
-                    context_range=[16, 16]
-                ),
-                AntMaze(
-                    use_contexts=True,
-                    context_range=[0, 16]
-                )
-            ]
-        else:
-            env = AntMaze(
-                use_contexts=True,
-                random_contexts=True,
-                context_range=[(-4, 20), (-4, 20)]
-            )
-
-    elif env == "AntPush":
-        if evaluate:
-            env = AntPush(use_contexts=True, context_range=[0, 19])
-        else:
-            env = AntPush(use_contexts=True, context_range=[0, 19])
-            # env = AntPush(use_contexts=True,
-            #               random_contexts=True,
-            #               context_range=[(-16, 16), (-4, 20)])
-
-    elif env == "AntFall":
-        if evaluate:
-            env = AntFall(use_contexts=True, context_range=[0, 27, 4.5])
-        else:
-            env = AntFall(use_contexts=True, context_range=[0, 27, 4.5])
-            # env = AntFall(use_contexts=True,
-            #               random_contexts=True,
-            #               context_range=[(-4, 12), (-4, 28), (0, 5)])
-
-    elif env == "AntFourRooms":
-        if evaluate:
-            env = [
-                AntFourRooms(
-                    use_contexts=True,
-                    context_range=[30, 0]
-                ),
-                AntFourRooms(
-                    use_contexts=True,
-                    context_range=[0, 30]
-                ),
-                AntFourRooms(
-                    use_contexts=True,
-                    context_range=[30, 30]
-                )
-            ]
-        else:
-            env = AntFourRooms(
-                use_contexts=True,
-                random_contexts=False,
-                context_range=[[30, 0], [0, 30], [30, 30]]
-            )
-
-    elif env == "UR5":
-        if evaluate:
-            env = UR5(use_contexts=True,
-                      random_contexts=True,
-                      context_range=[(-np.pi, np.pi), (-np.pi / 4, 0),
-                                     (-np.pi / 4, np.pi / 4)],
-                      show=render)
-        else:
-            env = UR5(use_contexts=True,
-                      random_contexts=True,
-                      context_range=[(-np.pi, np.pi), (-np.pi / 4, 0),
-                                     (-np.pi / 4, np.pi / 4)],
-                      show=render)
-
-    elif env == "Pendulum":
-        if evaluate:
-            env = Pendulum(use_contexts=True, context_range=[0, 0],
-                           show=render)
-        else:
-            env = Pendulum(use_contexts=True,
-                           random_contexts=True,
-                           context_range=[(np.deg2rad(-16), np.deg2rad(16)),
-                                          (-0.6, 0.6)],
-                           show=render)
-
-    elif env in ["Point2DEnv"]:
-        env = Point2DEnv(images_in_obs=False)
-
-    elif env in ["Point2DImageEnv"]:
-        env = Point2DEnv(images_in_obs=True)
-
-    elif env in ["bottleneck0", "bottleneck1", "bottleneck2", "grid0",
-                 "grid1"]:
-        # Import the benchmark and fetch its flow_params
-        benchmark = __import__("flow.benchmarks.{}".format(env),
-                               fromlist=["flow_params"])
-        flow_params = benchmark.flow_params
-
-        # Get the env name and a creator for the environment.
-        create_env, _ = make_create_env(flow_params, version=0, render=render)
-
-        # Create the environment.
-        env = create_env()
-
-    elif env in ["ring0", "multiagent-ring0"]:
-        if evaluate:
-            env = [
-                FlowEnv(
-                    flow_params=ring(
-                        ring_length=[230, 230],
-                        evaluate=True,
-                        multiagent=(env[:10] == "multiagent"),
-                    ),
-                    render=render,
-                    multiagent=(env[:10] == "multiagent"),
-                    shared=shared,
-                    maddpg=maddpg,
-                ),
-                FlowEnv(
-                    flow_params=ring(
-                        ring_length=[260, 260],
-                        evaluate=True,
-                        multiagent=(env[:10] == "multiagent"),
-                    ),
-                    render=render,
-                    multiagent=(env[:10] == "multiagent"),
-                    shared=shared,
-                    maddpg=maddpg,
-                ),
-                FlowEnv(
-                    flow_params=ring(
-                        ring_length=[290, 290],
-                        evaluate=True,
-                        multiagent=(env[:10] == "multiagent"),
-                    ),
-                    render=render,
-                    multiagent=(env[:10] == "multiagent"),
-                    shared=shared,
-                    maddpg=maddpg,
-                )
-            ]
-        else:
-            env = FlowEnv(
-                flow_params=ring(
-                    evaluate=evaluate,
-                    multiagent=(env[:10] == "multiagent"),
-                ),
-                render=render,
-                multiagent=(env[:10] == "multiagent"),
-                shared=shared,
-                maddpg=maddpg,
-            )
-
-    elif env in ["merge0", "merge1", "merge2", "multiagent-merge0",
-                 "multiagent-merge1", "multiagent-merge2"]:
-        env_num = int(env[-1])
-        env = FlowEnv(
-            flow_params=merge(
-                exp_num=env_num,
-                horizon=6000,
-                simulator="traci",
-                multiagent=(env[:10] == "multiagent"),
-            ),
-            render=render,
-            multiagent=(env[:10] == "multiagent"),
-            shared=shared,
-            maddpg=maddpg,
-        )
-
-    elif env in ["figureeight0", "figureeight1", "figureeight02",
-                 "multiagent-figureeight0", "multiagent-figureeight1",
-                 "multiagent-figureeight02"]:
-        env_num = int(env[-1])
-        env = FlowEnv(
-            flow_params=figure_eight(
-                num_automated=[1, 7, 14][env_num],
-                horizon=1500,
-                simulator="traci",
-                multiagent=(env[:10] == "multiagent"),
-            ),
-            render=render,
-            multiagent=(env[:10] == "multiagent"),
-            shared=shared,
-            maddpg=maddpg,
-        )
-
-    elif env == "BipedalSoccer":
-        env = BipedalSoccer(render=render)
-
-    elif env == "BipedalObstacles":
-        env = BipedalObstacles(render=render)
-
-    elif isinstance(env, str):
-        # This is assuming the environment is registered with OpenAI gym.
-        env = gym.make(env)
-
-    # Reset the environment.
-    if env is not None:
-        if isinstance(env, list):
-            for next_env in env:
-                next_env.reset()
-        else:
-            env.reset()
-
-    return env
-=======
-    return path
->>>>>>> 5fa92f7c
+    return path