"""Utility methods when instantiating environments."""
import numpy as np
from gym.spaces import Box
import gym

from hbaselines.envs.deeploco.envs import BipedalSoccer
from hbaselines.envs.deeploco.envs import BipedalObstacles
from hbaselines.envs.efficient_hrl.envs import AntMaze
from hbaselines.envs.efficient_hrl.envs import AntFall
from hbaselines.envs.efficient_hrl.envs import AntPush
from hbaselines.envs.efficient_hrl.envs import AntFourRooms
from hbaselines.envs.hac.envs import UR5, Pendulum

try:
    from hbaselines.envs.snn4hrl.envs import AntGatherEnv
except (ImportError, ModuleNotFoundError):
    pass

try:
    from flow.utils.registry import make_create_env
    from hbaselines.envs.mixed_autonomy import FlowEnv
    from hbaselines.envs.mixed_autonomy.params.merge \
        import get_flow_params as merge
    from hbaselines.envs.mixed_autonomy.params.ring \
        import get_flow_params as ring
    from hbaselines.envs.mixed_autonomy.params.ring_small \
        import get_flow_params as ring_small
    from hbaselines.envs.mixed_autonomy.params.figure_eight \
        import get_flow_params as figure_eight
    from hbaselines.envs.mixed_autonomy.params.highway_single \
        import get_flow_params as highway_single
except (ImportError, ModuleNotFoundError):  # pragma: no cover
    pass  # pragma: no cover

try:
    from hbaselines.envs.point2d import Point2DEnv
except (ImportError, ModuleNotFoundError):
    pass


# This dictionary element contains all relevant information when instantiating
# a single-agent, multi-agent, or hierarchical environment.
#
# The key in this dictionary in the name of the environment. The attributes for
# each element are:
#
# - meta_ac_space: a lambda function that takes an input whether the higher
#   level policies are assigning relative goals and returns the action space of
#   the higher level policies
# - state_indices: a list that assigns the indices that correspond to goals in
#   the Worker's state space
# - env: a lambda term that takes an input (evaluate, render, multiagent,
#   shared, maddpg) and return an environment or list of environments
ENV_ATTRIBUTES = {

    # ======================================================================= #
    # Variants of the AntMaze environment.                                    #
    # ======================================================================= #

    "AntMaze": {
        "meta_ac_space": lambda relative_goals: Box(
            low=np.array([-10, -10, -0.5, -1, -1, -1, -1, -0.5, -0.3, -0.5,
                          -0.3, -0.5, -0.3, -0.5, -0.3]),
            high=np.array([10, 10, 0.5, 1, 1, 1, 1, 0.5, 0.3, 0.5, 0.3, 0.5,
                           0.3, 0.5, 0.3]),
            dtype=np.float32,
        ),
        "state_indices": [i for i in range(15)],
        "env": lambda evaluate, render, multiagent, shared, maddpg: [
            AntMaze(
                use_contexts=True,
                context_range=[16, 0]
            ),
            AntMaze(
                use_contexts=True,
                context_range=[16, 16]
            ),
            AntMaze(
                use_contexts=True,
                context_range=[0, 16]
            )
        ] if evaluate else AntMaze(
            use_contexts=True,
            random_contexts=True,
            context_range=[(-4, 20), (-4, 20)]
        ),
    },

    "AntPush": {
        "meta_ac_space": lambda relative_goals: Box(
            low=np.array([-10, -10, -0.5, -1, -1, -1, -1, -0.5, -0.3, -0.5,
                          -0.3, -0.5, -0.3, -0.5, -0.3]),
            high=np.array([10, 10, 0.5, 1, 1, 1, 1, 0.5, 0.3, 0.5, 0.3, 0.5,
                           0.3, 0.5, 0.3]),
            dtype=np.float32,
        ),
        "state_indices": [i for i in range(15)],
        "env": lambda evaluate, render, multiagent, shared, maddpg: AntPush(
            use_contexts=True,
            context_range=[0, 19]
        ) if evaluate else AntPush(
            use_contexts=True,
            context_range=[0, 19]
            # random_contexts=True,
            # context_range=[(-16, 16), (-4, 20)])
        ),
    },

    "AntFall": {
        "meta_ac_space": lambda relative_goals: Box(
            low=np.array([-10, -10, -0.5, -1, -1, -1, -1, -0.5, -0.3, -0.5,
                          -0.3, -0.5, -0.3, -0.5, -0.3]),
            high=np.array([10, 10, 0.5, 1, 1, 1, 1, 0.5, 0.3, 0.5, 0.3, 0.5,
                           0.3, 0.5, 0.3]),
            dtype=np.float32,
        ),
        "state_indices": [i for i in range(15)],
        "env": lambda evaluate, render, multiagent, shared, maddpg: AntFall(
            use_contexts=True,
            context_range=[0, 27, 4.5]
        ) if evaluate else AntFall(
            use_contexts=True,
            context_range=[0, 27, 4.5]
            # random_contexts=True,
            # context_range=[(-4, 12), (-4, 28), (0, 5)])
        ),
    },

    "AntGather": {
        "meta_ac_space": lambda relative_goals: Box(
            low=np.array([-10, -10, -0.5, -1, -1, -1, -1, -0.5, -0.3, -0.5,
                          -0.3, -0.5, -0.3, -0.5, -0.3]),
            high=np.array([10, 10, 0.5, 1, 1, 1, 1, 0.5, 0.3, 0.5, 0.3, 0.5,
                           0.3, 0.5, 0.3]),
            dtype=np.float32,
        ),
        "state_indices": [i for i in range(15)],
        "env": lambda evaluate, render, multiagent, shared, maddpg:
        AntGatherEnv(),
    },

    "AntFourRooms": {
        "meta_ac_space": lambda relative_goals: Box(
            low=np.array([-10, -10, -0.5, -1, -1, -1, -1, -0.5, -0.3, -0.5,
                          -0.3, -0.5, -0.3, -0.5, -0.3]),
            high=np.array([10, 10, 0.5, 1, 1, 1, 1, 0.5, 0.3, 0.5, 0.3, 0.5,
                           0.3, 0.5, 0.3]),
            dtype=np.float32,
        ),
        "state_indices": [i for i in range(15)],
        "env": lambda evaluate, render, multiagent, shared, maddpg: [
            AntFourRooms(
                use_contexts=True,
                context_range=[30, 0]
            ),
            AntFourRooms(
                use_contexts=True,
                context_range=[0, 30]
            ),
            AntFourRooms(
                use_contexts=True,
                context_range=[30, 30]
            )
        ] if evaluate else AntFourRooms(
            use_contexts=True,
            random_contexts=False,
            context_range=[[30, 0], [0, 30], [30, 30]]
        ),
    },

    # ======================================================================= #
    # UR5 and Pendulum environments.                                          #
    # ======================================================================= #

    "UR5": {
        "meta_ac_space": lambda relative_goals: Box(
            low=np.array([-2 * np.pi, -2 * np.pi, -2 * np.pi, -4, -4, -4]),
            high=np.array([2 * np.pi, 2 * np.pi, 2 * np.pi, 4, 4, 4]),
            dtype=np.float32,
        ),
        "state_indices": None,
        "env": lambda evaluate, render, multiagent, shared, maddpg: UR5(
            use_contexts=True,
            random_contexts=True,
            context_range=[(-np.pi, np.pi), (-np.pi / 4, 0),
                           (-np.pi / 4, np.pi / 4)],
            show=render
        ) if evaluate else UR5(
            use_contexts=True,
            random_contexts=True,
            context_range=[(-np.pi, np.pi), (-np.pi / 4, 0),
                           (-np.pi / 4, np.pi / 4)],
            show=render
        ),
    },

    "Pendulum": {
        "meta_ac_space": lambda relative_goals: Box(
            low=np.array([-np.pi, -15]),
            high=np.array([np.pi, 15]),
            dtype=np.float32
        ),
        "state_indices": [0, 2],
        "env": lambda evaluate, render, multiagent, shared, maddpg: Pendulum(
            use_contexts=True,
            context_range=[0, 0],
            show=render
        ) if evaluate else Pendulum(
            use_contexts=True,
            random_contexts=True,
            context_range=[(np.deg2rad(-16), np.deg2rad(16)), (-0.6, 0.6)],
            show=render
        ),
    },

    # ======================================================================= #
    # Mixed autonomy traffic flow environments.                               #
    # ======================================================================= #

    "ring": {
        "meta_ac_space": lambda relative_goals: Box(
            low=-10 if relative_goals else 0,
            high=10 if relative_goals else 30,
            shape=(5,),
            dtype=np.float32
        ),
        "state_indices": [5 * i for i in range(5)],
        "env": lambda evaluate, render, multiagent, shared, maddpg: FlowEnv(
            flow_params=ring(
                evaluate=evaluate,
                multiagent=multiagent,
            ),
            render=render,
            multiagent=multiagent,
            shared=shared,
            maddpg=maddpg,
        ),
    },

    "ring_small": {
        "meta_ac_space": lambda relative_goals: Box(
            low=-.5 if relative_goals else 0,
            high=.5 if relative_goals else 1,
            shape=(1,),
            dtype=np.float32
        ),
        "state_indices": [0],
        "env": lambda evaluate, render, multiagent, shared, maddpg: [
            FlowEnv(
                flow_params=ring_small(
                    ring_length=[230, 230],
                    evaluate=True,
                    multiagent=multiagent,
                ),
                render=render,
                multiagent=multiagent,
                shared=shared,
                maddpg=maddpg,
            ),
            FlowEnv(
                flow_params=ring_small(
                    ring_length=[260, 260],
                    evaluate=True,
                    multiagent=multiagent,
                ),
                render=render,
                multiagent=multiagent,
                shared=shared,
                maddpg=maddpg,
            ),
            FlowEnv(
                flow_params=ring_small(
                    ring_length=[290, 290],
                    evaluate=True,
                    multiagent=multiagent,
                ),
                render=render,
                multiagent=multiagent,
                shared=shared,
                maddpg=maddpg,
            )
        ] if evaluate else FlowEnv(
            flow_params=ring_small(
                evaluate=evaluate,
                multiagent=multiagent,
            ),
            render=render,
            multiagent=multiagent,
            shared=shared,
            maddpg=maddpg,
        ),
    },

    "figureeight0": {
        "meta_ac_space": lambda relative_goals: Box(
            low=-.5 if relative_goals else 0,
            high=.5 if relative_goals else 1,
            shape=(1,),
            dtype=np.float32
        ),
        "state_indices": [13],
        "env": lambda evaluate, render, multiagent, shared, maddpg: FlowEnv(
            flow_params=figure_eight(
                num_automated=1,
                horizon=1500,
                simulator="traci",
                multiagent=multiagent,
            ),
            render=render,
            multiagent=multiagent,
            shared=shared,
            maddpg=maddpg,
        ),
    },

    "figureeight1": {
        "meta_ac_space": lambda relative_goals: Box(
            low=-.5 if relative_goals else 0,
            high=.5 if relative_goals else 1,
            shape=(7,),
            dtype=np.float32
        ),
        "state_indices": [i for i in range(1, 14, 2)],
        "env": lambda evaluate, render, multiagent, shared, maddpg: FlowEnv(
            flow_params=figure_eight(
                num_automated=7,
                horizon=1500,
                simulator="traci",
                multiagent=multiagent,
            ),
            render=render,
            multiagent=multiagent,
            shared=shared,
            maddpg=maddpg,
        ),
    },

    "figureeight2": {
        "meta_ac_space": lambda relative_goals: Box(
            low=-.5 if relative_goals else 0,
            high=.5 if relative_goals else 1,
            shape=(14,),
            dtype=np.float32
        ),
        "state_indices": [i for i in range(14)],
        "env": lambda evaluate, render, multiagent, shared, maddpg: FlowEnv(
            flow_params=figure_eight(
                num_automated=14,
                horizon=1500,
                simulator="traci",
                multiagent=multiagent,
            ),
            render=render,
            multiagent=multiagent,
            shared=shared,
            maddpg=maddpg,
        ),
    },

    "merge0": {
        "meta_ac_space": lambda relative_goals: Box(
            low=-.5 if relative_goals else 0,
            high=.5 if relative_goals else 1,
            shape=(5,),
            dtype=np.float32
        ),
        "state_indices": [5 * i for i in range(5)],
        "env": lambda evaluate, render, multiagent, shared, maddpg: FlowEnv(
            flow_params=merge(
                exp_num=0,
                horizon=6000,
                simulator="traci",
                multiagent=multiagent,
            ),
            render=render,
            multiagent=multiagent,
            shared=shared,
            maddpg=maddpg,
        ),
    },

    "merge1": {
        "meta_ac_space": lambda relative_goals: Box(
            low=-.5 if relative_goals else 0,
            high=.5 if relative_goals else 1,
            shape=(13,),
            dtype=np.float32
        ),
        "state_indices": [5 * i for i in range(13)],
        "env": lambda evaluate, render, multiagent, shared, maddpg: FlowEnv(
            flow_params=merge(
                exp_num=1,
                horizon=6000,
                simulator="traci",
                multiagent=multiagent,
            ),
            render=render,
            multiagent=multiagent,
            shared=shared,
            maddpg=maddpg,
        ),
    },

    "merge2": {
        "meta_ac_space": lambda relative_goals: Box(
            low=-.5 if relative_goals else 0,
            high=.5 if relative_goals else 1,
            shape=(17,),
            dtype=np.float32
        ),
        "state_indices": [5 * i for i in range(17)],
        "env": lambda evaluate, render, multiagent, shared, maddpg: FlowEnv(
            flow_params=merge(
                exp_num=2,
                horizon=6000,
                simulator="traci",
                multiagent=multiagent,
            ),
            render=render,
            multiagent=multiagent,
            shared=shared,
            maddpg=maddpg,
        ),
    },

    "highway-single": {
        "meta_ac_space": lambda relative_goals: Box(
<<<<<<< HEAD
            low=-10 if relative_goals else 0,
            high=10 if relative_goals else 30,
            shape=(15,),
=======
            low=-5 if relative_goals else 0,
            high=5 if relative_goals else 10,
            shape=(10,),
>>>>>>> 397353d3
            dtype=np.float32
        ),
        "state_indices": [5 * i for i in range(15)],
        "env": lambda evaluate, render, multiagent, shared, maddpg: FlowEnv(
            flow_params=highway_single(
                multiagent=multiagent,
            ),
            render=render,
            multiagent=multiagent,
            shared=shared,
            maddpg=maddpg,
        ),
    },

    # ======================================================================= #
    # Mixed autonomy traffic imitation environments.                          #
    # ======================================================================= #

    "ring-imitation": {
        "meta_ac_space": lambda relative_goals: Box(
            low=-1 if relative_goals else 0,
            high=1,
            shape=(5,),
            dtype=np.float32
        ),
        "state_indices": [5 * i for i in range(5)],
        "env": lambda evaluate, render, multiagent, shared, maddpg: FlowEnv(
            flow_params=ring(
                evaluate=evaluate,
                multiagent=multiagent,
                imitation=True,
            ),
            render=render,
            multiagent=multiagent,
            shared=shared,
            maddpg=maddpg,
        ),
    },

    "highway-single-imitation": {
        "meta_ac_space": lambda relative_goals: Box(
            low=-1 if relative_goals else 0,
            high=1,
            shape=(10,),
            dtype=np.float32
        ),
        "state_indices": [5 * i for i in range(10)],
        "env": lambda evaluate, render, multiagent, shared, maddpg: FlowEnv(
            flow_params=highway_single(
                multiagent=multiagent,
                imitation=True,
            ),
            render=render,
            multiagent=multiagent,
            shared=shared,
            maddpg=maddpg,
        ),
    },

    # ======================================================================= #
    # Bipedal environments.                                                   #
    # ======================================================================= #

    "BipedalSoccer": {
        "meta_ac_space": lambda relative_goals: Box(
            low=np.array([-0.5, -1, -1, -1, -1, -2, -2, -2, -2, -2, -2, -2, -1,
                          -2]),
            high=np.array([0.5, 1, 1, 1, 1, 2, 2, 2, 2, 2, 2, 2, 1, 2]),
            dtype=np.float32
        ),
        "state_indices": [0, 4, 5, 6, 7, 32, 33, 34, 50, 51, 52, 57, 58, 59],
        "env": lambda evaluate, render, multiagent, shared, maddpg:
        BipedalSoccer(render=render),
    },

    "BipedalObstacles": {
        "meta_ac_space": lambda relative_goals: gym.spaces.Box(
            low=np.array([x for i, x in enumerate(
                BipedalObstacles.observation_space.low) if i - 1024 in [
                              0, 4, 5, 6, 7, 32, 33, 34, 50, 51, 52]]),
            high=np.array([x for i, x in enumerate(
                BipedalObstacles.observation_space.high) if i - 1024 in [
                               0, 4, 5, 6, 7, 32, 33, 34, 50, 51, 52]]),
            dtype=np.float32),
        "state_indices": [i + 1024 for i in [
            0, 4, 5, 6, 7, 32, 33, 34, 50, 51, 52]],
        "env": lambda evaluate, render, multiagent, shared, maddpg:
        BipedalObstacles(render=render),
    },

    # ======================================================================= #
    # Point navigation environments.                                          #
    # ======================================================================= #

    "Point2DEnv": {
        "meta_ac_space": lambda relative_goals: Box(
            np.ones(2) * -4,
            np.ones(2) * 4,
            dtype=np.float32
        ),
        "state_indices": [0, 1],
        "env": lambda evaluate, render, multiagent, shared, maddpg: Point2DEnv(
            images_in_obs=False
        ),
    },

    "Point2DImageEnv": {
        "meta_ac_space": lambda relative_goals: Box(
            np.ones(2) * -4,
            np.ones(2) * 4,
            dtype=np.float32
        ),
        # "state_indices": [3072, 3073],  # FIXME: for RGB
        "state_indices": [1024, 1025],
        "env": lambda evaluate, render, multiagent, shared, maddpg: Point2DEnv(
            images_in_obs=True
        ),
    },
}


def get_meta_ac_space(ob_space,
                      relative_goals,
                      env_name,
                      use_fingerprints,
                      fingerprint_dim):
    """Compute the action space for the higher level policies.

    If the fingerprint terms are being appended onto the observations, this
    should be removed from the action space.

    Parameters
    ----------
    ob_space : gym.spaces.*
        the observation space of the environment
    relative_goals : bool
        specifies whether the goal issued by the meta-level policy is meant to
        be a relative or absolute goal, i.e. specific state or change in state
    env_name : str
        the name of the environment. Used for special cases to assign the
        meta-level policies' action space to only ego observations in the
        observation space.
    use_fingerprints : bool
        specifies whether to add a time-dependent fingerprint to the
        observations
    fingerprint_dim : tuple of int
        the shape of the fingerprint elements, if they are being used

    Returns
    -------
    gym.spaces.Box
        the action space of the higher level policy
    """
    if env_name in ENV_ATTRIBUTES.keys():
        meta_ac_space = ENV_ATTRIBUTES[env_name]["meta_ac_space"](
            relative_goals)
    else:
        if use_fingerprints:
            low = np.array(ob_space.low)[:-fingerprint_dim[0]]
            high = ob_space.high[:-fingerprint_dim[0]]
            meta_ac_space = Box(low=low, high=high, dtype=np.float32)
        else:
            meta_ac_space = ob_space

    return meta_ac_space


def get_state_indices(ob_space,
                      env_name,
                      use_fingerprints,
                      fingerprint_dim):
    """Return the state indices for the intrinsic rewards.

    This assigns the indices of the state that are assigned goals, and
    subsequently rewarded for performing those goals.

    Parameters
    ----------
    ob_space : gym.spaces.*
        the observation space of the environment
    env_name : str
        the name of the environment. Used for special cases to assign the
        meta-level policies' action space to only ego observations in the
        observation space.
    use_fingerprints : bool
        specifies whether to add a time-dependent fingerprint to the
        observations
    fingerprint_dim : tuple of int
        the shape of the fingerprint elements, if they are being used

    Returns
    -------
    list of int
        the state indices that are assigned goals
    """
    if env_name in ENV_ATTRIBUTES.keys():
        state_indices = ENV_ATTRIBUTES[env_name]["state_indices"]
    elif use_fingerprints:
        # Remove the last element to compute the reward.
        state_indices = list(np.arange(
            0, ob_space.shape[0] - fingerprint_dim[0]))
    else:
        # All observations are presented in the goal.
        state_indices = list(np.arange(0, ob_space.shape[0]))

    return state_indices


def create_env(env,
               render=False,
               shared=False,
               maddpg=False,
               env_num=0,
               evaluate=False):
    """Return, and potentially create, the environment.

    Parameters
    ----------
    env : str or gym.Env
        the environment, or the name of a registered environment.
    render : bool
        whether to render the environment
    shared : bool
        specifies whether agents in an environment are meant to share policies.
        This is solely used by multi-agent Flow environments.
    maddpg : bool
        whether to use an environment variant that is compatible with the
        MADDPG algorithm
    env_num : int
        the environment number. Used to handle environment generation in gym
        when multiple environments are being used.
    evaluate : bool
        specifies whether this is a training or evaluation environment

    Returns
    -------
    gym.Env or list of gym.Env or None
        gym-compatible environment(s). Set to None if no environment is being
        returned.
    array_like or list of array_like or None
        the observation(s) from the environment(s) upon reset. Set to None if
        no environment is being returned.
    """
    if env is None:
        # No environment (for evaluation environments).
        return None, None
    elif isinstance(env, str):
        if env in ENV_ATTRIBUTES.keys():
            env = ENV_ATTRIBUTES[env]["env"](
                evaluate, render, False, shared, maddpg)
        elif env.startswith("multiagent"):
            # multi-agent environments
            env_name = env[11:]
            env = ENV_ATTRIBUTES[env_name]["env"](
                evaluate, render, True, shared, maddpg)
        elif env in ["bottleneck0", "bottleneck1", "bottleneck2", "grid0",
                     "grid1"]:
            # Import the benchmark and fetch its flow_params
            benchmark = __import__("flow.benchmarks.{}".format(env),
                                   fromlist=["flow_params"])
            flow_params = benchmark.flow_params

            # Get the env name and a creator for the environment.
            creator, _ = make_create_env(flow_params, env_num, render=render)

            # Create the environment.
            env = creator()
        else:
            # This is assuming the environment is registered with OpenAI gym.
            env = gym.make(env)

    # Reset the environment.
    if env is not None:
        if isinstance(env, list):
            obs = [next_env.reset() for next_env in env]
        else:
            obs = env.reset()
    else:
        obs = None

    return env, obs<|MERGE_RESOLUTION|>--- conflicted
+++ resolved
@@ -425,15 +425,9 @@
 
     "highway-single": {
         "meta_ac_space": lambda relative_goals: Box(
-<<<<<<< HEAD
-            low=-10 if relative_goals else 0,
-            high=10 if relative_goals else 30,
-            shape=(15,),
-=======
             low=-5 if relative_goals else 0,
             high=5 if relative_goals else 10,
             shape=(10,),
->>>>>>> 397353d3
             dtype=np.float32
         ),
         "state_indices": [5 * i for i in range(15)],
