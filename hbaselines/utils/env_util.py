--- conflicted
+++ resolved
@@ -64,15 +64,9 @@
 #   the higher level policies
 # - state_indices: a list that assigns the indices that correspond to goals in
 #   the Worker's state space
-<<<<<<< HEAD
-# - env: a lambda term that takes an input (evaluate, render, multiagent,
-#   shared, maddpg) and return an environment or list of environments
-
-=======
 # - env: a lambda term that takes an input (evaluate, render, num_levels,
 #   multiagent, shared, maddpg) and return an environment or list of
 #   environments
->>>>>>> 47c85858
 ENV_ATTRIBUTES = {
 
     # ======================================================================= #
@@ -324,15 +318,9 @@
     # ======================================================================= #
 
     "SwimmerGather": {
-<<<<<<< HEAD
-        "meta_ac_space": lambda relative_goals: Box(
-            low=np.array([-4, -4]),
-            high=np.array([4, 4]),
-=======
         "meta_ac_space": lambda relative_goals, multiagent: Box(
             low=np.array([-10, -10, -np.pi/2, -np.pi/2, -np.pi/2]),
             high=np.array([10, 10, np.pi/2, np.pi/2, np.pi/2]),
->>>>>>> 47c85858
             dtype=np.float32,
         ),
         "state_indices": lambda multiagent: [i for i in range(5)],
