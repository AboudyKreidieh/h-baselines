"""Utility methods when instantiating environments."""
import numpy as np
from gym.spaces import Box
import gym

from hbaselines.envs.deeploco.envs import BipedalSoccer
from hbaselines.envs.deeploco.envs import BipedalObstacles
from hbaselines.envs.efficient_hrl.envs import AntMaze
from hbaselines.envs.efficient_hrl.envs import AntFall
from hbaselines.envs.efficient_hrl.envs import AntPush
from hbaselines.envs.efficient_hrl.envs import AntFourRooms
from hbaselines.envs.hac.envs import UR5, Pendulum

try:
    from hbaselines.envs.snn4hrl.envs import AntGatherEnv
except (ImportError, ModuleNotFoundError):
    pass

try:
    from flow.utils.registry import make_create_env
    from hbaselines.envs.mixed_autonomy import FlowEnv
    from hbaselines.envs.mixed_autonomy.params.merge \
        import get_flow_params as merge
    from hbaselines.envs.mixed_autonomy.params.ring \
        import get_flow_params as ring
    from hbaselines.envs.mixed_autonomy.params.ring_small \
        import get_flow_params as ring_small
    from hbaselines.envs.mixed_autonomy.params.figure_eight \
        import get_flow_params as figure_eight
    from hbaselines.envs.mixed_autonomy.params.highway_single \
        import get_flow_params as highway_single
except (ImportError, ModuleNotFoundError):  # pragma: no cover
    pass  # pragma: no cover

try:
    from hbaselines.envs.point2d import Point2DEnv
except (ImportError, ModuleNotFoundError):
    pass


# This dictionary element contains all relevant information when instantiating
# a single-agent, multi-agent, or hierarchical environment.
#
# The key in this dictionary in the name of the environment. The attributes for
# each element are:
#
# - meta_ac_space: a lambda function that takes an input whether the higher
#   level policies are assigning relative goals and returns the action space of
#   the higher level policies
# - state_indices: a list that assigns the indices that correspond to goals in
#   the Worker's state space
# - env: a lambda term that takes an input (evaluate, render, multiagent,
#   shared, maddpg) and return an environment or list of environments
ENV_ATTRIBUTES = {

    # ======================================================================= #
    # Variants of the AntMaze environment.                                    #
    # ======================================================================= #

    "AntMaze": {
        "meta_ac_space": lambda relative_goals: Box(
            low=np.array([-10, -10, -0.5, -1, -1, -1, -1, -0.5, -0.3, -0.5,
                          -0.3, -0.5, -0.3, -0.5, -0.3]),
            high=np.array([10, 10, 0.5, 1, 1, 1, 1, 0.5, 0.3, 0.5, 0.3, 0.5,
                           0.3, 0.5, 0.3]),
            dtype=np.float32,
        ),
        "state_indices": [i for i in range(15)],
        "env": lambda evaluate, render, multiagent, shared, maddpg: [
            AntMaze(
                use_contexts=True,
                context_range=[16, 0]
            ),
            AntMaze(
                use_contexts=True,
                context_range=[16, 16]
            ),
            AntMaze(
                use_contexts=True,
                context_range=[0, 16]
            )
        ] if evaluate else AntMaze(
            use_contexts=True,
            random_contexts=True,
            context_range=[(-4, 20), (-4, 20)]
        ),
    },

    "AntPush": {
        "meta_ac_space": lambda relative_goals: Box(
            low=np.array([-10, -10, -0.5, -1, -1, -1, -1, -0.5, -0.3, -0.5,
                          -0.3, -0.5, -0.3, -0.5, -0.3]),
            high=np.array([10, 10, 0.5, 1, 1, 1, 1, 0.5, 0.3, 0.5, 0.3, 0.5,
                           0.3, 0.5, 0.3]),
            dtype=np.float32,
        ),
        "state_indices": [i for i in range(15)],
        "env": lambda evaluate, render, multiagent, shared, maddpg: AntPush(
            use_contexts=True,
            context_range=[0, 19]
        ) if evaluate else AntPush(
            use_contexts=True,
            context_range=[0, 19]
            # random_contexts=True,
            # context_range=[(-16, 16), (-4, 20)])
        ),
    },

    "AntFall": {
        "meta_ac_space": lambda relative_goals: Box(
            low=np.array([-10, -10, -0.5, -1, -1, -1, -1, -0.5, -0.3, -0.5,
                          -0.3, -0.5, -0.3, -0.5, -0.3]),
            high=np.array([10, 10, 0.5, 1, 1, 1, 1, 0.5, 0.3, 0.5, 0.3, 0.5,
                           0.3, 0.5, 0.3]),
            dtype=np.float32,
        ),
        "state_indices": [i for i in range(15)],
        "env": lambda evaluate, render, multiagent, shared, maddpg: AntFall(
            use_contexts=True,
            context_range=[0, 27, 4.5]
        ) if evaluate else AntFall(
            use_contexts=True,
            context_range=[0, 27, 4.5]
            # random_contexts=True,
            # context_range=[(-4, 12), (-4, 28), (0, 5)])
        ),
    },

    "AntGather": {
        "meta_ac_space": lambda relative_goals: Box(
            low=np.array([-10, -10, -0.5, -1, -1, -1, -1, -0.5, -0.3, -0.5,
                          -0.3, -0.5, -0.3, -0.5, -0.3]),
            high=np.array([10, 10, 0.5, 1, 1, 1, 1, 0.5, 0.3, 0.5, 0.3, 0.5,
                           0.3, 0.5, 0.3]),
            dtype=np.float32,
        ),
        "state_indices": [i for i in range(15)],
        "env": lambda evaluate, render, multiagent, shared, maddpg:
        AntGatherEnv(),
    },

    "AntFourRooms": {
        "meta_ac_space": lambda relative_goals: Box(
            low=np.array([-10, -10, -0.5, -1, -1, -1, -1, -0.5, -0.3, -0.5,
                          -0.3, -0.5, -0.3, -0.5, -0.3]),
            high=np.array([10, 10, 0.5, 1, 1, 1, 1, 0.5, 0.3, 0.5, 0.3, 0.5,
                           0.3, 0.5, 0.3]),
            dtype=np.float32,
        ),
        "state_indices": [i for i in range(15)],
        "env": lambda evaluate, render, multiagent, shared, maddpg: [
            AntFourRooms(
                use_contexts=True,
                context_range=[30, 0]
            ),
            AntFourRooms(
                use_contexts=True,
                context_range=[0, 30]
            ),
            AntFourRooms(
                use_contexts=True,
                context_range=[30, 30]
            )
        ] if evaluate else AntFourRooms(
            use_contexts=True,
            random_contexts=False,
            context_range=[[30, 0], [0, 30], [30, 30]]
        ),
    },

    # ======================================================================= #
    # UR5 and Pendulum environments.                                          #
    # ======================================================================= #

    "UR5": {
        "meta_ac_space": lambda relative_goals: Box(
            low=np.array([-2 * np.pi, -2 * np.pi, -2 * np.pi, -4, -4, -4]),
            high=np.array([2 * np.pi, 2 * np.pi, 2 * np.pi, 4, 4, 4]),
            dtype=np.float32,
        ),
        "state_indices": None,
        "env": lambda evaluate, render, multiagent, shared, maddpg: UR5(
            use_contexts=True,
            random_contexts=True,
            context_range=[(-np.pi, np.pi), (-np.pi / 4, 0),
                           (-np.pi / 4, np.pi / 4)],
            show=render
        ) if evaluate else UR5(
            use_contexts=True,
            random_contexts=True,
            context_range=[(-np.pi, np.pi), (-np.pi / 4, 0),
                           (-np.pi / 4, np.pi / 4)],
            show=render
        ),
    },

    "Pendulum": {
        "meta_ac_space": lambda relative_goals: Box(
            low=np.array([-np.pi, -15]),
            high=np.array([np.pi, 15]),
            dtype=np.float32
        ),
        "state_indices": [0, 2],
        "env": lambda evaluate, render, multiagent, shared, maddpg: Pendulum(
            use_contexts=True,
            context_range=[0, 0],
            show=render
        ) if evaluate else Pendulum(
            use_contexts=True,
            random_contexts=True,
            context_range=[(np.deg2rad(-16), np.deg2rad(16)), (-0.6, 0.6)],
            show=render
        ),
    },

    # ======================================================================= #
    # Mixed autonomy traffic flow environments.                               #
    # ======================================================================= #

    "ring": {
        "meta_ac_space": lambda relative_goals: Box(
            low=-1 if relative_goals else 0,
            high=1,
            shape=(5,),
            dtype=np.float32
        ),
        "state_indices": [5 * i for i in range(5)],
        "env": lambda evaluate, render, multiagent, shared, maddpg: FlowEnv(
            flow_params=ring(
                evaluate=evaluate,
                multiagent=multiagent,
            ),
            render=render,
            multiagent=multiagent,
            shared=shared,
            maddpg=maddpg,
        ),
    },

    "ring_small": {
        "meta_ac_space": lambda relative_goals: Box(
            low=-.5 if relative_goals else 0,
            high=.5 if relative_goals else 1,
            shape=(1,),
            dtype=np.float32
        ),
        "state_indices": [0],
        "env": lambda evaluate, render, multiagent, shared, maddpg: [
            FlowEnv(
                flow_params=ring_small(
                    ring_length=[230, 230],
                    evaluate=True,
                    multiagent=multiagent,
                ),
                render=render,
                multiagent=multiagent,
                shared=shared,
                maddpg=maddpg,
            ),
            FlowEnv(
                flow_params=ring_small(
                    ring_length=[260, 260],
                    evaluate=True,
                    multiagent=multiagent,
                ),
                render=render,
                multiagent=multiagent,
                shared=shared,
                maddpg=maddpg,
            ),
            FlowEnv(
                flow_params=ring_small(
                    ring_length=[290, 290],
                    evaluate=True,
                    multiagent=multiagent,
                ),
                render=render,
                multiagent=multiagent,
                shared=shared,
                maddpg=maddpg,
            )
        ] if evaluate else FlowEnv(
            flow_params=ring_small(
                evaluate=evaluate,
                multiagent=multiagent,
            ),
            render=render,
            multiagent=multiagent,
            shared=shared,
            maddpg=maddpg,
        ),
    },

    "figureeight0": {
        "meta_ac_space": lambda relative_goals: Box(
            low=-.5 if relative_goals else 0,
            high=.5 if relative_goals else 1,
            shape=(1,),
            dtype=np.float32
        ),
        "state_indices": [13],
        "env": lambda evaluate, render, multiagent, shared, maddpg: FlowEnv(
            flow_params=figure_eight(
                num_automated=1,
                horizon=1500,
                simulator="traci",
                multiagent=multiagent,
            ),
            render=render,
            multiagent=multiagent,
            shared=shared,
            maddpg=maddpg,
        ),
    },

    "figureeight1": {
        "meta_ac_space": lambda relative_goals: Box(
            low=-.5 if relative_goals else 0,
            high=.5 if relative_goals else 1,
            shape=(7,),
            dtype=np.float32
        ),
        "state_indices": [i for i in range(1, 14, 2)],
        "env": lambda evaluate, render, multiagent, shared, maddpg: FlowEnv(
            flow_params=figure_eight(
                num_automated=7,
                horizon=1500,
                simulator="traci",
                multiagent=multiagent,
            ),
            render=render,
            multiagent=multiagent,
            shared=shared,
            maddpg=maddpg,
        ),
    },

    "figureeight2": {
        "meta_ac_space": lambda relative_goals: Box(
            low=-.5 if relative_goals else 0,
            high=.5 if relative_goals else 1,
            shape=(14,),
            dtype=np.float32
        ),
        "state_indices": [i for i in range(14)],
        "env": lambda evaluate, render, multiagent, shared, maddpg: FlowEnv(
            flow_params=figure_eight(
                num_automated=14,
                horizon=1500,
                simulator="traci",
                multiagent=multiagent,
            ),
            render=render,
            multiagent=multiagent,
            shared=shared,
            maddpg=maddpg,
        ),
    },

    "merge0": {
        "meta_ac_space": lambda relative_goals: Box(
            low=-.5 if relative_goals else 0,
            high=.5 if relative_goals else 1,
            shape=(5,),
            dtype=np.float32
        ),
        "state_indices": [5 * i for i in range(5)],
        "env": lambda evaluate, render, multiagent, shared, maddpg: FlowEnv(
            flow_params=merge(
                exp_num=0,
                horizon=6000,
                simulator="traci",
                multiagent=multiagent,
            ),
            render=render,
            multiagent=multiagent,
            shared=shared,
            maddpg=maddpg,
        ),
    },

    "merge1": {
        "meta_ac_space": lambda relative_goals: Box(
            low=-.5 if relative_goals else 0,
            high=.5 if relative_goals else 1,
            shape=(13,),
            dtype=np.float32
        ),
        "state_indices": [5 * i for i in range(13)],
        "env": lambda evaluate, render, multiagent, shared, maddpg: FlowEnv(
            flow_params=merge(
                exp_num=1,
                horizon=6000,
                simulator="traci",
                multiagent=multiagent,
            ),
            render=render,
            multiagent=multiagent,
            shared=shared,
            maddpg=maddpg,
        ),
    },

    "merge2": {
        "meta_ac_space": lambda relative_goals: Box(
            low=-.5 if relative_goals else 0,
            high=.5 if relative_goals else 1,
            shape=(17,),
            dtype=np.float32
        ),
        "state_indices": [5 * i for i in range(17)],
        "env": lambda evaluate, render, multiagent, shared, maddpg: FlowEnv(
            flow_params=merge(
                exp_num=2,
                horizon=6000,
                simulator="traci",
                multiagent=multiagent,
            ),
            render=render,
            multiagent=multiagent,
            shared=shared,
            maddpg=maddpg,
        ),
    },

    "highway-single": {
        "meta_ac_space": lambda relative_goals: Box(
            low=-1 if relative_goals else 0,
            high=1,
            shape=(10,),
            dtype=np.float32
        ),
        "state_indices": [5 * i for i in range(10)],
        "env": lambda evaluate, render, multiagent, shared, maddpg: FlowEnv(
            flow_params=highway_single(
                multiagent=multiagent,
            ),
            render=render,
            multiagent=multiagent,
            shared=shared,
            maddpg=maddpg,
        ),
    },

    # ======================================================================= #
    # Mixed autonomy traffic imitation environments.                          #
    # ======================================================================= #

    "ring-imitation": {
        "meta_ac_space": lambda relative_goals: Box(
            low=-1 if relative_goals else 0,
            high=1,
            shape=(5,),
            dtype=np.float32
        ),
        "state_indices": [5 * i for i in range(5)],
        "env": lambda evaluate, render, multiagent, shared, maddpg: FlowEnv(
            flow_params=ring(
                evaluate=evaluate,
                multiagent=multiagent,
                imitation=True,
            ),
            render=render,
            multiagent=multiagent,
            shared=shared,
            maddpg=maddpg,
        ),
    },

    "highway-single-imitation": {
        "meta_ac_space": lambda relative_goals: Box(
            low=-1 if relative_goals else 0,
            high=1,
            shape=(10,),
            dtype=np.float32
        ),
        "state_indices": [5 * i for i in range(10)],
        "env": lambda evaluate, render, multiagent, shared, maddpg: FlowEnv(
            flow_params=highway_single(
                multiagent=multiagent,
                imitation=True,
            ),
            render=render,
            multiagent=multiagent,
            shared=shared,
            maddpg=maddpg,
        ),
    },

    # ======================================================================= #
    # Bipedal environments.                                                   #
    # ======================================================================= #

    "BipedalSoccer": {
        "meta_ac_space": lambda relative_goals: Box(
            low=np.array([0, -1, -1, -1, -1, -2, -2, -2, -2, -2, -2, -2, -1,
                          -2]),
            high=np.array([1.5, 1, 1, 1, 1, 2, 2, 2, 2, 2, 2, 2, 1, 2]),
            dtype=np.float32
        ),
        "state_indices": [0, 4, 5, 6, 7, 32, 33, 34, 50, 51, 52, 57, 58, 59],
        "env": lambda evaluate, render, multiagent, shared, maddpg:
        BipedalSoccer(render=render),
    },

    "BipedalObstacles": {
        "meta_ac_space": lambda relative_goals: gym.spaces.Box(
            low=np.array([x for i, x in enumerate(
                BipedalObstacles.observation_space.low) if i - 1024 in [
                              0, 4, 5, 6, 7, 32, 33, 34, 50, 51, 52]]),
            high=np.array([x for i, x in enumerate(
                BipedalObstacles.observation_space.high) if i - 1024 in [
                               0, 4, 5, 6, 7, 32, 33, 34, 50, 51, 52]]),
            dtype=np.float32),
        "state_indices": [i + 1024 for i in [
            0, 4, 5, 6, 7, 32, 33, 34, 50, 51, 52]],
        "env": lambda evaluate, render, multiagent, shared, maddpg:
        BipedalObstacles(render=render),
    },

    # ======================================================================= #
    # Point navigation environments.                                          #
    # ======================================================================= #

    "Point2DEnv": {
        "meta_ac_space": lambda relative_goals: Box(
            np.ones(2) * -4,
            np.ones(2) * 4,
            dtype=np.float32
        ),
        "state_indices": [0, 1],
        "env": lambda evaluate, render, multiagent, shared, maddpg: Point2DEnv(
            images_in_obs=False
        ),
    },

    "Point2DImageEnv": {
        "meta_ac_space": lambda relative_goals: Box(
            np.ones(2) * -4,
            np.ones(2) * 4,
            dtype=np.float32
        ),
        # "state_indices": [3072, 3073],  # FIXME: for RGB
        "state_indices": [1024, 1025],
        "env": lambda evaluate, render, multiagent, shared, maddpg: Point2DEnv(
            images_in_obs=True
        ),
    },
}


def get_meta_ac_space(ob_space,
                      relative_goals,
                      env_name,
                      use_fingerprints,
                      fingerprint_dim):
    """Compute the action space for the higher level policies.

    If the fingerprint terms are being appended onto the observations, this
    should be removed from the action space.

    Parameters
    ----------
    ob_space : gym.spaces.*
        the observation space of the environment
    relative_goals : bool
        specifies whether the goal issued by the meta-level policy is meant to
        be a relative or absolute goal, i.e. specific state or change in state
    env_name : str
        the name of the environment. Used for special cases to assign the
        meta-level policies' action space to only ego observations in the
        observation space.
    use_fingerprints : bool
        specifies whether to add a time-dependent fingerprint to the
        observations
    fingerprint_dim : tuple of int
        the shape of the fingerprint elements, if they are being used

    Returns
    -------
    gym.spaces.Box
        the action space of the higher level policy
    """
    if env_name in ENV_ATTRIBUTES.keys():
        meta_ac_space = ENV_ATTRIBUTES[env_name]["meta_ac_space"](
            relative_goals)
    else:
        if use_fingerprints:
            low = np.array(ob_space.low)[:-fingerprint_dim[0]]
            high = ob_space.high[:-fingerprint_dim[0]]
            meta_ac_space = Box(low=low, high=high, dtype=np.float32)
        else:
            meta_ac_space = ob_space

    return meta_ac_space


def get_state_indices(ob_space,
                      env_name,
                      use_fingerprints,
                      fingerprint_dim):
    """Return the state indices for the intrinsic rewards.

    This assigns the indices of the state that are assigned goals, and
    subsequently rewarded for performing those goals.

    Parameters
    ----------
    ob_space : gym.spaces.*
        the observation space of the environment
    env_name : str
        the name of the environment. Used for special cases to assign the
        meta-level policies' action space to only ego observations in the
        observation space.
    use_fingerprints : bool
        specifies whether to add a time-dependent fingerprint to the
        observations
    fingerprint_dim : tuple of int
        the shape of the fingerprint elements, if they are being used

    Returns
    -------
    list of int
        the state indices that are assigned goals
    """
    if env_name in ENV_ATTRIBUTES.keys():
        state_indices = ENV_ATTRIBUTES[env_name]["state_indices"]
    elif use_fingerprints:
        # Remove the last element to compute the reward.
        state_indices = list(np.arange(
            0, ob_space.shape[0] - fingerprint_dim[0]))
    else:
        # All observations are presented in the goal.
        state_indices = list(np.arange(0, ob_space.shape[0]))

    return state_indices


def create_env(env,
               render=False,
               shared=False,
               maddpg=False,
               env_num=0,
               evaluate=False):
    """Return, and potentially create, the environment.

    Parameters
    ----------
    env : str or gym.Env
        the environment, or the name of a registered environment.
    render : bool
        whether to render the environment
    shared : bool
        specifies whether agents in an environment are meant to share policies.
        This is solely used by multi-agent Flow environments.
    maddpg : bool
        whether to use an environment variant that is compatible with the
        MADDPG algorithm
    env_num : int
        the environment number. Used to handle environment generation in gym
        when multiple environments are being used.
    evaluate : bool
        specifies whether this is a training or evaluation environment

    Returns
    -------
<<<<<<< HEAD
    gym.Env or list of gym.Env
        gym-compatible environment(s)
=======
    gym.Env or list of gym.Env or None
        gym-compatible environment(s). Set to None if no environment is being
        returned.
>>>>>>> a2f76957
    array_like or list of array_like or None
        the observation(s) from the environment(s) upon reset. Set to None if
        no environment is being returned.
    """
    if env is None:
        # No environment (for evaluation environments).
        return None, None
    elif isinstance(env, str):
        if env in ENV_ATTRIBUTES.keys():
            env = ENV_ATTRIBUTES[env]["env"](
                evaluate, render, False, shared, maddpg)
        elif env.startswith("multiagent"):
            # multi-agent environments
            env_name = env[11:]
            env = ENV_ATTRIBUTES[env_name]["env"](
                evaluate, render, True, shared, maddpg)
        elif env in ["bottleneck0", "bottleneck1", "bottleneck2", "grid0",
                     "grid1"]:
            # Import the benchmark and fetch its flow_params
            benchmark = __import__("flow.benchmarks.{}".format(env),
                                   fromlist=["flow_params"])
            flow_params = benchmark.flow_params

            # Get the env name and a creator for the environment.
            creator, _ = make_create_env(flow_params, env_num, render=render)

            # Create the environment.
            env = creator()
        else:
            # This is assuming the environment is registered with OpenAI gym.
            env = gym.make(env)

    # Reset the environment.
    if env is not None:
        if isinstance(env, list):
            obs = [next_env.reset() for next_env in env]
        else:
            obs = env.reset()
    else:
        obs = None

    return env, obs<|MERGE_RESOLUTION|>--- conflicted
+++ resolved
@@ -664,14 +664,9 @@
 
     Returns
     -------
-<<<<<<< HEAD
-    gym.Env or list of gym.Env
-        gym-compatible environment(s)
-=======
     gym.Env or list of gym.Env or None
         gym-compatible environment(s). Set to None if no environment is being
         returned.
->>>>>>> a2f76957
     array_like or list of array_like or None
         the observation(s) from the environment(s) upon reset. Set to None if
         no environment is being returned.
