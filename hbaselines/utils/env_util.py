"""Utility methods when instantiating environments."""
import numpy as np
from gym.spaces import Box
import gym

from hbaselines.envs.deeploco.envs import BipedalSoccer
from hbaselines.envs.deeploco.envs import BipedalObstacles
from hbaselines.envs.efficient_hrl.envs import AntMaze
from hbaselines.envs.efficient_hrl.envs import AntFall
from hbaselines.envs.efficient_hrl.envs import AntPush
from hbaselines.envs.efficient_hrl.envs import AntFourRooms
from hbaselines.envs.hac.envs import UR5, Pendulum

try:
    from hbaselines.envs.snn4hrl.envs import AntGatherEnv
except (ImportError, ModuleNotFoundError):
    pass

try:
    from flow.utils.registry import make_create_env
    from hbaselines.envs.mixed_autonomy import FlowEnv
    from hbaselines.envs.mixed_autonomy.params.merge \
        import get_flow_params as merge
    from hbaselines.envs.mixed_autonomy.params.ring \
        import get_flow_params as ring
    from hbaselines.envs.mixed_autonomy.params.ring_small \
        import get_flow_params as ring_small
    from hbaselines.envs.mixed_autonomy.params.figure_eight \
        import get_flow_params as figure_eight
except (ImportError, ModuleNotFoundError):  # pragma: no cover
    pass  # pragma: no cover

try:
    from hbaselines.envs.point2d import Point2DEnv
except (ImportError, ModuleNotFoundError):
    pass


# This dictionary element contains all relevant information when instantiating
# a single-agent, multi-agent, or hierarchical environment.
#
# The key in this dictionary in the name of the environment. The attributes for
# each element are:
#
# - meta_ac_space: a lambda function that takes an input whether the higher
#   level policies are assigning relative goals and returns the action space of
#   the higher level policies
# - state_indices: a list that assigns the indices that correspond to goals in
#   the Worker's state space
# - env: a lambda term that takes an input (evaluate, render, multiagent,
#   shared, maddpg) and return an environment or list of environments
ENV_ATTRIBUTES = {

    # ======================================================================= #
    # Variants of the AntMaze environment.                                    #
    # ======================================================================= #

    "AntMaze": {
        "meta_ac_space": lambda relative_goals: Box(
            low=np.array([-10, -10, -0.5, -1, -1, -1, -1, -0.5, -0.3, -0.5,
                          -0.3, -0.5, -0.3, -0.5, -0.3]),
            high=np.array([10, 10, 0.5, 1, 1, 1, 1, 0.5, 0.3, 0.5, 0.3, 0.5,
                           0.3, 0.5, 0.3]),
            dtype=np.float32,
        ),
        "state_indices": [i for i in range(15)],
        "env": lambda evaluate, render, multiagent, shared, maddpg: [
            AntMaze(
                use_contexts=True,
                context_range=[16, 0]
            ),
            AntMaze(
                use_contexts=True,
                context_range=[16, 16]
            ),
            AntMaze(
                use_contexts=True,
                context_range=[0, 16]
            )
        ] if evaluate else AntMaze(
            use_contexts=True,
            random_contexts=True,
            context_range=[(-4, 20), (-4, 20)]
        ),
    },

    "AntPush": {
        "meta_ac_space": lambda relative_goals: Box(
            low=np.array([-10, -10, -0.5, -1, -1, -1, -1, -0.5, -0.3, -0.5,
                          -0.3, -0.5, -0.3, -0.5, -0.3]),
            high=np.array([10, 10, 0.5, 1, 1, 1, 1, 0.5, 0.3, 0.5, 0.3, 0.5,
                           0.3, 0.5, 0.3]),
            dtype=np.float32,
        ),
        "state_indices": [i for i in range(15)],
        "env": lambda evaluate, render, multiagent, shared, maddpg: AntPush(
            use_contexts=True,
            context_range=[0, 19]
        ) if evaluate else AntPush(
            use_contexts=True,
            context_range=[0, 19]
            # random_contexts=True,
            # context_range=[(-16, 16), (-4, 20)])
        ),
    },

    "AntFall": {
        "meta_ac_space": lambda relative_goals: Box(
            low=np.array([-10, -10, -0.5, -1, -1, -1, -1, -0.5, -0.3, -0.5,
                          -0.3, -0.5, -0.3, -0.5, -0.3]),
            high=np.array([10, 10, 0.5, 1, 1, 1, 1, 0.5, 0.3, 0.5, 0.3, 0.5,
                           0.3, 0.5, 0.3]),
            dtype=np.float32,
        ),
        "state_indices": [i for i in range(15)],
        "env": lambda evaluate, render, multiagent, shared, maddpg: AntFall(
            use_contexts=True,
            context_range=[0, 27, 4.5]
        ) if evaluate else AntFall(
            use_contexts=True,
            context_range=[0, 27, 4.5]
            # random_contexts=True,
            # context_range=[(-4, 12), (-4, 28), (0, 5)])
        ),
    },

    "AntGather": {
        "meta_ac_space": lambda relative_goals: Box(
            low=np.array([-10, -10, -0.5, -1, -1, -1, -1, -0.5, -0.3, -0.5,
                          -0.3, -0.5, -0.3, -0.5, -0.3]),
            high=np.array([10, 10, 0.5, 1, 1, 1, 1, 0.5, 0.3, 0.5, 0.3, 0.5,
                           0.3, 0.5, 0.3]),
            dtype=np.float32,
        ),
        "state_indices": [i for i in range(15)],
        "env": lambda evaluate, render, multiagent, shared, maddpg:
        AntGatherEnv(),
    },

    "AntFourRooms": {
        "meta_ac_space": lambda relative_goals: Box(
            low=np.array([-10, -10, -0.5, -1, -1, -1, -1, -0.5, -0.3, -0.5,
                          -0.3, -0.5, -0.3, -0.5, -0.3]),
            high=np.array([10, 10, 0.5, 1, 1, 1, 1, 0.5, 0.3, 0.5, 0.3, 0.5,
                           0.3, 0.5, 0.3]),
            dtype=np.float32,
        ),
        "state_indices": [i for i in range(15)],
        "env": lambda evaluate, render, multiagent, shared, maddpg: [
            AntFourRooms(
                use_contexts=True,
                context_range=[30, 0]
            ),
            AntFourRooms(
                use_contexts=True,
                context_range=[0, 30]
            ),
            AntFourRooms(
                use_contexts=True,
                context_range=[30, 30]
            )
        ] if evaluate else AntFourRooms(
            use_contexts=True,
            random_contexts=False,
            context_range=[[30, 0], [0, 30], [30, 30]]
        ),
    },

    # ======================================================================= #
    # UR5 and Pendulum environments.                                          #
    # ======================================================================= #

    "UR5": {
        "meta_ac_space": lambda relative_goals: Box(
            low=np.array([-2 * np.pi, -2 * np.pi, -2 * np.pi, -4, -4, -4]),
            high=np.array([2 * np.pi, 2 * np.pi, 2 * np.pi, 4, 4, 4]),
            dtype=np.float32,
        ),
        "state_indices": None,
        "env": lambda evaluate, render, multiagent, shared, maddpg: UR5(
            use_contexts=True,
            random_contexts=True,
            context_range=[(-np.pi, np.pi), (-np.pi / 4, 0),
                           (-np.pi / 4, np.pi / 4)],
            show=render
        ) if evaluate else UR5(
            use_contexts=True,
            random_contexts=True,
            context_range=[(-np.pi, np.pi), (-np.pi / 4, 0),
                           (-np.pi / 4, np.pi / 4)],
            show=render
        ),
    },

    "Pendulum": {
        "meta_ac_space": lambda relative_goals: Box(
            low=np.array([-np.pi, -15]),
            high=np.array([np.pi, 15]),
            dtype=np.float32
        ),
        "state_indices": [0, 2],
        "env": lambda evaluate, render, multiagent, shared, maddpg: Pendulum(
            use_contexts=True,
            context_range=[0, 0],
            show=render
        ) if evaluate else Pendulum(
            use_contexts=True,
            random_contexts=True,
            context_range=[(np.deg2rad(-16), np.deg2rad(16)), (-0.6, 0.6)],
            show=render
        ),
    },

    # ======================================================================= #
    # Mixed autonomy traffic flow environments.                               #
    # ======================================================================= #
<<<<<<< HEAD

    "ring0": {
=======
    "ring": {
        "meta_ac_space": lambda relative_goals: Box(
            low=-30 if relative_goals else 0,
            high=30,
            shape=(5,),
            dtype=np.float32
        ),
        "state_indices": [5 * i for i in range(5)],
        "env": lambda evaluate, render, multiagent, shared, maddpg: FlowEnv(
            flow_params=ring(
                evaluate=evaluate,
                multiagent=multiagent,
            ),
            render=render,
            multiagent=multiagent,
            shared=shared,
            maddpg=maddpg,
        ),
    },

    "ring_small": {
>>>>>>> a2f2231c
        "meta_ac_space": lambda relative_goals: Box(
            low=-.5 if relative_goals else 0,
            high=.5 if relative_goals else 1,
            shape=(1,),
            dtype=np.float32
        ),
        "state_indices": [0],
        "env": lambda evaluate, render, multiagent, shared, maddpg: [
            FlowEnv(
                flow_params=ring_small(
                    ring_length=[230, 230],
                    evaluate=True,
                    multiagent=multiagent,
                ),
                render=render,
                multiagent=multiagent,
                shared=shared,
                maddpg=maddpg,
            ),
            FlowEnv(
                flow_params=ring_small(
                    ring_length=[260, 260],
                    evaluate=True,
                    multiagent=multiagent,
                ),
                render=render,
                multiagent=multiagent,
                shared=shared,
                maddpg=maddpg,
            ),
            FlowEnv(
                flow_params=ring_small(
                    ring_length=[290, 290],
                    evaluate=True,
                    multiagent=multiagent,
                ),
                render=render,
                multiagent=multiagent,
                shared=shared,
                maddpg=maddpg,
            )
        ] if evaluate else FlowEnv(
            flow_params=ring_small(
                evaluate=evaluate,
                multiagent=multiagent,
            ),
            render=render,
            multiagent=multiagent,
            shared=shared,
            maddpg=maddpg,
        ),
    },

    "figureeight0": {
        "meta_ac_space": lambda relative_goals: Box(
            low=-.5 if relative_goals else 0,
            high=.5 if relative_goals else 1,
            shape=(1,),
            dtype=np.float32
        ),
        "state_indices": [13],
        "env": lambda evaluate, render, multiagent, shared, maddpg: FlowEnv(
            flow_params=figure_eight(
                num_automated=1,
                horizon=1500,
                simulator="traci",
                multiagent=multiagent,
            ),
            render=render,
            multiagent=multiagent,
            shared=shared,
            maddpg=maddpg,
        ),
    },

    "figureeight1": {
        "meta_ac_space": lambda relative_goals: Box(
            low=-.5 if relative_goals else 0,
            high=.5 if relative_goals else 1,
            shape=(7,),
            dtype=np.float32
        ),
        "state_indices": [i for i in range(1, 14, 2)],
        "env": lambda evaluate, render, multiagent, shared, maddpg: FlowEnv(
            flow_params=figure_eight(
                num_automated=7,
                horizon=1500,
                simulator="traci",
                multiagent=multiagent,
            ),
            render=render,
            multiagent=multiagent,
            shared=shared,
            maddpg=maddpg,
        ),
    },

    "figureeight2": {
        "meta_ac_space": lambda relative_goals: Box(
            low=-.5 if relative_goals else 0,
            high=.5 if relative_goals else 1,
            shape=(14,),
            dtype=np.float32
        ),
        "state_indices": [i for i in range(14)],
        "env": lambda evaluate, render, multiagent, shared, maddpg: FlowEnv(
            flow_params=figure_eight(
                num_automated=14,
                horizon=1500,
                simulator="traci",
                multiagent=multiagent,
            ),
            render=render,
            multiagent=multiagent,
            shared=shared,
            maddpg=maddpg,
        ),
    },

    "merge0": {
        "meta_ac_space": lambda relative_goals: Box(
            low=-.5 if relative_goals else 0,
            high=.5 if relative_goals else 1,
            shape=(5,),
            dtype=np.float32
        ),
        "state_indices": [5 * i for i in range(5)],
        "env": lambda evaluate, render, multiagent, shared, maddpg: FlowEnv(
            flow_params=merge(
                exp_num=0,
                horizon=6000,
                simulator="traci",
                multiagent=multiagent,
            ),
            render=render,
            multiagent=multiagent,
            shared=shared,
            maddpg=maddpg,
        ),
    },

    "merge1": {
        "meta_ac_space": lambda relative_goals: Box(
            low=-.5 if relative_goals else 0,
            high=.5 if relative_goals else 1,
            shape=(13,),
            dtype=np.float32
        ),
        "state_indices": [5 * i for i in range(13)],
        "env": lambda evaluate, render, multiagent, shared, maddpg: FlowEnv(
            flow_params=merge(
                exp_num=1,
                horizon=6000,
                simulator="traci",
                multiagent=multiagent,
            ),
            render=render,
            multiagent=multiagent,
            shared=shared,
            maddpg=maddpg,
        ),
    },

    "merge2": {
        "meta_ac_space": lambda relative_goals: Box(
            low=-.5 if relative_goals else 0,
            high=.5 if relative_goals else 1,
            shape=(17,),
            dtype=np.float32
        ),
        "state_indices": [5 * i for i in range(17)],
        "env": lambda evaluate, render, multiagent, shared, maddpg: FlowEnv(
            flow_params=merge(
                exp_num=2,
                horizon=6000,
                simulator="traci",
                multiagent=multiagent,
            ),
            render=render,
            multiagent=multiagent,
            shared=shared,
            maddpg=maddpg,
        ),
    },

    # ======================================================================= #
    # Bipedal environments.                                                   #
    # ======================================================================= #

    "BipedalSoccer": {
        "meta_ac_space": lambda relative_goals: Box(
            low=np.array([0, -1, -1, -1, -1, -2, -2, -2, -2, -2, -2, -2, -1,
                          -2]),
            high=np.array([1.5, 1, 1, 1, 1, 2, 2, 2, 2, 2, 2, 2, 1, 2]),
            dtype=np.float32
        ),
        "state_indices": [0, 4, 5, 6, 7, 32, 33, 34, 50, 51, 52, 57, 58, 59],
        "env": lambda evaluate, render, multiagent, shared, maddpg:
        BipedalSoccer(render=render),
    },

    "BipedalObstacles": {
        "meta_ac_space": lambda relative_goals: gym.spaces.Box(
            low=np.array([x for i, x in enumerate(
                BipedalObstacles.observation_space.low) if i - 1024 in [
                              0, 4, 5, 6, 7, 32, 33, 34, 50, 51, 52]]),
            high=np.array([x for i, x in enumerate(
                BipedalObstacles.observation_space.high) if i - 1024 in [
                               0, 4, 5, 6, 7, 32, 33, 34, 50, 51, 52]]),
            dtype=np.float32),
        "state_indices": [i + 1024 for i in [
            0, 4, 5, 6, 7, 32, 33, 34, 50, 51, 52]],
        "env": lambda evaluate, render, multiagent, shared, maddpg:
        BipedalObstacles(render=render),
    },

    # ======================================================================= #
    # Point navigation environments.                                          #
    # ======================================================================= #

    "Point2DEnv": {
        "meta_ac_space": lambda relative_goals: Box(
            np.ones(2) * -4,
            np.ones(2) * 4,
            dtype=np.float32
        ),
        "state_indices": [0, 1],
        "env": lambda evaluate, render, multiagent, shared, maddpg: Point2DEnv(
            images_in_obs=False
        ),
    },

    "Point2DImageEnv": {
        "meta_ac_space": lambda relative_goals: Box(
            np.ones(2) * -4,
            np.ones(2) * 4,
            dtype=np.float32
        ),
        # "state_indices": [3072, 3073],  # FIXME: for RGB
        "state_indices": [1024, 1025],
        "env": lambda evaluate, render, multiagent, shared, maddpg: Point2DEnv(
            images_in_obs=True
        ),
    },
}


def get_meta_ac_space(ob_space,
                      relative_goals,
                      env_name,
                      use_fingerprints,
                      fingerprint_dim):
    """Compute the action space for the higher level policies.

    If the fingerprint terms are being appended onto the observations, this
    should be removed from the action space.

    Parameters
    ----------
    ob_space : gym.spaces.*
        the observation space of the environment
    relative_goals : bool
        specifies whether the goal issued by the meta-level policy is meant to
        be a relative or absolute goal, i.e. specific state or change in state
    env_name : str
        the name of the environment. Used for special cases to assign the
        meta-level policies' action space to only ego observations in the
        observation space.
    use_fingerprints : bool
        specifies whether to add a time-dependent fingerprint to the
        observations
    fingerprint_dim : tuple of int
        the shape of the fingerprint elements, if they are being used

    Returns
    -------
    gym.spaces.Box
        the action space of the higher level policy
    """
    if env_name in ENV_ATTRIBUTES.keys():
        meta_ac_space = ENV_ATTRIBUTES[env_name]["meta_ac_space"](
            relative_goals)
    else:
        if use_fingerprints:
            low = np.array(ob_space.low)[:-fingerprint_dim[0]]
            high = ob_space.high[:-fingerprint_dim[0]]
            meta_ac_space = Box(low=low, high=high, dtype=np.float32)
        else:
            meta_ac_space = ob_space

    return meta_ac_space


def get_state_indices(ob_space,
                      env_name,
                      use_fingerprints,
                      fingerprint_dim):
    """Return the state indices for the intrinsic rewards.

    This assigns the indices of the state that are assigned goals, and
    subsequently rewarded for performing those goals.

    Parameters
    ----------
    ob_space : gym.spaces.*
        the observation space of the environment
    env_name : str
        the name of the environment. Used for special cases to assign the
        meta-level policies' action space to only ego observations in the
        observation space.
    use_fingerprints : bool
        specifies whether to add a time-dependent fingerprint to the
        observations
    fingerprint_dim : tuple of int
        the shape of the fingerprint elements, if they are being used

    Returns
    -------
    list of int
        the state indices that are assigned goals
    """
    if env_name in ENV_ATTRIBUTES.keys():
        state_indices = ENV_ATTRIBUTES[env_name]["state_indices"]
    elif use_fingerprints:
        # Remove the last element to compute the reward.
        state_indices = list(np.arange(
            0, ob_space.shape[0] - fingerprint_dim[0]))
    else:
        # All observations are presented in the goal.
        state_indices = list(np.arange(0, ob_space.shape[0]))

    return state_indices


def create_env(env, render=False, shared=False, maddpg=False, evaluate=False):
    """Return, and potentially create, the environment.

    Parameters
    ----------
    env : str or gym.Env
        the environment, or the name of a registered environment.
    render : bool
        whether to render the environment
    shared : bool
        specifies whether agents in an environment are meant to share policies.
        This is solely used by multi-agent Flow environments.
    maddpg : bool
        whether to use an environment variant that is compatible with the
        MADDPG algorithm
    evaluate : bool
        specifies whether this is a training or evaluation environment

    Returns
    -------
    gym.Env or list of gym.Env
        gym-compatible environment(s)
    """
    if env is None:
        # No environment (for evaluation environments).
        return None
    elif isinstance(env, str):
        if env in ENV_ATTRIBUTES.keys():
            env = ENV_ATTRIBUTES[env]["env"](
                evaluate, render, False, shared, maddpg)
        elif env.startswith("multiagent"):
            # multi-agent environments
            env_name = env[11:]
            env = ENV_ATTRIBUTES[env_name]["env"](
                evaluate, render, True, shared, maddpg)
        elif env in ["bottleneck0", "bottleneck1", "bottleneck2", "grid0",
                     "grid1"]:
            # Import the benchmark and fetch its flow_params
            benchmark = __import__("flow.benchmarks.{}".format(env),
                                   fromlist=["flow_params"])
            flow_params = benchmark.flow_params

            # Get the env name and a creator for the environment.
            creator, _ = make_create_env(flow_params, version=0, render=render)

            # Create the environment.
            env = creator()
        else:
            # This is assuming the environment is registered with OpenAI gym.
            env = gym.make(env)

    # Reset the environment.
    if env is not None:
        if isinstance(env, list):
            for next_env in env:
                next_env.reset()
        else:
            env.reset()

    return env<|MERGE_RESOLUTION|>--- conflicted
+++ resolved
@@ -214,10 +214,7 @@
     # ======================================================================= #
     # Mixed autonomy traffic flow environments.                               #
     # ======================================================================= #
-<<<<<<< HEAD
-
-    "ring0": {
-=======
+
     "ring": {
         "meta_ac_space": lambda relative_goals: Box(
             low=-30 if relative_goals else 0,
@@ -239,7 +236,6 @@
     },
 
     "ring_small": {
->>>>>>> a2f2231c
         "meta_ac_space": lambda relative_goals: Box(
             low=-.5 if relative_goals else 0,
             high=.5 if relative_goals else 1,
