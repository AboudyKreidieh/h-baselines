"""Utility methods when instantiating environments."""
import numpy as np
from gym.spaces import Box
import gym

from hbaselines.envs.deeploco.envs import BipedalSoccer
from hbaselines.envs.deeploco.envs import BipedalObstacles
from hbaselines.envs.efficient_hrl.envs import AntMaze
from hbaselines.envs.efficient_hrl.envs import AntFall
from hbaselines.envs.efficient_hrl.envs import AntPush
from hbaselines.envs.efficient_hrl.envs import AntFourRooms
from hbaselines.envs.hac.envs import UR5, Pendulum

try:
    from hbaselines.envs.snn4hrl.envs import AntGatherEnv
except (ImportError, ModuleNotFoundError):
    pass

try:
    from flow.utils.registry import make_create_env
    from hbaselines.envs.mixed_autonomy import FlowEnv
    from hbaselines.envs.mixed_autonomy.params.merge \
        import get_flow_params as merge
    from hbaselines.envs.mixed_autonomy.params.ring \
        import get_flow_params as ring
    from hbaselines.envs.mixed_autonomy.params.ring_small \
        import get_flow_params as ring_small
    from hbaselines.envs.mixed_autonomy.params.highway \
        import get_flow_params as highway
    from hbaselines.envs.mixed_autonomy.params.i210 \
        import get_flow_params as i210
except (ImportError, ModuleNotFoundError) as e:  # pragma: no cover
    # ray seems to have a bug that requires you to install ray[tune] twice
    if "ray" in str(e):  # pragma: no cover
        raise e  # pragma: no cover
    pass  # pragma: no cover

try:
    from hbaselines.envs.point2d import Point2DEnv
except (ImportError, ModuleNotFoundError):
    pass


# This dictionary element contains all relevant information when instantiating
# a single-agent, multi-agent, or hierarchical environment.
#
# The key in this dictionary in the name of the environment. The attributes for
# each element are:
#
# - meta_ac_space: a lambda function that takes an input whether the higher
#   level policies are assigning relative goals and returns the action space of
#   the higher level policies
# - state_indices: a list that assigns the indices that correspond to goals in
#   the Worker's state space
# - env: a lambda term that takes an input (evaluate, render, multiagent,
#   shared, maddpg) and return an environment or list of environments
ENV_ATTRIBUTES = {

    # ======================================================================= #
    # Variants of the AntMaze environment.                                    #
    # ======================================================================= #

    "AntMaze": {
        "meta_ac_space": lambda relative_goals: Box(
            low=np.array([-10, -10, -0.5, -1, -1, -1, -1, -0.5, -0.3, -0.5,
                          -0.3, -0.5, -0.3, -0.5, -0.3]),
            high=np.array([10, 10, 0.5, 1, 1, 1, 1, 0.5, 0.3, 0.5, 0.3, 0.5,
                           0.3, 0.5, 0.3]),
            dtype=np.float32,
        ),
        "state_indices": [i for i in range(15)],
        "env": lambda evaluate, render, multiagent, shared, maddpg: [
            AntMaze(
                use_contexts=True,
                context_range=[16, 0]
            ),
            AntMaze(
                use_contexts=True,
                context_range=[16, 16]
            ),
            AntMaze(
                use_contexts=True,
                context_range=[0, 16]
            )
        ] if evaluate else AntMaze(
            use_contexts=True,
            random_contexts=True,
            context_range=[(-4, 20), (-4, 20)]
        ),
    },

    "AntPush": {
        "meta_ac_space": lambda relative_goals: Box(
            low=np.array([-10, -10, -0.5, -1, -1, -1, -1, -0.5, -0.3, -0.5,
                          -0.3, -0.5, -0.3, -0.5, -0.3]),
            high=np.array([10, 10, 0.5, 1, 1, 1, 1, 0.5, 0.3, 0.5, 0.3, 0.5,
                           0.3, 0.5, 0.3]),
            dtype=np.float32,
        ),
        "state_indices": [i for i in range(15)],
        "env": lambda evaluate, render, multiagent, shared, maddpg: AntPush(
            use_contexts=True,
            context_range=[0, 19]
        ) if evaluate else AntPush(
            use_contexts=True,
            context_range=[0, 19]
            # random_contexts=True,
            # context_range=[(-16, 16), (-4, 20)])
        ),
    },

    "AntFall": {
        "meta_ac_space": lambda relative_goals: Box(
            low=np.array([-10, -10, -0.5, -1, -1, -1, -1, -0.5, -0.3, -0.5,
                          -0.3, -0.5, -0.3, -0.5, -0.3]),
            high=np.array([10, 10, 0.5, 1, 1, 1, 1, 0.5, 0.3, 0.5, 0.3, 0.5,
                           0.3, 0.5, 0.3]),
            dtype=np.float32,
        ),
        "state_indices": [i for i in range(15)],
        "env": lambda evaluate, render, multiagent, shared, maddpg: AntFall(
            use_contexts=True,
            context_range=[0, 27, 4.5]
        ) if evaluate else AntFall(
            use_contexts=True,
            context_range=[0, 27, 4.5]
            # random_contexts=True,
            # context_range=[(-4, 12), (-4, 28), (0, 5)])
        ),
    },

    "AntGather": {
        "meta_ac_space": lambda relative_goals: Box(
            low=np.array([-10, -10, -0.5, -1, -1, -1, -1, -0.5, -0.3, -0.5,
                          -0.3, -0.5, -0.3, -0.5, -0.3]),
            high=np.array([10, 10, 0.5, 1, 1, 1, 1, 0.5, 0.3, 0.5, 0.3, 0.5,
                           0.3, 0.5, 0.3]),
            dtype=np.float32,
        ),
        "state_indices": [i for i in range(15)],
        "env": lambda evaluate, render, multiagent, shared, maddpg:
        AntGatherEnv(),
    },

    "AntFourRooms": {
        "meta_ac_space": lambda relative_goals: Box(
            low=np.array([-10, -10, -0.5, -1, -1, -1, -1, -0.5, -0.3, -0.5,
                          -0.3, -0.5, -0.3, -0.5, -0.3]),
            high=np.array([10, 10, 0.5, 1, 1, 1, 1, 0.5, 0.3, 0.5, 0.3, 0.5,
                           0.3, 0.5, 0.3]),
            dtype=np.float32,
        ),
        "state_indices": [i for i in range(15)],
        "env": lambda evaluate, render, multiagent, shared, maddpg: [
            AntFourRooms(
                use_contexts=True,
                context_range=[30, 0]
            ),
            AntFourRooms(
                use_contexts=True,
                context_range=[0, 30]
            ),
            AntFourRooms(
                use_contexts=True,
                context_range=[30, 30]
            )
        ] if evaluate else AntFourRooms(
            use_contexts=True,
            random_contexts=False,
            context_range=[[30, 0], [0, 30], [30, 30]]
        ),
    },

    # ======================================================================= #
    # UR5 and Pendulum environments.                                          #
    # ======================================================================= #

    "UR5": {
        "meta_ac_space": lambda relative_goals: Box(
            low=np.array([-2 * np.pi, -2 * np.pi, -2 * np.pi, -4, -4, -4]),
            high=np.array([2 * np.pi, 2 * np.pi, 2 * np.pi, 4, 4, 4]),
            dtype=np.float32,
        ),
        "state_indices": None,
        "env": lambda evaluate, render, multiagent, shared, maddpg: UR5(
            use_contexts=True,
            random_contexts=True,
            context_range=[(-np.pi, np.pi), (-np.pi / 4, 0),
                           (-np.pi / 4, np.pi / 4)],
            show=render
        ) if evaluate else UR5(
            use_contexts=True,
            random_contexts=True,
            context_range=[(-np.pi, np.pi), (-np.pi / 4, 0),
                           (-np.pi / 4, np.pi / 4)],
            show=render
        ),
    },

    "Pendulum": {
        "meta_ac_space": lambda relative_goals: Box(
            low=np.array([-np.pi, -15]),
            high=np.array([np.pi, 15]),
            dtype=np.float32
        ),
        "state_indices": [0, 2],
        "env": lambda evaluate, render, multiagent, shared, maddpg: Pendulum(
            use_contexts=True,
            context_range=[0, 0],
            show=render
        ) if evaluate else Pendulum(
            use_contexts=True,
            random_contexts=True,
            context_range=[(np.deg2rad(-16), np.deg2rad(16)), (-0.6, 0.6)],
            show=render
        ),
    },

    # ======================================================================= #
    # Mixed autonomy traffic flow environments.                               #
    # ======================================================================= #

    "ring_small": {
        "meta_ac_space": lambda relative_goals: Box(
            low=-.5 if relative_goals else 0,
            high=.5 if relative_goals else 1,
            shape=(1,),
            dtype=np.float32
        ),
        "state_indices": [0],
        "env": lambda evaluate, render, multiagent, shared, maddpg: [
            FlowEnv(
                flow_params=ring_small(
                    ring_length=[230, 230],
                    evaluate=True,
                    multiagent=multiagent,
                ),
                render=render,
                multiagent=multiagent,
                shared=shared,
                maddpg=maddpg,
            ),
            FlowEnv(
                flow_params=ring_small(
                    ring_length=[260, 260],
                    evaluate=True,
                    multiagent=multiagent,
                ),
                render=render,
                multiagent=multiagent,
                shared=shared,
                maddpg=maddpg,
            ),
            FlowEnv(
                flow_params=ring_small(
                    ring_length=[290, 290],
                    evaluate=True,
                    multiagent=multiagent,
                ),
                render=render,
                multiagent=multiagent,
                shared=shared,
                maddpg=maddpg,
            )
        ] if evaluate else FlowEnv(
            flow_params=ring_small(
                evaluate=evaluate,
                multiagent=multiagent,
            ),
            render=render,
            multiagent=multiagent,
            shared=shared,
            maddpg=maddpg,
        ),
    },

    "ring-v0": {
        "meta_ac_space": lambda relative_goals: Box(
            low=-5 if relative_goals else 0,
            high=5 if relative_goals else 20,
            shape=(5,),
            dtype=np.float32
        ),
        "state_indices": [5 * i for i in range(5)],
        "env": lambda evaluate, render, multiagent, shared, maddpg: FlowEnv(
            flow_params=ring(
                fixed_density=False,
                stopping_penalty=True,
                acceleration_penalty=True,
                evaluate=evaluate,
                multiagent=multiagent,
            ),
            render=render,
            multiagent=multiagent,
            shared=shared,
            maddpg=maddpg,
        ),
    },

    "ring-v1": {
        "meta_ac_space": lambda relative_goals: Box(
            low=-5 if relative_goals else 0,
            high=5 if relative_goals else 20,
            shape=(5,),
            dtype=np.float32
        ),
        "state_indices": [5 * i for i in range(5)],
        "env": lambda evaluate, render, multiagent, shared, maddpg: FlowEnv(
            flow_params=ring(
                fixed_density=False,
                stopping_penalty=False,
                acceleration_penalty=True,
                evaluate=evaluate,
                multiagent=multiagent,
            ),
            render=render,
            multiagent=multiagent,
            shared=shared,
            maddpg=maddpg,
        ),
    },

    "ring-v2": {
        "meta_ac_space": lambda relative_goals: Box(
            low=-5 if relative_goals else 0,
            high=5 if relative_goals else 20,
            shape=(5,),
            dtype=np.float32
        ),
        "state_indices": [5 * i for i in range(5)],
        "env": lambda evaluate, render, multiagent, shared, maddpg: FlowEnv(
            flow_params=ring(
                fixed_density=False,
                stopping_penalty=False,
                acceleration_penalty=False,
                evaluate=evaluate,
                multiagent=multiagent,
            ),
            render=render,
            multiagent=multiagent,
            shared=shared,
            maddpg=maddpg,
        ),
    },

    "merge-v0": {
        "meta_ac_space": lambda relative_goals: Box(
            low=-.5 if relative_goals else 0,
            high=.5 if relative_goals else 1,
            shape=(5,),
            dtype=np.float32
        ),
        "state_indices": [5 * i for i in range(5)],
        "env": lambda evaluate, render, multiagent, shared, maddpg: FlowEnv(
            flow_params=merge(
                exp_num=0,
                horizon=6000,
                simulator="traci",
                multiagent=multiagent,
            ),
            render=render,
            multiagent=multiagent,
            shared=shared,
            maddpg=maddpg,
        ),
    },

    "merge-v1": {
        "meta_ac_space": lambda relative_goals: Box(
            low=-.5 if relative_goals else 0,
            high=.5 if relative_goals else 1,
            shape=(13,),
            dtype=np.float32
        ),
        "state_indices": [5 * i for i in range(13)],
        "env": lambda evaluate, render, multiagent, shared, maddpg: FlowEnv(
            flow_params=merge(
                exp_num=1,
                horizon=6000,
                simulator="traci",
                multiagent=multiagent,
            ),
            render=render,
            multiagent=multiagent,
            shared=shared,
            maddpg=maddpg,
        ),
    },

    "merge-v2": {
        "meta_ac_space": lambda relative_goals: Box(
            low=-.5 if relative_goals else 0,
            high=.5 if relative_goals else 1,
            shape=(17,),
            dtype=np.float32
        ),
        "state_indices": [5 * i for i in range(17)],
        "env": lambda evaluate, render, multiagent, shared, maddpg: FlowEnv(
            flow_params=merge(
                exp_num=2,
                horizon=6000,
                simulator="traci",
                multiagent=multiagent,
            ),
            render=render,
            multiagent=multiagent,
            shared=shared,
            maddpg=maddpg,
        ),
    },

    "highway-v0": {
        "meta_ac_space": lambda relative_goals: Box(
            low=-5 if relative_goals else 0,
            high=5 if relative_goals else 20,
            shape=(10,),
            dtype=np.float32
        ),
        "state_indices": [5 * i for i in range(10)],
        "env": lambda evaluate, render, multiagent, shared, maddpg: FlowEnv(
            flow_params=highway(
                fixed_boundary=True,
                stopping_penalty=True,
                acceleration_penalty=True,
                multiagent=multiagent,
            ),
            render=render,
            multiagent=multiagent,
            shared=shared,
            maddpg=maddpg,
        ),
    },

    "highway-v1": {
        "meta_ac_space": lambda relative_goals: Box(
            low=-5 if relative_goals else 0,
            high=5 if relative_goals else 20,
            shape=(10,),
            dtype=np.float32
        ),
        "state_indices": [5 * i for i in range(10)],
        "env": lambda evaluate, render, multiagent, shared, maddpg: FlowEnv(
            flow_params=highway(
                fixed_boundary=True,
                stopping_penalty=False,
                acceleration_penalty=True,
                multiagent=multiagent,
            ),
            render=render,
            multiagent=multiagent,
            shared=shared,
            maddpg=maddpg,
        ),
    },

    "highway-v2": {
        "meta_ac_space": lambda relative_goals: Box(
            low=-5 if relative_goals else 0,
            high=5 if relative_goals else 20,
            shape=(10,),
            dtype=np.float32
        ),
        "state_indices": [5 * i for i in range(10)],
        "env": lambda evaluate, render, multiagent, shared, maddpg: FlowEnv(
            flow_params=highway(
                fixed_boundary=True,
                stopping_penalty=False,
                acceleration_penalty=False,
                multiagent=multiagent,
            ),
            render=render,
            multiagent=multiagent,
            shared=shared,
            maddpg=maddpg,
        ),
    },

    "i210-v0": {
        "meta_ac_space": lambda relative_goals: Box(
            low=-5 if relative_goals else 0,
            high=5 if relative_goals else 20,
            shape=(50,),
            dtype=np.float32
        ),
        "state_indices": [5 * i for i in range(50)],
        "env": lambda evaluate, render, multiagent, shared, maddpg: FlowEnv(
            flow_params=i210(
                fixed_boundary=True,
                stopping_penalty=True,
                acceleration_penalty=True,
                multiagent=multiagent,
            ),
            render=render,
            multiagent=multiagent,
            shared=shared,
            maddpg=maddpg,
        ),
    },

    "i210-v1": {
        "meta_ac_space": lambda relative_goals: Box(
            low=-5 if relative_goals else 0,
            high=5 if relative_goals else 20,
            shape=(50,),
            dtype=np.float32
        ),
        "state_indices": [5 * i for i in range(50)],
        "env": lambda evaluate, render, multiagent, shared, maddpg: FlowEnv(
            flow_params=i210(
                fixed_boundary=True,
                stopping_penalty=False,
                acceleration_penalty=True,
                multiagent=multiagent,
            ),
            render=render,
            multiagent=multiagent,
            shared=shared,
            maddpg=maddpg,
        ),
    },

    "i210-v2": {
        "meta_ac_space": lambda relative_goals: Box(
            low=-5 if relative_goals else 0,
            high=5 if relative_goals else 20,
            shape=(50,),
            dtype=np.float32
        ),
        "state_indices": [5 * i for i in range(50)],
        "env": lambda evaluate, render, multiagent, shared, maddpg: FlowEnv(
            flow_params=i210(
                fixed_boundary=True,
                stopping_penalty=False,
                acceleration_penalty=False,
                multiagent=multiagent,
            ),
            render=render,
            multiagent=multiagent,
            shared=shared,
            maddpg=maddpg,
        ),
    },

    # ======================================================================= #
    # Mixed autonomy traffic imitation environments.                          #
    # ======================================================================= #

    "ring-imitation": {
        "meta_ac_space": lambda relative_goals: Box(
            low=-1 if relative_goals else 0,
            high=1,
            shape=(5,),
            dtype=np.float32
        ),
        "state_indices": [5 * i for i in range(5)],
        "env": lambda evaluate, render, multiagent, shared, maddpg: FlowEnv(
            flow_params=ring(
                fixed_density=False,
                stopping_penalty=False,
                acceleration_penalty=False,
                evaluate=evaluate,
                multiagent=multiagent,
                imitation=True,
            ),
            render=render,
            multiagent=multiagent,
            shared=shared,
            maddpg=maddpg,
        ),
    },

    "highway-imitation": {
        "meta_ac_space": lambda relative_goals: Box(
            low=-1 if relative_goals else 0,
            high=1,
            shape=(10,),
            dtype=np.float32
        ),
        "state_indices": [5 * i for i in range(10)],
        "env": lambda evaluate, render, multiagent, shared, maddpg: FlowEnv(
            flow_params=highway(
                fixed_boundary=False,
                stopping_penalty=False,
                acceleration_penalty=False,
                evaluate=evaluate,
                multiagent=multiagent,
                imitation=True,
            ),
            render=render,
            multiagent=multiagent,
            shared=shared,
            maddpg=maddpg,
        ),
    },

    # ======================================================================= #
    # Bipedal environments.                                                   #
    # ======================================================================= #

    "BipedalSoccer": {
        "meta_ac_space": lambda relative_goals: Box(
            low=np.array([-0.5, -1, -1, -1, -1, -2, -2, -2, -2, -2, -2, -2, -1,
                          -2]),
            high=np.array([0.5, 1, 1, 1, 1, 2, 2, 2, 2, 2, 2, 2, 1, 2]),
            dtype=np.float32
        ),
        "state_indices": [0, 4, 5, 6, 7, 32, 33, 34, 50, 51, 52, 57, 58, 59],
        "env": lambda evaluate, render, multiagent, shared, maddpg:
        BipedalSoccer(render=render),
    },

    "BipedalObstacles": {
        "meta_ac_space": lambda relative_goals: gym.spaces.Box(
            low=np.array([x for i, x in enumerate(
                BipedalObstacles.observation_space.low) if i - 1024 in [
                              0, 4, 5, 6, 7, 32, 33, 34, 50, 51, 52]]),
            high=np.array([x for i, x in enumerate(
                BipedalObstacles.observation_space.high) if i - 1024 in [
                               0, 4, 5, 6, 7, 32, 33, 34, 50, 51, 52]]),
            dtype=np.float32),
        "state_indices": [i + 1024 for i in [
            0, 4, 5, 6, 7, 32, 33, 34, 50, 51, 52]],
        "env": lambda evaluate, render, multiagent, shared, maddpg:
        BipedalObstacles(render=render),
    },

    # ======================================================================= #
    # Point navigation environments.                                          #
    # ======================================================================= #

    "Point2DEnv": {
        "meta_ac_space": lambda relative_goals: Box(
            np.ones(2) * -4,
            np.ones(2) * 4,
            dtype=np.float32
        ),
        "state_indices": [0, 1],
        "env": lambda evaluate, render, multiagent, shared, maddpg: Point2DEnv(
            images_in_obs=False
        ),
    },

    "Point2DImageEnv": {
        "meta_ac_space": lambda relative_goals: Box(
            np.ones(2) * -4,
            np.ones(2) * 4,
            dtype=np.float32
        ),
        # "state_indices": [3072, 3073],  # FIXME: for RGB
        "state_indices": [1024, 1025],
        "env": lambda evaluate, render, multiagent, shared, maddpg: Point2DEnv(
            images_in_obs=True
        ),
    },
}


def get_meta_ac_space(ob_space,
                      relative_goals,
                      env_name,
                      use_fingerprints,
                      fingerprint_dim):
    """Compute the action space for the higher level policies.

    If the fingerprint terms are being appended onto the observations, this
    should be removed from the action space.

    Parameters
    ----------
    ob_space : gym.spaces.*
        the observation space of the environment
    relative_goals : bool
        specifies whether the goal issued by the meta-level policy is meant to
        be a relative or absolute goal, i.e. specific state or change in state
    env_name : str
        the name of the environment. Used for special cases to assign the
        meta-level policies' action space to only ego observations in the
        observation space.
    use_fingerprints : bool
        specifies whether to add a time-dependent fingerprint to the
        observations
    fingerprint_dim : tuple of int
        the shape of the fingerprint elements, if they are being used

    Returns
    -------
    gym.spaces.Box
        the action space of the higher level policy
    """
    if env_name in ENV_ATTRIBUTES.keys():
        meta_ac_space = ENV_ATTRIBUTES[env_name]["meta_ac_space"](
            relative_goals)
    else:
        if use_fingerprints:
            low = np.array(ob_space.low)[:-fingerprint_dim[0]]
            high = ob_space.high[:-fingerprint_dim[0]]
            meta_ac_space = Box(low=low, high=high, dtype=np.float32)
        else:
            meta_ac_space = ob_space

    return meta_ac_space


def get_state_indices(ob_space,
                      env_name,
                      use_fingerprints,
                      fingerprint_dim):
    """Return the state indices for the intrinsic rewards.

    This assigns the indices of the state that are assigned goals, and
    subsequently rewarded for performing those goals.

    Parameters
    ----------
    ob_space : gym.spaces.*
        the observation space of the environment
    env_name : str
        the name of the environment. Used for special cases to assign the
        meta-level policies' action space to only ego observations in the
        observation space.
    use_fingerprints : bool
        specifies whether to add a time-dependent fingerprint to the
        observations
    fingerprint_dim : tuple of int
        the shape of the fingerprint elements, if they are being used

    Returns
    -------
    list of int
        the state indices that are assigned goals
    """
    if env_name in ENV_ATTRIBUTES.keys():
        state_indices = ENV_ATTRIBUTES[env_name]["state_indices"]
    elif use_fingerprints:
        # Remove the last element to compute the reward.
        state_indices = list(np.arange(
            0, ob_space.shape[0] - fingerprint_dim[0]))
    else:
        # All observations are presented in the goal.
        state_indices = list(np.arange(0, ob_space.shape[0]))

    return state_indices


def create_env(env,
               render=False,
               shared=False,
               maddpg=False,
               env_num=0,
               evaluate=False):
    """Return, and potentially create, the environment.

    Parameters
    ----------
    env : str or gym.Env
        the environment, or the name of a registered environment.
    render : bool
        whether to render the environment
    shared : bool
        specifies whether agents in an environment are meant to share policies.
        This is solely used by multi-agent Flow environments.
    maddpg : bool
        whether to use an environment variant that is compatible with the
        MADDPG algorithm
    env_num : int
        the environment number. Used to handle environment generation in gym
        when multiple environments are being used.
    evaluate : bool
        specifies whether this is a training or evaluation environment

    Returns
    -------
    gym.Env or list of gym.Env or None
        gym-compatible environment(s). Set to None if no environment is being
        returned.
    array_like or list of array_like or None
        the observation(s) from the environment(s) upon reset. Set to None if
        no environment is being returned.
    """
    if env is None:
        # No environment (for evaluation environments).
        return None, None
    elif isinstance(env, str):
        if env in ENV_ATTRIBUTES.keys():
            env = ENV_ATTRIBUTES[env]["env"](
                evaluate, render, False, shared, maddpg)
        elif env.startswith("multiagent"):
            # multi-agent environments
            env_name = env[11:]
            env = ENV_ATTRIBUTES[env_name]["env"](
                evaluate, render, True, shared, maddpg)
        elif env in ["bottleneck0", "bottleneck1", "bottleneck2", "grid0",
                     "grid1"]:
            # Import the benchmark and fetch its flow_params
            benchmark = __import__("flow.benchmarks.{}".format(env),
                                   fromlist=["flow_params"])
            flow_params = benchmark.flow_params

            # Get the env name and a creator for the environment.
<<<<<<< HEAD
            creator, _ = make_create_env(flow_params, env_num, render=render)
=======
            creator, _ = make_create_env(flow_params, render=render)
>>>>>>> b109e33a

            # Create the environment.
            env = creator()
        else:
            # This is assuming the environment is registered with OpenAI gym.
            env = gym.make(env)

    # Reset the environment.
    if env is not None:
        if isinstance(env, list):
            obs = [next_env.reset() for next_env in env]
        else:
            obs = env.reset()
    else:
        obs = None

    return env, obs<|MERGE_RESOLUTION|>--- conflicted
+++ resolved
@@ -797,11 +797,7 @@
             flow_params = benchmark.flow_params
 
             # Get the env name and a creator for the environment.
-<<<<<<< HEAD
-            creator, _ = make_create_env(flow_params, env_num, render=render)
-=======
             creator, _ = make_create_env(flow_params, render=render)
->>>>>>> b109e33a
 
             # Create the environment.
             env = creator()
