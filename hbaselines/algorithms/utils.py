--- conflicted
+++ resolved
@@ -2,10 +2,7 @@
 from hbaselines.fcnet.td3 import FeedForwardPolicy as TD3FeedForwardPolicy
 from hbaselines.fcnet.sac import FeedForwardPolicy as SACFeedForwardPolicy
 from hbaselines.fcnet.ppo import FeedForwardPolicy as PPOFeedForwardPolicy
-<<<<<<< HEAD
-=======
 from hbaselines.fcnet.trpo import FeedForwardPolicy as TRPOFeedForwardPolicy
->>>>>>> 005d5aa9
 from hbaselines.goal_conditioned.td3 import GoalConditionedPolicy as \
     TD3GoalConditionedPolicy
 from hbaselines.goal_conditioned.sac import GoalConditionedPolicy as \
@@ -54,8 +51,6 @@
     """Check whether a policy is for designed to support PPO."""
     return policy in [
         PPOFeedForwardPolicy,
-<<<<<<< HEAD
-=======
         PPOMultiFeedForwardPolicy,
     ]
 
@@ -65,7 +60,6 @@
     return policy in [
         TRPOFeedForwardPolicy,
         TRPOMultiFeedForwardPolicy,
->>>>>>> 005d5aa9
     ]
 
 
@@ -75,10 +69,7 @@
         TD3FeedForwardPolicy,
         SACFeedForwardPolicy,
         PPOFeedForwardPolicy,
-<<<<<<< HEAD
-=======
         TRPOFeedForwardPolicy,
->>>>>>> 005d5aa9
         TD3MultiFeedForwardPolicy,
         TD3MultiFeedForwardPolicyOld,
         SACMultiFeedForwardPolicy,
