"""Script algorithm contain the base on-policy RL algorithm class.

Supported algorithms through this class:

* Proximal Policy Optimization (PPO): see https://arxiv.org/pdf/1707.06347.pdf

This algorithm class also contains modifications to support contextual
environments as well as multi-agent and hierarchical policies.
"""
import ray
import os
import time
import csv
import random
import numpy as np
import tensorflow as tf
import math
from collections import deque
from copy import deepcopy
from gym.spaces import Box

from hbaselines.algorithms.utils import is_feedforward_policy
from hbaselines.algorithms.utils import is_goal_conditioned_policy
from hbaselines.algorithms.utils import is_multiagent_policy
from hbaselines.algorithms.utils import add_fingerprint
from hbaselines.algorithms.utils import get_obs
from hbaselines.utils.tf_util import make_session
from hbaselines.utils.misc import ensure_dir
from hbaselines.utils.env_util import create_env


# =========================================================================== #
#                   Policy parameters for FeedForwardPolicy                   #
# =========================================================================== #

FEEDFORWARD_PARAMS = dict(
    # the learning rate
    learning_rate=3e-4,
    # number of training minibatches per update
    n_minibatches=4,
    # number of epoch when optimizing the surrogate
    n_opt_epochs=4,
    # the discount factor
    gamma=0.99,
    # factor for trade-off of bias vs variance for Generalized Advantage
    # Estimator
    lam=0.95,
    # entropy coefficient for the loss calculation
    ent_coef=0.01,
    # value function coefficient for the loss calculation
    vf_coef=0.5,
    # the maximum value for the gradient clipping
    max_grad_norm=0.5,
    # clipping parameter, it can be a function
    cliprange=0.2,
    # clipping parameter for the value function, it can be a function. This is
    # a parameter specific to the OpenAI implementation. If None is passed
    # (default), then `cliprange` (that is used for the policy) will be used.
    # IMPORTANT: this clipping depends on the reward scaling. To deactivate
    # value function clipping (and recover the original PPO implementation),
    # you have to pass a negative value (e.g. -1).
    cliprange_vf=None,
    # enable layer normalisation
    layer_norm=False,
    # the size of the neural network for the policy
    layers=[64, 64],
    # the activation function to use in the neural network
    act_fun=tf.nn.relu,
)


# =========================================================================== #
#                 Policy parameters for GoalConditionedPolicy                 #
# =========================================================================== #

GOAL_CONDITIONED_PARAMS = FEEDFORWARD_PARAMS.copy()
GOAL_CONDITIONED_PARAMS.update(dict(
    # number of levels within the hierarchy. Must be greater than 1. Two levels
    # correspond to a Manager/Worker paradigm.
    num_levels=2,
    # meta-policy action period
    meta_period=10,
    # the reward function to be used by lower-level policies. See the base
    # goal-conditioned policy for a description.
    intrinsic_reward_type="negative_distance",
    # the value that the intrinsic reward should be scaled by
    intrinsic_reward_scale=1,
    # specifies whether the goal issued by the higher-level policies is meant
    # to be a relative or absolute goal, i.e. specific state or change in state
    relative_goals=False,
    # whether to use off-policy corrections during the update procedure. See:
    # https://arxiv.org/abs/1805.08296
    off_policy_corrections=False,
    # whether to include hindsight action and goal transitions in the replay
    # buffer. See: https://arxiv.org/abs/1712.00948
    hindsight=False,
    # rate at which the original (non-hindsight) sample is stored in the
    # replay buffer as well. Used only if `hindsight` is set to True.
    subgoal_testing_rate=0.3,
    # whether to use the connected gradient update actor update procedure to
    # the higher-level policies. See: https://arxiv.org/abs/1912.02368v1
    connected_gradients=False,
    # weights for the gradients of the loss of the lower-level policies with
    # respect to the parameters of the higher-level policies. Only used if
    # `connected_gradients` is set to True.
    cg_weights=0.0005,
    # specifies whether to add a time-dependent fingerprint to the observations
    use_fingerprints=False,
    # the low and high values for each fingerprint element, if they are being
    # used
    fingerprint_range=([0, 0], [5, 5]),
    # specifies whether to use centralized value functions
    centralized_value_functions=False,
))


# =========================================================================== #
#                Policy parameters for MultiActorCriticPolicy                 #
# =========================================================================== #

MULTI_FEEDFORWARD_PARAMS = FEEDFORWARD_PARAMS.copy()
MULTI_FEEDFORWARD_PARAMS.update(dict(
    # whether to use a shared policy for all agents
    shared=False,
    # whether to use an algorithm-specific variant of the MADDPG algorithm
    maddpg=False,
))


class OnPolicyRLAlgorithm(object):
    """On-policy RL algorithm class.

    Supports the training of PPO policies.

    Attributes
    ----------
    policy : type [ hbaselines.base_policies.Policy ]
        the policy model to use
    env_name : str
        name of the environment. Affects the action bounds of the higher-level
        policies
    eval_env : gym.Env or list of gym.Env
        the environment(s) to evaluate from
    n_steps : int
        number of steps to sample in between training operations
    reward_scale : float
        the value the reward should be scaled by
    render : bool
        enable rendering of the training environment
    render_eval : bool
        enable rendering of the evaluation environment
    eval_deterministic : bool
        if set to True, the policy provides deterministic actions to the
        evaluation environment. Otherwise, stochastic or noisy actions are
        returned.
    num_envs : int
        number of environments used to run simulations in parallel. Each
        environment is run on a separate CPUS and uses the same policy as the
        rest. Must be less than or equal to nb_rollout_steps.
    verbose : int
        the verbosity level: 0 none, 1 training information, 2 tensorflow debug
    policy_kwargs : dict
        policy-specific hyperparameters
    sampler : list of hbaselines.utils.sampler.Sampler
        the training environment sampler object. One environment is provided
        for each CPU
    obs : list of array_like or list of dict < str, array_like >
        the most recent training observation. If you are using a multi-agent
        environment, this will be a dictionary of observations for each agent,
        indexed by the agent ID. One element for each environment.
    all_obs : list of array_like or list of None
        additional information, used by MADDPG variants of the multi-agent
        policy to pass full-state information. One element for each environment
    ac_space : gym.spaces.*
        the action space of the training environment
    ob_space : gym.spaces.*
        the observation space of the training environment
    co_space : gym.spaces.*
        the context space of the training environment (i.e. the same of the
        desired environmental goal)
    horizon : int
        time horizon, which is used to check if an environment terminated early
        and used to compute the done mask as per TD3 implementation (see
        appendix A of their paper). If the horizon cannot be found, it is
        assumed to be 500 (default value for most gym environments).
    graph : tf.Graph
        the current tensorflow graph
    policy_tf : hbaselines.base_policies.Policy
        the policy object
    sess : tf.compat.v1.Session
        the current tensorflow session
    summary : tf.Summary
        tensorboard summary object
    episode_step : list of int
        the number of steps since the most recent rollout began. One for each
        environment.
    episodes : int
        the total number of rollouts performed since training began
    total_steps : int
        the total number of steps that have been executed since training began
    epoch_episode_steps : list of int
        a list of rollout lengths from the most recent training iterations
    epoch_episode_rewards : list of float
        a list of cumulative rollout rewards from the most recent training
        iterations
    epoch_episodes : int
        the total number of rollouts performed since the most recent training
        iteration began
    epoch : int
        the total number of training iterations
    episode_rew_history : list of float
        the cumulative return from the last 100 training episodes
    episode_reward : list of float
        the cumulative reward since the most reward began. One for each
        environment.
    rew_ph : tf.compat.v1.placeholder
        a placeholder for the average training return for the last epoch. Used
        for logging purposes.
    rew_history_ph : tf.compat.v1.placeholder
        a placeholder for the average training return for the last 100
        episodes. Used for logging purposes.
    eval_rew_ph : tf.compat.v1.placeholder
        placeholder for the average evaluation return from the last time
        evaluations occurred. Used for logging purposes.
    eval_success_ph : tf.compat.v1.placeholder
        placeholder for the average evaluation success rate from the last time
        evaluations occurred. Used for logging purposes.
    saver : tf.compat.v1.train.Saver
        tensorflow saver object
    trainable_vars : list of str
        the trainable variables
    """

    def __init__(self,
                 policy,
                 env,
                 eval_env=None,
                 n_steps=128,
                 n_eval_episodes=50,
                 reward_scale=1.,
                 render=False,
                 render_eval=False,
                 eval_deterministic=True,
                 num_envs=1,
                 verbose=0,
                 policy_kwargs=None,
                 _init_setup_model=True):
        """Instantiate the algorithm object.

        Parameters
        ----------
        policy : type [ hbaselines.base_policies.Policy ]
            the policy model to use
        env : gym.Env or str
            the environment to learn from (if registered in Gym, can be str)
        eval_env : gym.Env or str
            the environment to evaluate from (if registered in Gym, can be str)
        n_steps : int
            number of steps to sample in between training operations
        n_eval_episodes : int
            the number of evaluation episodes
        reward_scale : float
            the value the reward should be scaled by
        render : bool
            enable rendering of the training environment
        render_eval : bool
            enable rendering of the evaluation environment
        eval_deterministic : bool
            if set to True, the policy provides deterministic actions to the
            evaluation environment. Otherwise, stochastic or noisy actions are
            returned.
        num_envs : int
            number of environments used to run simulations in parallel. Each
            environment is run on a separate CPUS and uses the same policy as
            the rest. Must be less than or equal to nb_rollout_steps.
        verbose : int
            the verbosity level: 0 none, 1 training information, 2 tensorflow
            debug
        policy_kwargs : dict
            policy-specific hyperparameters
        _init_setup_model : bool
            Whether or not to build the network at the creation of the instance

        Raises
        ------
        AssertionError
            if num_envs > nb_rollout_steps
        """
        shared = False if policy_kwargs is None else \
            policy_kwargs.get("shared", False)
        maddpg = False if policy_kwargs is None else \
            policy_kwargs.get("maddpg", False)

        # Run assertions.
        assert num_envs <= n_steps, \
            "num_envs must be less than or equal to nb_rollout_steps"

        # Instantiate the ray instance.
        if num_envs > 1:
            ray.init(num_cpus=num_envs+1, ignore_reinit_error=True)

        self.policy = policy
        self.env_name = deepcopy(env) if isinstance(env, str) \
            else env.__str__()
        self.eval_env, _ = create_env(
            eval_env, render_eval, shared, maddpg, evaluate=True)
        self.n_steps = n_steps
        self.n_eval_episodes = n_eval_episodes
        self.reward_scale = reward_scale
        self.render = render
        self.render_eval = render_eval
        self.eval_deterministic = eval_deterministic
        self.num_envs = num_envs
        self.verbose = verbose
        self.policy_kwargs = {'verbose': verbose}

        # Create the environment and collect the initial observations.
        self.sampler, self.obs, self.all_obs = self.setup_sampler(
            env, render, shared, maddpg)

        # Collect the spaces of the environments.
        self.ac_space, self.ob_space, self.co_space, all_ob_space = \
            self.get_spaces()

        # Add the default policy kwargs to the policy_kwargs term.
        if is_feedforward_policy(policy):
            self.policy_kwargs.update(FEEDFORWARD_PARAMS.copy())

        if is_goal_conditioned_policy(policy):
            self.policy_kwargs.update(GOAL_CONDITIONED_PARAMS.copy())
            self.policy_kwargs['env_name'] = self.env_name.__str__()
            self.policy_kwargs['num_envs'] = num_envs

        if is_multiagent_policy(policy):
            self.policy_kwargs.update(MULTI_FEEDFORWARD_PARAMS.copy())
            self.policy_kwargs["all_ob_space"] = all_ob_space

        self.policy_kwargs.update(policy_kwargs or {})

        # Compute the time horizon, which is used to check if an environment
        # terminated early and used to compute the done mask for TD3.
        if self.num_envs > 1:
            self.horizon = ray.get(self.sampler[0].horizon.remote())
        else:
            self.horizon = self.sampler[0].horizon()

        # init
        self.graph = None
        self.policy_tf = None
        self.sess = None
        self.summary = None
        self.episode_step = [0 for _ in range(num_envs)]
        self.episodes = 0
        self.total_steps = 0
        self.epoch_episode_steps = []
        self.epoch_episode_rewards = []
        self.epoch_episodes = 0
        self.epoch = 0
        self.episode_rew_history = deque(maxlen=100)
        self.episode_reward = [0 for _ in range(num_envs)]
        self.rew_ph = None
        self.rew_history_ph = None
        self.eval_rew_ph = None
        self.eval_success_ph = None
        self.saver = None

        if self.policy_kwargs.get("use_fingerprints", False):
            # Append the fingerprint dimension to the observation dimension.
            fingerprint_range = self.policy_kwargs["fingerprint_range"]
            low = np.concatenate((self.ob_space.low, fingerprint_range[0]))
            high = np.concatenate((self.ob_space.high, fingerprint_range[1]))
            self.ob_space = Box(low, high, dtype=np.float32)

            # Add the fingerprint term to the first observation.
            self.obs = [add_fingerprint(obs, 0, 1, True) for obs in self.obs]

        # Create the model variables and operations.
        if _init_setup_model:
            self.trainable_vars = self.setup_model()

    def setup_sampler(self, env, render, shared, maddpg):
        """Create the environment and collect the initial observations.

        Parameters
        ----------
        env : str
            the name of the environment
        render : bool
            whether to render the environment
        shared : bool
            specifies whether agents in an environment are meant to share
            policies. This is solely used by multi-agent Flow environments.
        maddpg : bool
            whether to use an environment variant that is compatible with the
            MADDPG algorithm

        Returns
        -------
        list of Sampler or list of RaySampler
            the sampler objects
        list of array_like or list of dict < str, array_like >
            the initial observation. If the environment is multi-agent, this
            will be a dictionary of observations for each agent, indexed by the
            agent ID. One element for each environment.
        list of array_like or list of None
            additional information, used by MADDPG variants of the multi-agent
            policy to pass full-state information. One element for each
            environment
        """
        if self.num_envs > 1:
            from hbaselines.utils.sampler import RaySampler
            sampler = [
                RaySampler.remote(
                    env_name=env,
                    render=render,
                    shared=shared,
                    maddpg=maddpg,
                    env_num=env_num,
                    evaluate=False,
                )
                for env_num in range(self.num_envs)
            ]
            ob = ray.get([s.get_init_obs.remote() for s in sampler])
        else:
            from hbaselines.utils.sampler import Sampler
            sampler = [
                Sampler(
                    env_name=env,
                    render=render,
                    shared=shared,
                    maddpg=maddpg,
                    env_num=0,
                    evaluate=False,
                )
            ]
            ob = [s.get_init_obs() for s in sampler]

        # Separate the observation and full-state observation.
        obs = [get_obs(o)[0] for o in ob]
        all_obs = [get_obs(o)[1] for o in ob]

        return sampler, obs, all_obs

    def get_spaces(self):
        """Collect the spaces of the environments.

        Returns
        -------
        gym.spaces.*
            the action space of the training environment
        gym.spaces.*
            the observation space of the training environment
        gym.spaces.* or None
            the context space of the training environment (i.e. the same of the
            desired environmental goal)
        gym.spaces.* or None
            the full-state observation space of the training environment
        """
        sampler = self.sampler[0]

        if self.num_envs > 1:
            ac_space = ray.get(sampler.action_space.remote())
            ob_space = ray.get(sampler.observation_space.remote())
            co_space = ray.get(sampler.context_space.remote())
            all_ob_space = ray.get(sampler.all_observation_space.remote())
        else:
            ac_space = sampler.action_space()
            ob_space = sampler.observation_space()
            co_space = sampler.context_space()
            all_ob_space = sampler.all_observation_space()

        return ac_space, ob_space, co_space, all_ob_space

    def setup_model(self):
        """Create the graph, session, policy, and summary objects."""
        self.graph = tf.Graph()
        with self.graph.as_default():
            # Create the tensorflow session.
            self.sess = make_session(num_cpu=3, graph=self.graph)

            # Create the policy.
            self.policy_tf = self.policy(
                self.sess,
                self.ob_space,
                self.ac_space,
                self.co_space,
                **self.policy_kwargs
            )

            # for tensorboard logging
            with tf.compat.v1.variable_scope("Train"):
                self.rew_ph = tf.compat.v1.placeholder(tf.float32)
                self.rew_history_ph = tf.compat.v1.placeholder(tf.float32)

            # Add tensorboard scalars for the return, return history, and
            # success rate.
            tf.compat.v1.summary.scalar("Train/return", self.rew_ph)
            tf.compat.v1.summary.scalar("Train/return_history",
                                        self.rew_history_ph)

            # Create the tensorboard summary.
            self.summary = tf.compat.v1.summary.merge_all()

            # Initialize the model parameters and optimizers.
            with self.sess.as_default():
                self.sess.run(tf.compat.v1.global_variables_initializer())
                self.policy_tf.initialize()

            return tf.compat.v1.get_collection(
                tf.compat.v1.GraphKeys.TRAINABLE_VARIABLES)

    def _store_transition(self,
                          obs0,
                          context0,
                          action,
                          reward,
                          obs1,
                          context1,
                          terminal1,
                          is_final_step,
                          env_num=0,
                          evaluate=False,
                          **kwargs):
        """Store a transition in the replay buffer.

        Parameters
        ----------
        obs0 : array_like
            the last observation
        action : array_like
            the action
        reward : float
            the reward
        obs1 : array_like
            the current observation
        terminal1 : bool
            is the episode done
        is_final_step : bool
            whether the time horizon was met in the step corresponding to the
            current sample. This is used by the TD3 algorithm to augment the
            done mask.
        env_num : int
            the environment number. Used to handle situations when multiple
            parallel environments are being used.
        evaluate : bool
            whether the sample is being provided by the evaluation environment.
            If so, the data is not stored in the replay buffer.
        kwargs : dict
            additional parameters, containing the current and next-step full
            observations for policies using MADDPG
        """
        # Scale the rewards by the provided term. Rewards are dictionaries when
        # training independent multi-agent policies.
        if isinstance(reward, dict):
            reward = {k: self.reward_scale * reward[k] for k in reward.keys()}
        else:
            reward *= self.reward_scale

        self.policy_tf.store_transition(
            obs0=obs0,
            context0=context0,
            action=action,
            reward=reward,
            obs1=obs1,
            context1=context1,
            done=terminal1,
            is_final_step=is_final_step,
            env_num=env_num,
            evaluate=evaluate,
            **(kwargs if self.policy_kwargs.get("maddpg", False) else {}),
        )

    def learn(self,
              total_steps,
              log_dir=None,
              seed=None,
              eval_interval=50000,
              save_interval=50000):
        """Perform the complete training operation.

        Parameters
        ----------
        total_steps : int
            the total number of samples to train on
        log_dir : str
            the directory where the training and evaluation statistics, as well
            as the tensorboard log, should be stored
        seed : int or None
            the initial seed for training, if None: keep current seed
        eval_interval : int
            number of simulation steps in the training environment before an
            evaluation is performed
        save_interval : int
            number of simulation steps in the training environment before the
            model is saved
        """
        # Create a saver object.
        self.saver = tf.compat.v1.train.Saver(
            self.trainable_vars,
            max_to_keep=total_steps // save_interval)

        # Make sure that the log directory exists, and if not, make it.
        ensure_dir(log_dir)
        ensure_dir(os.path.join(log_dir, "checkpoints"))

        # Create a tensorboard object for logging.
        save_path = os.path.join(log_dir, "tb_log")
        writer = tf.compat.v1.summary.FileWriter(save_path)

        # file path for training and evaluation results
        train_filepath = os.path.join(log_dir, "train.csv")
        eval_filepath = os.path.join(log_dir, "eval.csv")

        # Setup the seed value.
        random.seed(seed)
        np.random.seed(seed)
        tf.compat.v1.set_random_seed(seed)

        if self.verbose >= 2:
            print('Using agent with the following configuration:')
            print(str(self.__dict__.items()))

        eval_steps_incr = 0
        save_steps_incr = 0
        start_time = time.time()

        with self.sess.as_default(), self.graph.as_default():
            n_updates = total_steps // self.n_steps

            for update in range(1, n_updates + 1):
                # Reset epoch-specific variables.
                self.epoch_episodes = 0
                self.epoch_episode_steps = []
                self.epoch_episode_rewards = []

                # Perform rollouts.
                self._collect_samples(total_steps)

                # Train.
                self._train()

                # Log statistics.
                self._log_training(train_filepath, start_time)

                # Evaluate.
                if self.eval_env is not None and \
                        (self.total_steps - eval_steps_incr) >= eval_interval:
                    eval_steps_incr += eval_interval

                    # Run the evaluation operations over the evaluation env(s).
                    # Note that multiple evaluation envs can be provided.
                    if isinstance(self.eval_env, list):
                        eval_rewards = []
                        eval_successes = []
                        eval_info = []
                        for env in self.eval_env:
                            rew, suc, inf = self._evaluate(total_steps, env)
                            eval_rewards.append(rew)
                            eval_successes.append(suc)
                            eval_info.append(inf)
                    else:
                        eval_rewards, eval_successes, eval_info = \
                            self._evaluate(total_steps, self.eval_env)

                    # Log the evaluation statistics.
                    self._log_eval(eval_filepath, start_time, eval_rewards,
                                   eval_successes, eval_info)

                # Run and store summary.
                if writer is not None:
                    td_map = self.policy_tf.get_td_map()

                    # Check if td_map is empty.
                    if not td_map:
                        break

                    td_map.update({
                        self.rew_ph: np.mean(self.epoch_episode_rewards),
                        self.rew_history_ph: np.mean(self.episode_rew_history),
                    })
                    summary = self.sess.run(self.summary, td_map)
                    writer.add_summary(summary, self.total_steps)

                # Save a checkpoint of the model.
                if (self.total_steps - save_steps_incr) >= save_interval:
                    save_steps_incr += save_interval
                    self.save(os.path.join(log_dir, "checkpoints/itr"))

                # Update the epoch count.
                self.epoch += 1

    def save(self, save_path):
        """Save the parameters of a tensorflow model.

        Parameters
        ----------
        save_path : str
            Prefix of filenames created for the checkpoint
        """
        self.saver.save(self.sess, save_path, global_step=self.total_steps)

    def load(self, load_path):
        """Load model parameters from a checkpoint.

        Parameters
        ----------
        load_path : str
            location of the checkpoint
        """
        self.saver.restore(self.sess, load_path)

    def _policy(self,
                obs,
                context,
                apply_noise=True,
                random_actions=False,
                env_num=0):
        """Get the actions from a given observation.

        Parameters
        ----------
        obs : array_like
            the observation
        context : array_like or None
            the contextual term. Set to None if no context is provided by the
            environment.
        apply_noise : bool
            enable the noise
        random_actions : bool
            if set to True, actions are sampled randomly from the action space
            instead of being computed by the policy. This is used for
            exploration purposes.
        env_num : int
            the environment number. Used to handle situations when multiple
            parallel environments are being used.

        Returns
        -------
        list of float
            the action value
        """
        # Reshape the observation to match the input structure of the policy.
        if isinstance(obs, dict):
            # In multi-agent environments, observations come in dict form
            for key in obs.keys():
                # Shared policies with have one observation space, while
                # independent policies have a different observation space based
                # on their agent ID.
                if isinstance(self.ob_space, dict):
                    ob_shape = self.ob_space[key].shape
                else:
                    ob_shape = self.ob_space.shape
                obs[key] = np.array(obs[key]).reshape((-1,) + ob_shape)
        else:
            obs = np.array(obs).reshape((-1,) + self.ob_space.shape)

        action = self.policy_tf.get_action(
            obs, context,
            apply_noise=apply_noise,
            random_actions=random_actions,
            env_num=env_num,
        )

        # Flatten the actions. Dictionaries correspond to multi-agent policies.
        if isinstance(action, dict):
            action = {key: action[key].flatten() for key in action.keys()}
        else:
            action = action.flatten()

        return action

    def _collect_samples(self,
                         total_steps,
                         run_steps=None,
                         random_actions=False):
        """Perform the sample collection operation over multiple steps.

        This method calls collect_sample for a multiple steps, and attempts to
        run the operation in parallel if multiple environments are available.

        Parameters
        ----------
        total_steps : int
            the total number of samples to train on. Used by the fingerprint
            element
        run_steps : int, optional
            number of steps to collect samples from. If not provided, the value
            defaults to `self.nb_rollout_steps`.
        random_actions : bool
            if set to True, actions are sampled randomly from the action space
            instead of being computed by the policy. This is used for
            exploration purposes.
        """
        # Loop through the sampling procedure the number of times it would
        # require to run through each environment in parallel until the number
        # of required steps have been collected.
        run_steps = run_steps or self.n_steps
        n_itr = math.ceil(run_steps / self.num_envs)
        for itr in range(n_itr):
            n_steps = self.num_envs if itr < n_itr - 1 \
                else run_steps - (n_itr - 1) * self.num_envs

            # Collect the most recent contextual term from every environment.
            if self.num_envs > 1:
                context = [ray.get(self.sampler[env_num].get_context.remote())
                           for env_num in range(self.num_envs)]
            else:
                context = [self.sampler[0].get_context()]

            # Predict next action. Use random actions when initializing the
            # replay buffer.
            action = [self._policy(
                obs=self.obs[env_num],
                context=context[env_num],
                apply_noise=True,
                random_actions=random_actions,
                env_num=env_num,
            ) for env_num in range(n_steps)]

            # Update the environment.
            if self.num_envs > 1:
                ret = ray.get([
                    self.sampler[env_num].collect_sample.remote(
                        action=action[env_num],
                        multiagent=is_multiagent_policy(self.policy),
                        steps=self.total_steps,
                        total_steps=total_steps,
                        use_fingerprints=self.policy_kwargs.get(
                            "use_fingerprints", False)
                    )
                    for env_num in range(n_steps)
                ])
            else:
                ret = [
                    self.sampler[0].collect_sample(
                        action=action[0],
                        multiagent=is_multiagent_policy(self.policy),
                        steps=self.total_steps,
                        total_steps=total_steps,
                        use_fingerprints=self.policy_kwargs.get(
                            "use_fingerprints", False)
                    )
                ]

            for ret_i in ret:
                num = ret_i["env_num"]
                context = ret_i["context"]
                action = ret_i["action"]
                reward = ret_i["reward"]
                obs = ret_i["obs"]
                done = ret_i["done"]
                all_obs = ret_i["all_obs"]

                # Store a transition in the replay buffer.
                self._store_transition(
                    obs0=self.obs[num],
                    context0=context,
                    action=action,
                    reward=reward,
                    obs1=obs[0] if done else obs,
                    context1=context,
                    terminal1=done,
                    is_final_step=(self.episode_step[num] >= self.horizon - 1),
                    all_obs0=self.all_obs[num],
                    all_obs1=all_obs[0] if done else all_obs,
                    env_num=num,
                )

                # Book-keeping.
                self.total_steps += 1
                self.episode_step[num] += 1
                if isinstance(reward, dict):
                    self.episode_reward[num] += sum(
                        reward[k] for k in reward.keys())
                else:
                    self.episode_reward[num] += reward

                # Update the current observation.
                self.obs[num] = (obs[1] if done else obs).copy()
                self.all_obs[num] = all_obs[1] if done else all_obs

                # Handle episode done.
                if done:
                    self.epoch_episode_rewards.append(self.episode_reward[num])
                    self.episode_rew_history.append(self.episode_reward[num])
                    self.epoch_episode_steps.append(self.episode_step[num])
                    self.episode_reward[num] = 0
                    self.episode_step[num] = 0
                    self.epoch_episodes += 1
                    self.episodes += 1

<<<<<<< HEAD
        # Compute the bootstrapped/discounted returns.
        mb_returns = []
        for num in range(self.num_envs):
            mb_obs[num] = np.concatenate(mb_obs[num], axis=0)
            mb_rewards[num] = np.asarray(mb_rewards[num])
            mb_actions[num] = np.concatenate(mb_actions[num], axis=0)
            mb_values[num] = np.concatenate(mb_values[num], axis=0)
            mb_neglogpacs[num] = np.concatenate(mb_neglogpacs[num], axis=0)
            mb_dones[num] = np.asarray(mb_dones[num])

            mb_returns.append(self._gae_returns(
                mb_rewards=mb_rewards[num],
                mb_values=mb_values[num],
                mb_dones=mb_dones[num],
                obs=self.obs[num],
                context=context[num],
            ))

        # Concatenate the stored data.
        if self.num_envs > 1:
            mb_obs = np.concatenate(mb_rewards, axis=0)
            mb_contexts = np.concatenate(mb_contexts, axis=0)
            mb_actions = np.concatenate(mb_actions, axis=0)
            mb_values = np.concatenate(mb_values, axis=0)
            mb_neglogpacs = np.concatenate(mb_neglogpacs, axis=0)
            mb_returns = np.concatenate(mb_returns, axis=0)
        else:
            mb_obs = mb_obs[0]
            mb_contexts = mb_contexts[0]
            mb_actions = mb_actions[0]
            mb_values = mb_values[0]
            mb_neglogpacs = mb_neglogpacs[0]
            mb_returns = mb_returns[0]

        self.policy_tf.store_transition(
            obs0=mb_obs,
            context0=mb_contexts,
            action=mb_actions,
            reward=mb_returns,
            obs1=None,
            context1=None,
            done=mb_dones,
            is_final_step=False,
            values=mb_values,
            neglogpacs=mb_neglogpacs,
            env_num=0,
            evaluate=False)

    def _gae_returns(self, mb_rewards, mb_values, mb_dones, obs, context):
        """Compute the bootstrapped/discounted returns.

        Parameters
        ----------
        mb_rewards : array_like
            a minibatch of rewards from a given environment
        mb_values : array_like
            a minibatch of values computed by the policy from a given
            environment
        mb_dones : array_like
            a minibatch of done masks from a given environment
        obs : array_like
            the current observation within the environment
        context : array_like or None
            the current contextual term within the environment

        Returns
        -------
        array_like
            GAE-style expected discounted returns.
        """
        # Compute the last estimated value.
        last_values = self.policy_tf.value([obs], context)

        # Discount/bootstrap off value fn.
        mb_advs = np.zeros_like(mb_rewards)
        mb_vactual = np.zeros_like(mb_rewards)
        lastgaelam = 0
        for t in reversed(range(self.n_steps)):
            if t == self.n_steps - 1:
                nextnonterminal = 1.0 - mb_dones[-1]
                nextvalues = last_values
                mb_vactual[t] = mb_rewards[t]
            else:
                nextnonterminal = 1.0 - mb_dones[t+1]
                nextvalues = mb_values[t+1]
                mb_vactual[t] = mb_rewards[t] \
                    + self.gamma * nextnonterminal * nextvalues
            delta = mb_rewards[t] \
                + self.gamma * nextvalues * nextnonterminal - mb_values[t]
            mb_advs[t] = lastgaelam = delta \
                + self.gamma * self.lam * nextnonterminal * lastgaelam
        mb_returns = mb_advs + mb_values

        return mb_returns

=======
>>>>>>> ffb76e60
    def _train(self):
        """Perform the training operation."""
        self.policy_tf.update()

    def _evaluate(self, total_steps, env):
        """Perform the evaluation operation.

        This method runs the evaluation environment for a number of episodes
        and returns the cumulative rewards and successes from each environment.

        Parameters
        ----------
        total_steps : int
            the total number of samples to train on
        env : gym.Env
            the evaluation environment that the policy is meant to be tested on

        Returns
        -------
        list of float
            the list of cumulative rewards from every episode in the evaluation
            phase
        list of bool
            a list of boolean terms representing if each episode ended in
            success or not. If the list is empty, then the environment did not
            output successes or failures, and the success rate will be set to
            zero.
        dict
            additional information that is meant to be logged
        """
        num_steps = deepcopy(self.total_steps)
        eval_episode_rewards = []
        eval_episode_successes = []
        ret_info = {'initial': [], 'final': [], 'average': []}

        if self.verbose >= 1:
            for _ in range(3):
                print("-------------------")
            print("Running evaluation for {} episodes:".format(
                self.n_eval_episodes))

        # Clear replay buffer-related memory in the policy to allow for the
        # meta-actions to properly updated.
        if is_goal_conditioned_policy(self.policy):
            self.policy_tf.clear_memory(0)

        for i in range(self.n_eval_episodes):
            # Reset the environment.
            eval_obs = env.reset()
            eval_obs, eval_all_obs = get_obs(eval_obs)

            # Add the fingerprint term, if needed.
            eval_obs = add_fingerprint(
                obs=eval_obs,
                steps=self.total_steps,
                total_steps=total_steps,
                use_fingerprints=self.policy_kwargs.get(
                    "use_fingerprints", False),
            )

            # Reset rollout-specific variables.
            eval_episode_reward = 0.
            eval_episode_step = 0

            rets = np.array([])
            while True:
                # Collect the contextual term. None if it is not passed.
                context = [env.current_context] \
                    if hasattr(env, "current_context") else None

                eval_action = self._policy(
                    obs=eval_obs,
                    context=context,
                    apply_noise=not self.eval_deterministic,
                    random_actions=False,
                    env_num=0,
                )

                # Update the environment.
                obs, eval_r, done, info = env.step(eval_action)
                obs, all_obs = get_obs(obs)

                # Visualize the current step.
                if self.render_eval:
                    self.eval_env.render()  # pragma: no cover

                # Add the distance to this list for logging purposes (applies
                # only to the Ant* environments).
                if hasattr(env, "current_context"):
                    context = getattr(env, "current_context")
                    reward_fn = getattr(env, "contextual_reward")
                    rets = np.append(rets, reward_fn(eval_obs, context, obs))

                # Get the contextual term.
                context0 = context1 = getattr(env, "current_context", None)

                # Store a transition in the replay buffer. This is just for the
                # purposes of calling features in the store_transition method
                # of the policy.
                self._store_transition(
                    obs0=eval_obs,
                    context0=context0,
                    action=eval_action,
                    reward=eval_r,
                    obs1=obs,
                    context1=context1,
                    terminal1=False,
                    is_final_step=False,
                    all_obs0=eval_all_obs,
                    all_obs1=all_obs,
                    evaluate=True,
                )

                # Update the previous step observation.
                eval_obs = obs.copy()
                eval_all_obs = all_obs

                # Add the fingerprint term, if needed.
                eval_obs = add_fingerprint(
                    obs=eval_obs,
                    steps=self.total_steps,
                    total_steps=total_steps,
                    use_fingerprints=self.policy_kwargs.get(
                        "use_fingerprints", False),
                )

                # Increment the reward and step count.
                num_steps += 1
                eval_episode_reward += eval_r
                eval_episode_step += 1

                if done:
                    eval_episode_rewards.append(eval_episode_reward)
                    maybe_is_success = info.get('is_success')
                    if maybe_is_success is not None:
                        eval_episode_successes.append(float(maybe_is_success))

                    if self.verbose >= 1:
                        if rets.shape[0] > 0:
                            print("%d/%d: initial: %.3f, final: %.3f, average:"
                                  " %.3f, success: %d"
                                  % (i + 1, self.n_eval_episodes, rets[0],
                                     rets[-1], float(rets.mean()),
                                     int(info.get('is_success'))))
                        else:
                            print("%d/%d" % (i + 1, self.n_eval_episodes))

                    if hasattr(env, "current_context"):
                        ret_info['initial'].append(rets[0])
                        ret_info['final'].append(rets[-1])
                        ret_info['average'].append(float(rets.mean()))

                    # Exit the loop.
                    break

        if self.verbose >= 1:
            print("Done.")
            print("Average return: {}".format(np.mean(eval_episode_rewards)))
            if len(eval_episode_successes) > 0:
                print("Success rate: {}".format(
                    np.mean(eval_episode_successes)))
            for _ in range(3):
                print("-------------------")
            print("")

        # get the average of the reward information
        ret_info['initial'] = np.mean(ret_info['initial'])
        ret_info['final'] = np.mean(ret_info['final'])
        ret_info['average'] = np.mean(ret_info['average'])

        # Clear replay buffer-related memory in the policy once again so that
        # it does not affect the training procedure.
        if is_goal_conditioned_policy(self.policy):
            self.policy_tf.clear_memory(0)

        return eval_episode_rewards, eval_episode_successes, ret_info

    def _log_training(self, file_path, start_time):
        """Log training statistics.

        Parameters
        ----------
        file_path : str
            the list of cumulative rewards from every episode in the evaluation
            phase
        start_time : float
            the time when training began. This is used to print the total
            training time.
        """
        # Log statistics.
        duration = time.time() - start_time

        combined_stats = {
            # Rollout statistics.
            'rollout/episodes': self.epoch_episodes,
            'rollout/episode_steps': np.mean(self.epoch_episode_steps),
            'rollout/return': np.mean(self.epoch_episode_rewards),
            'rollout/return_history': np.mean(self.episode_rew_history),

            # Total statistics.
            'total/epochs': self.epoch + 1,
            'total/steps': self.total_steps,
            'total/duration': duration,
            'total/steps_per_second': self.total_steps / duration,
            'total/episodes': self.episodes,
        }

        # Save combined_stats in a csv file.
        if file_path is not None:
            exists = os.path.exists(file_path)
            with open(file_path, 'a') as f:
                w = csv.DictWriter(f, fieldnames=combined_stats.keys())
                if not exists:
                    w.writeheader()
                w.writerow(combined_stats)

        # Print statistics.
        print("-" * 67)
        for key in sorted(combined_stats.keys()):
            val = combined_stats[key]
            print("| {:<30} | {:<30} |".format(key, val))
        print("-" * 67)
        print('')

    def _log_eval(self, file_path, start_time, rewards, successes, info):
        """Log evaluation statistics.

        Parameters
        ----------
        file_path : str
            path to the evaluation csv file
        start_time : float
            the time when training began. This is used to print the total
            training time.
        rewards : array_like
            the list of cumulative rewards from every episode in the evaluation
            phase
        successes : list of bool
            a list of boolean terms representing if each episode ended in
            success or not. If the list is empty, then the environment did not
            output successes or failures, and the success rate will be set to
            zero.
        info : dict
            additional information that is meant to be logged
        """
        duration = time.time() - start_time

        if isinstance(info, dict):
            rewards = [rewards]
            successes = [successes]
            info = [info]

        for i, (rew, suc, info_i) in enumerate(zip(rewards, successes, info)):
            if len(suc) > 0:
                success_rate = np.mean(suc)
            else:
                success_rate = 0  # no success rate to log

            evaluation_stats = {
                "duration": duration,
                "total_step": self.total_steps,
                "success_rate": success_rate,
                "average_return": np.mean(rew)
            }
            # Add additional evaluation information.
            evaluation_stats.update(info_i)

            if file_path is not None:
                # Add an evaluation number to the csv file in case of multiple
                # evaluation environments.
                eval_fp = file_path[:-4] + "_{}.csv".format(i)
                exists = os.path.exists(eval_fp)

                # Save evaluation statistics in a csv file.
                with open(eval_fp, "a") as f:
                    w = csv.DictWriter(f, fieldnames=evaluation_stats.keys())
                    if not exists:
                        w.writeheader()
                    w.writerow(evaluation_stats)<|MERGE_RESOLUTION|>--- conflicted
+++ resolved
@@ -889,104 +889,6 @@
                     self.epoch_episodes += 1
                     self.episodes += 1
 
-<<<<<<< HEAD
-        # Compute the bootstrapped/discounted returns.
-        mb_returns = []
-        for num in range(self.num_envs):
-            mb_obs[num] = np.concatenate(mb_obs[num], axis=0)
-            mb_rewards[num] = np.asarray(mb_rewards[num])
-            mb_actions[num] = np.concatenate(mb_actions[num], axis=0)
-            mb_values[num] = np.concatenate(mb_values[num], axis=0)
-            mb_neglogpacs[num] = np.concatenate(mb_neglogpacs[num], axis=0)
-            mb_dones[num] = np.asarray(mb_dones[num])
-
-            mb_returns.append(self._gae_returns(
-                mb_rewards=mb_rewards[num],
-                mb_values=mb_values[num],
-                mb_dones=mb_dones[num],
-                obs=self.obs[num],
-                context=context[num],
-            ))
-
-        # Concatenate the stored data.
-        if self.num_envs > 1:
-            mb_obs = np.concatenate(mb_rewards, axis=0)
-            mb_contexts = np.concatenate(mb_contexts, axis=0)
-            mb_actions = np.concatenate(mb_actions, axis=0)
-            mb_values = np.concatenate(mb_values, axis=0)
-            mb_neglogpacs = np.concatenate(mb_neglogpacs, axis=0)
-            mb_returns = np.concatenate(mb_returns, axis=0)
-        else:
-            mb_obs = mb_obs[0]
-            mb_contexts = mb_contexts[0]
-            mb_actions = mb_actions[0]
-            mb_values = mb_values[0]
-            mb_neglogpacs = mb_neglogpacs[0]
-            mb_returns = mb_returns[0]
-
-        self.policy_tf.store_transition(
-            obs0=mb_obs,
-            context0=mb_contexts,
-            action=mb_actions,
-            reward=mb_returns,
-            obs1=None,
-            context1=None,
-            done=mb_dones,
-            is_final_step=False,
-            values=mb_values,
-            neglogpacs=mb_neglogpacs,
-            env_num=0,
-            evaluate=False)
-
-    def _gae_returns(self, mb_rewards, mb_values, mb_dones, obs, context):
-        """Compute the bootstrapped/discounted returns.
-
-        Parameters
-        ----------
-        mb_rewards : array_like
-            a minibatch of rewards from a given environment
-        mb_values : array_like
-            a minibatch of values computed by the policy from a given
-            environment
-        mb_dones : array_like
-            a minibatch of done masks from a given environment
-        obs : array_like
-            the current observation within the environment
-        context : array_like or None
-            the current contextual term within the environment
-
-        Returns
-        -------
-        array_like
-            GAE-style expected discounted returns.
-        """
-        # Compute the last estimated value.
-        last_values = self.policy_tf.value([obs], context)
-
-        # Discount/bootstrap off value fn.
-        mb_advs = np.zeros_like(mb_rewards)
-        mb_vactual = np.zeros_like(mb_rewards)
-        lastgaelam = 0
-        for t in reversed(range(self.n_steps)):
-            if t == self.n_steps - 1:
-                nextnonterminal = 1.0 - mb_dones[-1]
-                nextvalues = last_values
-                mb_vactual[t] = mb_rewards[t]
-            else:
-                nextnonterminal = 1.0 - mb_dones[t+1]
-                nextvalues = mb_values[t+1]
-                mb_vactual[t] = mb_rewards[t] \
-                    + self.gamma * nextnonterminal * nextvalues
-            delta = mb_rewards[t] \
-                + self.gamma * nextvalues * nextnonterminal - mb_values[t]
-            mb_advs[t] = lastgaelam = delta \
-                + self.gamma * self.lam * nextnonterminal * lastgaelam
-        mb_returns = mb_advs + mb_values
-
-        return mb_returns
-
-=======
->>>>>>> ffb76e60
     def _train(self):
         """Perform the training operation."""
         self.policy_tf.update()
