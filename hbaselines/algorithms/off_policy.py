"""Script algorithm contain the base off-policy RL algorithm class.

Supported algorithms through this class:

* Twin Delayed Deep Deterministic Policy Gradient (TD3): see
  https://arxiv.org/pdf/1802.09477.pdf
* Soft Actor Critic (SAC): see https://arxiv.org/pdf/1801.01290.pdf

This algorithm class also contains modifications to support contextual
environments and hierarchical policies.
"""
import os
import time
from collections import deque
import csv
import random
from copy import deepcopy
from gym.spaces import Box
import numpy as np
import tensorflow as tf

from hbaselines.algorithms.utils import is_td3_policy, is_sac_policy
from hbaselines.algorithms.utils import is_feedforward_policy
from hbaselines.algorithms.utils import is_goal_conditioned_policy
from hbaselines.algorithms.utils import is_multiagent_policy
from hbaselines.utils.tf_util import make_session
from hbaselines.utils.misc import ensure_dir
from hbaselines.utils.env_util import create_env


# =========================================================================== #
#                          Policy parameters for TD3                          #
# =========================================================================== #

TD3_PARAMS = dict(
    # scaling term to the range of the action space, that is subsequently used
    # as the standard deviation of Gaussian noise added to the action if
    # `apply_noise` is set to True in `get_action`
    noise=0.1,
    # standard deviation term to the noise from the output of the target actor
    # policy. See TD3 paper for more.
    target_policy_noise=0.2,
    # clipping term for the noise injected in the target actor policy
    target_noise_clip=0.5,
)


# =========================================================================== #
#                          Policy parameters for SAC                          #
# =========================================================================== #

SAC_PARAMS = dict(
    # target entropy used when learning the entropy coefficient. If set to
    # None, a heuristic value is used.
    target_entropy=None,
)


# =========================================================================== #
#       Policy parameters for FeedForwardPolicy (shared by TD3 and SAC)       #
# =========================================================================== #

FEEDFORWARD_PARAMS = dict(
    # the max number of transitions to store
    buffer_size=200000,
    # the size of the batch for learning the policy
    batch_size=128,
    # the actor learning rate
    actor_lr=3e-4,
    # the critic learning rate
    critic_lr=3e-4,
    # the soft update coefficient (keep old values, between 0 and 1)
    tau=0.005,
    # the discount rate
    gamma=0.99,
    # enable layer normalisation
    layer_norm=False,
    # the size of the neural network for the policy
    layers=[256, 256],
    # the activation function to use in the neural network
    act_fun=tf.nn.relu,
    # specifies whether to use the huber distance function as the loss for the
    # critic. If set to False, the mean-squared error metric is used instead
    use_huber=False,
)


# =========================================================================== #
#     Policy parameters for GoalConditionedPolicy (shared by TD3 and SAC)     #
# =========================================================================== #

GOAL_CONDITIONED_PARAMS = FEEDFORWARD_PARAMS.copy()
GOAL_CONDITIONED_PARAMS.update(dict(
    # number of levels within the hierarchy. Must be greater than 1. Two levels
    # correspond to a Manager/Worker paradigm.
    num_levels=2,
    # meta-policy action period
    meta_period=10,
<<<<<<< HEAD
    # the reward function to be used by the worker. Must be one of:
    # "negative_distance", "scaled_negative_distance", "exp_negative_distance",
    # or "scaled_exp_negative_distance". See the base goal-conditioned policy
    # for a description.
    worker_reward_type="negative_distance",
    # the value the intrinsic (Worker) reward should be scaled by
    worker_reward_scale=1,
    # specifies whether the goal issued by the Manager is meant to be a
    # relative or absolute goal, i.e. specific state or change in state
=======
    # the value that the intrinsic reward should be scaled by
    intrinsic_reward_scale=1,
    # specifies whether the goal issued by the higher-level policies is meant
    # to be a relative or absolute goal, i.e. specific state or change in state
>>>>>>> 1a05741a
    relative_goals=False,
    # whether to use off-policy corrections during the update procedure. See:
    # https://arxiv.org/abs/1805.08296
    off_policy_corrections=False,
    # whether to include hindsight action and goal transitions in the replay
    # buffer. See: https://arxiv.org/abs/1712.00948
    hindsight=False,
    # rate at which the original (non-hindsight) sample is stored in the
    # replay buffer as well. Used only if `hindsight` is set to True.
    subgoal_testing_rate=0.3,
    # whether to use the connected gradient update actor update procedure to
    # the higher-level policies. See: https://arxiv.org/abs/1912.02368v1
    connected_gradients=False,
    # weights for the gradients of the loss of the lower-level policies with
    # respect to the parameters of the higher-level policies. Only used if
    # `connected_gradients` is set to True.
    cg_weights=0.0005,
    # specifies whether to add a time-dependent fingerprint to the observations
    use_fingerprints=False,
    # the low and high values for each fingerprint element, if they are being
    # used
    fingerprint_range=([0, 0], [5, 5]),
    # specifies whether to use centralized value functions
    centralized_value_functions=False,
))


# =========================================================================== #
#    Policy parameters for MultiFeedForwardPolicy (shared by TD3 and SAC)     #
# =========================================================================== #

MULTI_FEEDFORWARD_PARAMS = FEEDFORWARD_PARAMS.copy()
MULTI_FEEDFORWARD_PARAMS.update(dict(
    # whether to use a shared policy for all agents
    shared=False,
    # whether to use an algorithm-specific variant of the MADDPG algorithm
    maddpg=False,
))


class OffPolicyRLAlgorithm(object):
    """Off-policy RL algorithm class.

    Supports the training of TD3 and SAC policies.

    Attributes
    ----------
    policy : type [ hbaselines.fcnet.base.ActorCriticPolicy ]
        the policy model to use
    env_name : str
        name of the environment. Affects the action bounds of the higher-level
        policies
    env : gym.Env or str
        the environment to learn from (if registered in Gym, can be str)
    eval_env : gym.Env or str
        the environment to evaluate from (if registered in Gym, can be str)
    nb_train_steps : int
        the number of training steps
    nb_rollout_steps : int
        the number of rollout steps
    nb_eval_episodes : int
        the number of evaluation episodes
    actor_update_freq : int
        number of training steps per actor policy update step. The critic
        policy is updated every training step.
    meta_update_freq : int
        number of training steps per meta policy update step. The actor policy
        of the meta-policy is further updated at the frequency provided by the
        actor_update_freq variable. Note that this value is only relevant when
        using the GoalConditionedPolicy policy.
    reward_scale : float
        the value the reward should be scaled by
    render : bool
        enable rendering of the training environment
    render_eval : bool
        enable rendering of the evaluation environment
    eval_deterministic : bool
        if set to True, the policy provides deterministic actions to the
        evaluation environment. Otherwise, stochastic or noisy actions are
        returned.
    verbose : int
        the verbosity level: 0 none, 1 training information, 2 tensorflow debug
    action_space : gym.spaces.*
        the action space of the training environment
    observation_space : gym.spaces.*
        the observation space of the training environment
    context_space : gym.spaces.*
        the context space of the training environment (i.e. the same of the
        desired environmental goal)
    policy_kwargs : dict
        policy-specific hyperparameters
    horizon : int
        time horizon, which is used to check if an environment terminated early
        and used to compute the done mask as per TD3 implementation (see
        appendix A of their paper). If the horizon cannot be found, it is
        assumed to be 500 (default value for most gym environments).
    graph : tf.Graph
        the current tensorflow graph
    policy_tf : hbaselines.fcnet.base.ActorCriticPolicy
        the policy object
    sess : tf.compat.v1.Session
        the current tensorflow session
    summary : tf.Summary
        tensorboard summary object
    obs : array_like or dict < str, array_like >
        the most recent training observation. If you are using a multi-agent
        environment, this will be a dictionary of observations for each agent,
        indexed by the agen ID.
    all_obs : array_like or None
        additional information, used by MADDPG variants of the multi-agent
        policy to pass full-state information
    episode_step : int
        the number of steps since the most recent rollout began
    episodes : int
        the total number of rollouts performed since training began
    total_steps : int
        the total number of steps that have been executed since training began
    epoch_episode_rewards : list of float
        a list of cumulative rollout rewards from the most recent training
        iterations
    epoch_episode_steps : list of int
        a list of rollout lengths from the most recent training iterations
    epoch_episodes : int
        the total number of rollouts performed since the most recent training
        iteration began
    epoch : int
        the total number of training iterations
    episode_rew_history : list of float
        the cumulative return from the last 100 training episodes
    episode_reward : float
        the cumulative reward since the most reward began
    saver : tf.compat.v1.train.Saver
        tensorflow saver object
    trainable_vars : list of str
        the trainable variables
    rew_ph : tf.compat.v1.placeholder
        a placeholder for the average training return for the last epoch. Used
        for logging purposes.
    rew_history_ph : tf.compat.v1.placeholder
        a placeholder for the average training return for the last 100
        episodes. Used for logging purposes.
    eval_rew_ph : tf.compat.v1.placeholder
        placeholder for the average evaluation return from the last time
        evaluations occurred. Used for logging purposes.
    eval_success_ph : tf.compat.v1.placeholder
        placeholder for the average evaluation success rate from the last time
        evaluations occurred. Used for logging purposes.
    """

    def __init__(self,
                 policy,
                 env,
                 eval_env=None,
                 nb_train_steps=1,
                 nb_rollout_steps=1,
                 nb_eval_episodes=50,
                 actor_update_freq=2,
                 meta_update_freq=10,
                 reward_scale=1.,
                 render=False,
                 render_eval=False,
                 eval_deterministic=True,
                 verbose=0,
                 policy_kwargs=None,
                 _init_setup_model=True):
        """Instantiate the algorithm object.

        Parameters
        ----------
        policy : type [ hbaselines.fcnet.base.ActorCriticPolicy ]
            the policy model to use
        env : gym.Env or str
            the environment to learn from (if registered in Gym, can be str)
        eval_env : gym.Env or str
            the environment to evaluate from (if registered in Gym, can be str)
        nb_train_steps : int
            the number of training steps
        nb_rollout_steps : int
            the number of rollout steps
        nb_eval_episodes : int
            the number of evaluation episodes
        actor_update_freq : int
            number of training steps per actor policy update step. The critic
            policy is updated every training step.
        meta_update_freq : int
            number of training steps per meta policy update step. The actor
            policy of the meta-policy is further updated at the frequency
            provided by the actor_update_freq variable. Note that this value is
            only relevant when using the GoalConditionedPolicy policy.
        reward_scale : float
            the value the reward should be scaled by
        render : bool
            enable rendering of the training environment
        render_eval : bool
            enable rendering of the evaluation environment
        eval_deterministic : bool
            if set to True, the policy provides deterministic actions to the
            evaluation environment. Otherwise, stochastic or noisy actions are
            returned.
        verbose : int
            the verbosity level: 0 none, 1 training information, 2 tensorflow
            debug
        policy_kwargs : dict
            policy-specific hyperparameters
        _init_setup_model : bool
            Whether or not to build the network at the creation of the instance
        """
        shared = False if policy_kwargs is None else \
            policy_kwargs.get("shared", False)
        maddpg = False if policy_kwargs is None else \
            policy_kwargs.get("maddpg", False)

        self.policy = policy
        self.env_name = deepcopy(env) if isinstance(env, str) \
            else env.__str__()
        self.env = create_env(
            env, render, shared, maddpg, evaluate=False)
        self.eval_env = create_env(
            eval_env, render_eval, shared, maddpg, evaluate=True)
        self.nb_train_steps = nb_train_steps
        self.nb_rollout_steps = nb_rollout_steps
        self.nb_eval_episodes = nb_eval_episodes
        self.actor_update_freq = actor_update_freq
        self.meta_update_freq = meta_update_freq
        self.reward_scale = reward_scale
        self.render = render
        self.render_eval = render_eval
        self.eval_deterministic = eval_deterministic
        self.verbose = verbose
        self.action_space = self.env.action_space
        self.observation_space = self.env.observation_space
        self.context_space = getattr(self.env, "context_space", None)
        self.policy_kwargs = {'verbose': verbose}

        # add the default policy kwargs to the policy_kwargs term
        if is_feedforward_policy(policy):
            self.policy_kwargs.update(FEEDFORWARD_PARAMS.copy())
        elif is_goal_conditioned_policy(policy):
            self.policy_kwargs.update(GOAL_CONDITIONED_PARAMS.copy())
            self.policy_kwargs['env_name'] = self.env_name.__str__()
        elif is_multiagent_policy(policy):
            self.policy_kwargs.update(MULTI_FEEDFORWARD_PARAMS.copy())
            self.policy_kwargs["all_ob_space"] = getattr(
                self.env, "all_observation_space",
                Box(-1, 1, (1,), dtype=np.float32))

        if is_td3_policy(policy):
            self.policy_kwargs.update(TD3_PARAMS.copy())
        elif is_sac_policy(policy):
            self.policy_kwargs.update(SAC_PARAMS.copy())

        self.policy_kwargs.update(policy_kwargs or {})

        # Compute the time horizon, which is used to check if an environment
        # terminated early and used to compute the done mask as per TD3
        # implementation (see appendix A of their paper). If the horizon cannot
        # be found, it is assumed to be 500 (default value for most gym
        # environments).
        if hasattr(self.env, "horizon"):
            self.horizon = self.env.horizon
        elif hasattr(self.env, "_max_episode_steps"):
            self.horizon = self.env._max_episode_steps
        elif hasattr(self.env, "env_params"):
            # for Flow environments
            self.horizon = self.env.env_params.horizon
        else:
            raise ValueError("Horizon attribute not found.")

        # init
        self.graph = None
        self.policy_tf = None
        self.sess = None
        self.summary = None
        self.obs = None
        self.all_obs = None
        self.episode_step = 0
        self.episodes = 0
        self.total_steps = 0
        self.epoch_episode_steps = []
        self.epoch_episode_rewards = []
        self.epoch_episodes = 0
        self.epoch = 0
        self.episode_rew_history = deque(maxlen=100)
        self.episode_reward = 0
        self.rew_ph = None
        self.rew_history_ph = None
        self.eval_rew_ph = None
        self.eval_success_ph = None
        self.saver = None

        # Append the fingerprint dimension to the observation dimension, if
        # needed.
        if self.policy_kwargs.get("use_fingerprints", False):
            fingerprint_range = self.policy_kwargs["fingerprint_range"]
            low = np.concatenate(
                (self.observation_space.low, fingerprint_range[0]))
            high = np.concatenate(
                (self.observation_space.high, fingerprint_range[1]))
            self.observation_space = Box(low=low, high=high, dtype=np.float32)

        # Create the model variables and operations.
        if _init_setup_model:
            self.trainable_vars = self.setup_model()

    def setup_model(self):
        """Create the graph, session, policy, and summary objects."""
        self.graph = tf.Graph()
        with self.graph.as_default():
            # Create the tensorflow session.
            self.sess = make_session(num_cpu=3, graph=self.graph)

            # Create the policy.
            self.policy_tf = self.policy(
                self.sess,
                self.observation_space,
                self.action_space,
                self.context_space,
                **self.policy_kwargs
            )

            # for tensorboard logging
            with tf.compat.v1.variable_scope("Train"):
                self.rew_ph = tf.compat.v1.placeholder(tf.float32)
                self.rew_history_ph = tf.compat.v1.placeholder(tf.float32)

            # Add tensorboard scalars for the return, return history, and
            # success rate.
            tf.compat.v1.summary.scalar("Train/return", self.rew_ph)
            tf.compat.v1.summary.scalar("Train/return_history",
                                        self.rew_history_ph)

            # Create the tensorboard summary.
            self.summary = tf.compat.v1.summary.merge_all()

            # Initialize the model parameters and optimizers.
            with self.sess.as_default():
                self.sess.run(tf.compat.v1.global_variables_initializer())
                self.policy_tf.initialize()

            return tf.compat.v1.get_collection(
                tf.compat.v1.GraphKeys.TRAINABLE_VARIABLES)

    def _policy(self, obs, context, apply_noise=True, random_actions=False):
        """Get the actions and critic output, from a given observation.

        Parameters
        ----------
        obs : array_like
            the observation
        context : array_like or None
            the contextual term. Set to None if no context is provided by the
            environment.
        apply_noise : bool
            enable the noise
        random_actions : bool
            if set to True, actions are sampled randomly from the action space
            instead of being computed by the policy. This is used for
            exploration purposes.

        Returns
        -------
        list of float
            the action value
        """
        # Reshape the observation to match the input structure of the policy.
        if isinstance(obs, dict):
            # In multi-agent environments, observations come in dict form
            for key in obs.keys():
                # Shared policies with have one observation space, while
                # independent policies have a different observation space based
                # on their agent ID.
                if isinstance(self.observation_space, dict):
                    ob_shape = self.observation_space[key].shape
                else:
                    ob_shape = self.observation_space.shape
                obs[key] = np.array(obs[key]).reshape((-1,) + ob_shape)
        else:
            obs = np.array(obs).reshape((-1,) + self.observation_space.shape)

        action = self.policy_tf.get_action(
            obs, context,
            apply_noise=apply_noise,
            random_actions=random_actions
        )

        # Flatten the actions. Dictionaries correspond to multi-agent policies.
        if isinstance(action, dict):
            action = {key: action[key].flatten() for key in action.keys()}
        else:
            action = action.flatten()

        return action

    def _store_transition(self,
                          obs0,
                          context0,
                          action,
                          reward,
                          obs1,
                          context1,
                          terminal1,
                          is_final_step,
                          evaluate=False,
                          **kwargs):
        """Store a transition in the replay buffer.

        Parameters
        ----------
        obs0 : array_like
            the last observation
        action : array_like
            the action
        reward : float
            the reward
        obs1 : array_like
            the current observation
        terminal1 : bool
            is the episode done
        is_final_step : bool
            whether the time horizon was met in the step corresponding to the
            current sample. This is used by the TD3 algorithm to augment the
            done mask.
        evaluate : bool
            whether the sample is being provided by the evaluation environment.
            If so, the data is not stored in the replay buffer.
        kwargs : dict
            additional parameters, containing the current and next-step full
            observations for policies using MADDPG
        """
        # Scale the rewards by the provided term. Rewards are dictionaries when
        # training independent multi-agent policies.
        if isinstance(reward, dict):
            reward = {k: self.reward_scale * reward[k] for k in reward.keys()}
        else:
            reward *= self.reward_scale

        self.policy_tf.store_transition(
            obs0=obs0,
            context0=context0,
            action=action,
            reward=reward,
            obs1=obs1,
            context1=context1,
            done=terminal1,
            is_final_step=is_final_step,
            evaluate=evaluate,
            **(kwargs if self.policy_kwargs.get("maddpg", False) else {}),
        )

    def learn(self,
              total_timesteps,
              log_dir=None,
              seed=None,
              log_interval=2000,
              eval_interval=50000,
              save_interval=10000,
              initial_exploration_steps=10000):
        """Perform the complete training operation.

        Parameters
        ----------
        total_timesteps : int
            the total number of samples to train on
        log_dir : str
            the directory where the training and evaluation statistics, as well
            as the tensorboard log, should be stored
        seed : int or None
            the initial seed for training, if None: keep current seed
        log_interval : int
            the number of training steps before logging training results
        eval_interval : int
            number of simulation steps in the training environment before an
            evaluation is performed
        save_interval : int
            number of simulation steps in the training environment before the
            model is saved
        initial_exploration_steps : int
            number of timesteps that the policy is run before training to
            initialize the replay buffer with samples
        """
        # Create a saver object.
        self.saver = tf.compat.v1.train.Saver(
            self.trainable_vars,
            max_to_keep=total_timesteps // save_interval
        )

        # Make sure that the log directory exists, and if not, make it.
        ensure_dir(log_dir)
        ensure_dir(os.path.join(log_dir, "checkpoints"))

        # Create a tensorboard object for logging.
        save_path = os.path.join(log_dir, "tb_log")
        writer = tf.compat.v1.summary.FileWriter(save_path)

        # file path for training and evaluation results
        train_filepath = os.path.join(log_dir, "train.csv")
        eval_filepath = os.path.join(log_dir, "eval.csv")

        # Setup the seed value.
        random.seed(seed)
        np.random.seed(seed)
        tf.compat.v1.set_random_seed(seed)

        if self.verbose >= 2:
            print('Using agent with the following configuration:')
            print(str(self.__dict__.items()))

        eval_steps_incr = 0
        save_steps_incr = 0
        start_time = time.time()

        with self.sess.as_default(), self.graph.as_default():
            # Prepare everything.
            obs = self.env.reset()
            self.obs, self.all_obs = self._get_obs(obs)

            # Add the fingerprint term, if needed.
            self.obs = self._add_fingerprint(
                self.obs, self.total_steps, total_timesteps)

            # Collect preliminary random samples.
            print("Collecting initial exploration samples...")
            self._collect_samples(total_timesteps,
                                  run_steps=initial_exploration_steps,
                                  random_actions=True)
            print("Done!")

            # Reset total statistics variables.
            self.episodes = 0
            self.total_steps = 0
            self.episode_rew_history = deque(maxlen=100)

            while True:
                # Reset epoch-specific variables.
                self.epoch_episodes = 0
                self.epoch_episode_steps = []
                self.epoch_episode_rewards = []

                for _ in range(round(log_interval / self.nb_rollout_steps)):
                    # If the requirement number of time steps has been met,
                    # terminate training.
                    if self.total_steps >= total_timesteps:
                        return

                    # Perform rollouts.
                    self._collect_samples(total_timesteps)

                    # Train.
                    self._train()

                # Log statistics.
                self._log_training(train_filepath, start_time)

                # Evaluate.
                if self.eval_env is not None and \
                        (self.total_steps - eval_steps_incr) >= eval_interval:
                    eval_steps_incr += eval_interval

                    # Run the evaluation operations over the evaluation env(s).
                    # Note that multiple evaluation envs can be provided.
                    if isinstance(self.eval_env, list):
                        eval_rewards = []
                        eval_successes = []
                        eval_info = []
                        for env in self.eval_env:
                            rew, suc, inf = \
                                self._evaluate(total_timesteps, env)
                            eval_rewards.append(rew)
                            eval_successes.append(suc)
                            eval_info.append(inf)
                    else:
                        eval_rewards, eval_successes, eval_info = \
                            self._evaluate(total_timesteps, self.eval_env)

                    # Log the evaluation statistics.
                    self._log_eval(eval_filepath, start_time, eval_rewards,
                                   eval_successes, eval_info)

                # Run and store summary.
                if writer is not None:
                    td_map = self.policy_tf.get_td_map()

                    # Check if td_map is empty.
                    if not td_map:
                        break

                    td_map.update({
                        self.rew_ph: np.mean(self.epoch_episode_rewards),
                        self.rew_history_ph: np.mean(self.episode_rew_history),
                    })
                    summary = self.sess.run(self.summary, td_map)
                    writer.add_summary(summary, self.total_steps)

                # Save a checkpoint of the model.
                if (self.total_steps - save_steps_incr) >= save_interval:
                    save_steps_incr += save_interval
                    self.save(os.path.join(log_dir, "checkpoints/itr"))

                # Update the epoch count.
                self.epoch += 1

    def save(self, save_path):
        """Save the parameters of a tensorflow model.

        Parameters
        ----------
        save_path : str
            Prefix of filenames created for the checkpoint
        """
        self.saver.save(self.sess, save_path, global_step=self.total_steps)

    def load(self, load_path):
        """Load model parameters from a checkpoint.

        Parameters
        ----------
        load_path : str
            location of the checkpoint
        """
        self.saver.restore(self.sess, load_path)

    def _collect_samples(self,
                         total_timesteps,
                         run_steps=None,
                         random_actions=False):
        """Perform the sample collection operation.

        This method is responsible for executing rollouts for a number of steps
        before training is executed. The data from the rollouts is stored in
        the policy's replay buffer(s).

        Parameters
        ----------
        total_timesteps : int
            the total number of samples to train on. Used by the fingerprint
            element
        run_steps : int, optional
            number of steps to collect samples from. If not provided, the value
            defaults to `self.nb_rollout_steps`.
        random_actions : bool
            if set to True, actions are sampled randomly from the action space
            instead of being computed by the policy. This is used for
            exploration purposes.
        """
        for _ in range(run_steps or self.nb_rollout_steps):
            # Collect the contextual term. None if it is not passed.
            context = [self.env.current_context] \
                if hasattr(self.env, "current_context") else None

            # Predict next action. Use random actions when initializing the
            # replay buffer.
            action = self._policy(
                self.obs, context,
                apply_noise=True,
                random_actions=random_actions,
            )

            # Execute next action.
            new_obs, reward, done, info = self.env.step(action)
            new_obs, new_all_obs = self._get_obs(new_obs)

            # Done mask for multi-agent policies is slightly different.
            if is_multiagent_policy(self.policy):
                done = done["__all__"]

            # Visualize the current step.
            if self.render:
                self.env.render()  # pragma: no cover

            # Add the fingerprint term, if needed. When collecting the initial
            # random actions, we assume the fingerprint does not change from
            # its initial value.
            new_obs = self._add_fingerprint(
                new_obs,
                0 if random_actions else self.total_steps,
                total_timesteps)

            # Get the contextual term.
            context0 = context1 = getattr(self.env, "current_context", None)

            # Store a transition in the replay buffer. The terminal flag is
            # chosen to match the TD3 implementation (see Appendix 1 of their
            # paper).
            self._store_transition(
                obs0=self.obs,
                context0=context0,
                action=action,
                reward=reward,
                obs1=new_obs,
                context1=context1,
                terminal1=done,
                is_final_step=self.episode_step >= self.horizon - 1,
                all_obs0=self.all_obs,
                all_obs1=new_all_obs,
            )

            # Book-keeping.
            self.total_steps += 1
            self.episode_step += 1
            if isinstance(reward, dict):
                self.episode_reward += sum(reward[k] for k in reward.keys())
            else:
                self.episode_reward += reward

            # Update the current observation.
            self.obs = new_obs.copy()
            self.all_obs = new_all_obs

            if done:
                # Episode done.
                self.epoch_episode_rewards.append(self.episode_reward)
                self.episode_rew_history.append(self.episode_reward)
                self.epoch_episode_steps.append(self.episode_step)
                self.episode_reward = 0
                self.episode_step = 0
                self.epoch_episodes += 1
                self.episodes += 1

                # Reset the environment.
                obs = self.env.reset()
                self.obs, self.all_obs = self._get_obs(obs)

                # Add the fingerprint term, if needed.
                self.obs = self._add_fingerprint(
                    self.obs, self.total_steps, total_timesteps)

    def _train(self):
        """Perform the training operation.

        Through this method, the actor and critic networks are updated within
        the policy, and the summary information is logged to tensorboard.
        """
        for t_train in range(self.nb_train_steps):
            if is_goal_conditioned_policy(self.policy):
                # specifies whether to update the meta actor and critic
                # policies based on the meta and actor update frequencies
                kwargs = {
                    "update_meta":
                        (self.total_steps + t_train)
                        % self.meta_update_freq == 0,
                    "update_meta_actor":
                        (self.total_steps + t_train)
                        % (self.meta_update_freq * self.actor_update_freq) == 0
                }
            else:
                kwargs = {}

            # specifies whether to update the actor policy, base on the actor
            # update frequency
            update = (self.total_steps + t_train) % self.actor_update_freq == 0

            # Run a step of training from batch.
            _ = self.policy_tf.update(update_actor=update, **kwargs)

    def _evaluate(self, total_timesteps, env):
        """Perform the evaluation operation.

        This method runs the evaluation environment for a number of episodes
        and returns the cumulative rewards and successes from each environment.

        Parameters
        ----------
        total_timesteps : int
            the total number of samples to train on
        env : gym.Env
            the evaluation environment that the policy is meant to be tested on

        Returns
        -------
        list of float
            the list of cumulative rewards from every episode in the evaluation
            phase
        list of bool
            a list of boolean terms representing if each episode ended in
            success or not. If the list is empty, then the environment did not
            output successes or failures, and the success rate will be set to
            zero.
        dict
            additional information that is meant to be logged
        """
        num_steps = deepcopy(self.total_steps)
        eval_episode_rewards = []
        eval_episode_successes = []
        ret_info = {'initial': [], 'final': [], 'average': []}

        if self.verbose >= 1:
            for _ in range(3):
                print("-------------------")
            print("Running evaluation for {} episodes:".format(
                self.nb_eval_episodes))

        # Clear replay buffer-related memory in the policy to allow for the
        # meta-actions to properly updated.
        if is_goal_conditioned_policy(self.policy):
            self.policy_tf.clear_memory()

        for i in range(self.nb_eval_episodes):
            # Reset the environment.
            eval_obs = env.reset()
            eval_obs, eval_all_obs = self._get_obs(eval_obs)

            # Add the fingerprint term, if needed.
            eval_obs = self._add_fingerprint(
                eval_obs, self.total_steps, total_timesteps)

            # Reset rollout-specific variables.
            eval_episode_reward = 0.
            eval_episode_step = 0

            rets = np.array([])
            while True:
                # Collect the contextual term. None if it is not passed.
                context = [env.current_context] \
                    if hasattr(env, "current_context") else None

                eval_action = self._policy(
                    eval_obs, context,
                    apply_noise=not self.eval_deterministic,
                    random_actions=False,
                )

                obs, eval_r, done, info = env.step(eval_action)
                obs, all_obs = self._get_obs(obs)

                # Visualize the current step.
                if self.render_eval:
                    self.eval_env.render()  # pragma: no cover

                # Add the distance to this list for logging purposes (applies
                # only to the Ant* environments).
                if hasattr(env, "current_context"):
                    context = getattr(env, "current_context")
                    reward_fn = getattr(env, "contextual_reward")
                    rets = np.append(rets, reward_fn(eval_obs, context, obs))

                # Get the contextual term.
                context0 = context1 = getattr(env, "current_context", None)

                # Store a transition in the replay buffer. This is just for the
                # purposes of calling features in the store_transition method
                # of the policy.
                self._store_transition(
                    obs0=eval_obs,
                    context0=context0,
                    action=eval_action,
                    reward=eval_r,
                    obs1=obs,
                    context1=context1,
                    terminal1=False,
                    is_final_step=False,
                    all_obs0=eval_all_obs,
                    all_obs1=all_obs,
                    evaluate=True,
                )

                # Update the previous step observation.
                eval_obs = obs.copy()
                eval_all_obs = all_obs

                # Add the fingerprint term, if needed.
                eval_obs = self._add_fingerprint(
                    eval_obs, self.total_steps, total_timesteps)

                # Increment the reward and step count.
                num_steps += 1
                eval_episode_reward += eval_r
                eval_episode_step += 1

                if done:
                    eval_episode_rewards.append(eval_episode_reward)
                    maybe_is_success = info.get('is_success')
                    if maybe_is_success is not None:
                        eval_episode_successes.append(float(maybe_is_success))

                    if self.verbose >= 1:
                        if rets.shape[0] > 0:
                            print("%d/%d: initial: %.3f, final: %.3f, average:"
                                  " %.3f, success: %d"
                                  % (i + 1, self.nb_eval_episodes, rets[0],
                                     rets[-1], float(rets.mean()),
                                     int(info.get('is_success'))))
                        else:
                            print("%d/%d" % (i + 1, self.nb_eval_episodes))

                    if hasattr(env, "current_context"):
                        ret_info['initial'].append(rets[0])
                        ret_info['final'].append(rets[-1])
                        ret_info['average'].append(float(rets.mean()))

                    # Exit the loop.
                    break

        if self.verbose >= 1:
            print("Done.")
            print("Average return: {}".format(np.mean(eval_episode_rewards)))
            if len(eval_episode_successes) > 0:
                print("Success rate: {}".format(
                    np.mean(eval_episode_successes)))
            for _ in range(3):
                print("-------------------")
            print("")

        # get the average of the reward information
        ret_info['initial'] = np.mean(ret_info['initial'])
        ret_info['final'] = np.mean(ret_info['final'])
        ret_info['average'] = np.mean(ret_info['average'])

        # Clear replay buffer-related memory in the policy once again so that
        # it does not affect the training procedure.
        if is_goal_conditioned_policy(self.policy):
            self.policy_tf.clear_memory()

        return eval_episode_rewards, eval_episode_successes, ret_info

    def _add_fingerprint(self, obs, steps, total_steps):
        """Add a fingerprint element to the observation.

        This should be done when setting "use_fingerprints" in policy_kwargs to
        True. The new observation looks as follows:

                  ---------------------------------------------------
        new_obs = || obs || 5 * frac_steps || 5 * (1 - frac_steps) ||
                  ---------------------------------------------------

        where frac_steps is the fraction of the total requested number of
        training steps that have been performed. Note that the "5" term is a
        fixed hyperparameter, and can be changed based on its effect on
        training performance.

        If "use_fingerprints" is set to False in policy_kwargs, or simply not
        specified, this method returns the current observation without the
        fingerprint term.

        Parameters
        ----------
        obs : array_like
            the current observation without the fingerprint element
        steps : int
            the total number of steps that have been performed

        Returns
        -------
        array_like
            the observation with the fingerprint element
        """
        # if the fingerprint element should not be added, simply return the
        # current observation.
        if not self.policy_kwargs.get("use_fingerprints", False):
            return obs

        # compute the fingerprint term
        frac_steps = float(steps) / float(total_steps)
        fp = [5 * frac_steps, 5 * (1 - frac_steps)]

        # append the fingerprint term to the current observation
        new_obs = np.concatenate((obs, fp), axis=0)

        return new_obs

    @staticmethod
    def _get_obs(obs):
        """Get the observation from a (potentially unprocessed) variable.

        We assume multi-agent MADDPG style policies return a dictionary
        observations, containing the keys "obs" and "all_obs".

        Parameters
        ----------
        obs : array_like
            the current observation

        Returns
        -------
        array_like
            the agent-level observation. May be the initial observation
        array_like or None
            the full-state observation, if using environments that support
            MADDPG. Otherwise, this variable is a None value.
        """
        if isinstance(obs, dict) and "all_obs" in obs.keys():
            all_obs = obs["all_obs"]
            obs = obs["obs"]
        else:
            all_obs = None
            obs = obs

        return obs, all_obs

    def _log_training(self, file_path, start_time):
        """Log training statistics.

        Parameters
        ----------
        file_path : str
            the list of cumulative rewards from every episode in the evaluation
            phase
        start_time : float
            the time when training began. This is used to print the total
            training time.
        """
        # Log statistics.
        duration = time.time() - start_time

        combined_stats = {
            # Rollout statistics.
            'rollout/episodes': self.epoch_episodes,
            'rollout/episode_steps': np.mean(self.epoch_episode_steps),
            'rollout/return': np.mean(self.epoch_episode_rewards),
            'rollout/return_history': np.mean(self.episode_rew_history),

            # Total statistics.
            'total/epochs': self.epoch + 1,
            'total/steps': self.total_steps,
            'total/duration': duration,
            'total/steps_per_second': self.total_steps / duration,
            'total/episodes': self.episodes,
        }

        # Save combined_stats in a csv file.
        if file_path is not None:
            exists = os.path.exists(file_path)
            with open(file_path, 'a') as f:
                w = csv.DictWriter(f, fieldnames=combined_stats.keys())
                if not exists:
                    w.writeheader()
                w.writerow(combined_stats)

        # Print statistics.
        print("-" * 67)
        for key in sorted(combined_stats.keys()):
            val = combined_stats[key]
            print("| {:<30} | {:<30} |".format(key, val))
        print("-" * 67)
        print('')

    def _log_eval(self, file_path, start_time, rewards, successes, info):
        """Log evaluation statistics.

        Parameters
        ----------
        file_path : str
            path to the evaluation csv file
        start_time : float
            the time when training began. This is used to print the total
            training time.
        rewards : array_like
            the list of cumulative rewards from every episode in the evaluation
            phase
        successes : list of bool
            a list of boolean terms representing if each episode ended in
            success or not. If the list is empty, then the environment did not
            output successes or failures, and the success rate will be set to
            zero.
        info : dict
            additional information that is meant to be logged
        """
        duration = time.time() - start_time

        if isinstance(info, dict):
            rewards = [rewards]
            successes = [successes]
            info = [info]

        for i, (rew, suc, info_i) in enumerate(zip(rewards, successes, info)):
            if len(suc) > 0:
                success_rate = np.mean(suc)
            else:
                success_rate = 0  # no success rate to log

            evaluation_stats = {
                "duration": duration,
                "total_step": self.total_steps,
                "success_rate": success_rate,
                "average_return": np.mean(rew)
            }
            # Add additional evaluation information.
            evaluation_stats.update(info_i)

            if file_path is not None:
                # Add an evaluation number to the csv file in case of multiple
                # evaluation environments.
                eval_fp = file_path[:-4] + "_{}.csv".format(i)
                exists = os.path.exists(eval_fp)

                # Save evaluation statistics in a csv file.
                with open(eval_fp, "a") as f:
                    w = csv.DictWriter(f, fieldnames=evaluation_stats.keys())
                    if not exists:
                        w.writeheader()
                    w.writerow(evaluation_stats)<|MERGE_RESOLUTION|>--- conflicted
+++ resolved
@@ -96,22 +96,15 @@
     num_levels=2,
     # meta-policy action period
     meta_period=10,
-<<<<<<< HEAD
-    # the reward function to be used by the worker. Must be one of:
+    # the reward function to be used by lower-level policies. Must be one of:
     # "negative_distance", "scaled_negative_distance", "exp_negative_distance",
     # or "scaled_exp_negative_distance". See the base goal-conditioned policy
     # for a description.
-    worker_reward_type="negative_distance",
-    # the value the intrinsic (Worker) reward should be scaled by
-    worker_reward_scale=1,
-    # specifies whether the goal issued by the Manager is meant to be a
-    # relative or absolute goal, i.e. specific state or change in state
-=======
+    intrinsic_reward_type="negative_distance",
     # the value that the intrinsic reward should be scaled by
     intrinsic_reward_scale=1,
     # specifies whether the goal issued by the higher-level policies is meant
     # to be a relative or absolute goal, i.e. specific state or change in state
->>>>>>> 1a05741a
     relative_goals=False,
     # whether to use off-policy corrections during the update procedure. See:
     # https://arxiv.org/abs/1805.08296
