"""SAC-compatible multi-agent goal-conditioned hierarchical policy."""
from hbaselines.multiagent.base import MultiActorCriticPolicy as BasePolicy
from hbaselines.goal_conditioned.sac import GoalConditionedPolicy


class MultiGoalConditionedPolicy(BasePolicy):
    """SAC-compatible multi-agent goal-conditioned hierarchical policy."""

    def __init__(self,
                 sess,
                 ob_space,
                 ac_space,
                 co_space,
                 buffer_size,
                 batch_size,
                 actor_lr,
                 critic_lr,
                 verbose,
                 tau,
                 gamma,
                 use_huber,
                 model_params,
                 target_entropy,
                 num_levels,
                 meta_period,
                 intrinsic_reward_type,
                 intrinsic_reward_scale,
                 relative_goals,
                 off_policy_corrections,
                 hindsight,
                 subgoal_testing_rate,
                 cooperative_gradients,
                 cg_weights,
                 shared,
                 maddpg,
                 env_name="",
                 num_envs=1,
                 all_ob_space=None,
                 n_agents=1,
                 scope=None):
        """Instantiate a multi-agent feed-forward neural network policy.

        Parameters
        ----------
        sess : tf.compat.v1.Session
            the current TensorFlow session
        ob_space : gym.spaces.*
            the observation space of the environment
        ac_space : gym.spaces.*
            the action space of the environment
        co_space : gym.spaces.*
            the context space of the environment
        buffer_size : int
            the max number of transitions to store
        batch_size : int
            SGD batch size
        actor_lr : float
            actor learning rate
        critic_lr : float
            critic learning rate
        verbose : int
            the verbosity level: 0 none, 1 training information, 2 tensorflow
            debug
        tau : float
            target update rate
        gamma : float
            discount factor
        use_huber : bool
            specifies whether to use the huber distance function as the loss
            for the critic. If set to False, the mean-squared error metric is
            used instead
        model_params : dict
            dictionary of model-specific parameters. See parent class.
        target_entropy : float
            target entropy used when learning the entropy coefficient. If set
            to None, a heuristic value is used.
        num_levels : int
            number of levels within the hierarchy. Must be greater than 1. Two
            levels correspond to a Manager/Worker paradigm.
        meta_period : int
            meta-policy action period
        intrinsic_reward_type : str
            the reward function to be used by the worker. Must be one of:

            * "negative_distance": the negative two norm between the states and
              desired absolute or relative goals.
            * "scaled_negative_distance": similar to the negative distance
              reward where the states, goals, and next states are scaled by the
              inverse of the action space of the manager policy
            * "non_negative_distance": the negative two norm between the states
              and desired absolute or relative goals offset by the maximum goal
              space (to ensure non-negativity)
            * "scaled_non_negative_distance": similar to the non-negative
              distance reward where the states, goals, and next states are
              scaled by the inverse of the action space of the manager policy
            * "exp_negative_distance": equal to exp(-negative_distance^2). The
              result is a reward between 0 and 1. This is useful for policies
              that terminate early.
            * "scaled_exp_negative_distance": similar to the previous worker
              reward type but with states, actions, and next states that are
              scaled.
        intrinsic_reward_scale : float
            the value that the intrinsic reward should be scaled by
        relative_goals : bool
            specifies whether the goal issued by the higher-level policies is
            meant to be a relative or absolute goal, i.e. specific state or
            change in state
        off_policy_corrections : bool
            whether to use off-policy corrections during the update procedure.
            See: https://arxiv.org/abs/1805.08296
        hindsight : bool
            whether to include hindsight action and goal transitions in the
            replay buffer. See: https://arxiv.org/abs/1712.00948
        subgoal_testing_rate : float
            rate at which the original (non-hindsight) sample is stored in the
            replay buffer as well. Used only if `hindsight` is set to True.
        cooperative_gradients : bool
            whether to use the cooperative gradient update procedure for the
            higher-level policy. See: https://arxiv.org/abs/1912.02368v1
        cg_weights : float
            weights for the gradients of the loss of the lower-level policies
            with respect to the parameters of the higher-level policies. Only
            used if `cooperative_gradients` is set to True.
        shared : bool
            whether to use a shared policy for all agents
        maddpg : bool
            whether to use an algorithm-specific variant of the MADDPG
            algorithm
        all_ob_space : gym.spaces.*
            the observation space of the full state space. Used by MADDPG
            variants of the policy.
        n_agents : int
            the number of agents in the networks. This is needed if using
            MADDPG with a shared policy to compute the length of the full
            action space. Otherwise, it is not used.
        scope : str
            an upper-level scope term. Used by policies that call this one.
        """
        super(MultiGoalConditionedPolicy, self).__init__(
            sess=sess,
            ob_space=ob_space,
            ac_space=ac_space,
            co_space=co_space,
            buffer_size=buffer_size,
            batch_size=batch_size,
            actor_lr=actor_lr,
            critic_lr=critic_lr,
            verbose=verbose,
            tau=tau,
            gamma=gamma,
            use_huber=use_huber,
            model_params=model_params,
            shared=shared,
            maddpg=maddpg,
            all_ob_space=all_ob_space,
            n_agents=n_agents,
            base_policy=GoalConditionedPolicy,
            scope=scope,
            additional_params=dict(
                target_entropy=target_entropy,
                num_levels=num_levels,
                meta_period=meta_period,
                intrinsic_reward_type=intrinsic_reward_type,
                intrinsic_reward_scale=intrinsic_reward_scale,
                relative_goals=relative_goals,
                off_policy_corrections=off_policy_corrections,
                hindsight=hindsight,
                subgoal_testing_rate=subgoal_testing_rate,
                cooperative_gradients=cooperative_gradients,
                cg_weights=cg_weights,
                env_name=env_name,
<<<<<<< HEAD
                num_envs=n_agents * num_envs,
=======
                num_envs=n_agents * num_envs if shared else num_envs,
>>>>>>> d1bc0ee5
            ),
        )

    def _setup_maddpg(self, scope):
        """See setup."""
        raise NotImplementedError(
            "This policy does not support MADDPG-variants of the training "
            "operation.")

    def _initialize_maddpg(self):
        """See initialize."""
        raise NotImplementedError(
            "This policy does not support MADDPG-variants of the training "
            "operation.")

    def _update_maddpg(self, update_actor=True, **kwargs):
        """See update."""
        raise NotImplementedError(
            "This policy does not support MADDPG-variants of the training "
            "operation.")

    def _get_action_maddpg(self,
                           obs,
                           context,
                           apply_noise,
                           random_actions,
                           env_num):
        """See get_action."""
        raise NotImplementedError(
            "This policy does not support MADDPG-variants of the training "
            "operation.")

    def _store_transition_maddpg(self,
                                 obs0,
                                 context0,
                                 action,
                                 reward,
                                 obs1,
                                 context1,
                                 done,
                                 is_final_step,
                                 all_obs0,
                                 all_obs1,
                                 env_num,
                                 evaluate):
        """See store_transition."""
        raise NotImplementedError(
            "This policy does not support MADDPG-variants of the training "
            "operation.")

    def _get_td_map_maddpg(self):
        """See get_td_map."""
        raise NotImplementedError(
            "This policy does not support MADDPG-variants of the training "
            "operation.")<|MERGE_RESOLUTION|>--- conflicted
+++ resolved
@@ -169,11 +169,7 @@
                 cooperative_gradients=cooperative_gradients,
                 cg_weights=cg_weights,
                 env_name=env_name,
-<<<<<<< HEAD
-                num_envs=n_agents * num_envs,
-=======
                 num_envs=n_agents * num_envs if shared else num_envs,
->>>>>>> d1bc0ee5
             ),
         )
 
