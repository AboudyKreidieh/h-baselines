--- conflicted
+++ resolved
@@ -23,11 +23,7 @@
       >>> from hbaselines.algorithms import RLAlgorithm
       >>>
       >>> alg = RLAlgorithm(
-<<<<<<< HEAD
-      >>>     policy=MultiActorCriticPolicy,
-=======
       >>>     policy=MultiAgentPolicy,
->>>>>>> 005d5aa9
       >>>     env="...",  # replace with an appropriate environment
       >>>     policy_kwargs={}
       >>> )
@@ -45,11 +41,7 @@
       >>> from hbaselines.algorithms import RLAlgorithm
       >>>
       >>> alg = RLAlgorithm(
-<<<<<<< HEAD
-      >>>     policy=MultiActorCriticPolicy,
-=======
       >>>     policy=MultiAgentPolicy,
->>>>>>> 005d5aa9
       >>>     env="...",  # replace with an appropriate environment
       >>>     policy_kwargs={
       >>>         "shared": True,
@@ -65,11 +57,7 @@
       >>> from hbaselines.algorithms import RLAlgorithm
       >>>
       >>> alg = RLAlgorithm(
-<<<<<<< HEAD
-      >>>     policy=MultiActorCriticPolicy,
-=======
       >>>     policy=MultiAgentPolicy,
->>>>>>> 005d5aa9
       >>>     env="...",  # replace with an appropriate environment
       >>>     policy_kwargs={
       >>>         "maddpg": True,
@@ -93,11 +81,7 @@
     n_agents : int
         the expected number of agents in the environment. Only relevant if
         using shared policies with MADDPG or goal-conditioned hierarchies.
-<<<<<<< HEAD
-    base_policy : type [ hbaselines.base_policies.ActorCriticPolicy ]
-=======
     base_policy : type [ hbaselines.base_policies.Policy ]
->>>>>>> 005d5aa9
         the base (single agent) policy model used by all agents within the
         network
     additional_params : dict
@@ -114,12 +98,6 @@
                  ac_space,
                  co_space,
                  verbose,
-<<<<<<< HEAD
-                 tau,
-                 gamma,
-                 use_huber,
-=======
->>>>>>> 005d5aa9
                  l2_penalty,
                  model_params,
                  shared,
@@ -148,17 +126,6 @@
         verbose : int
             the verbosity level: 0 none, 1 training information, 2 tensorflow
             debug
-<<<<<<< HEAD
-        tau : float
-            target update rate
-        gamma : float
-            discount factor
-        use_huber : bool
-            specifies whether to use the huber distance function as the loss
-            for the critic. If set to False, the mean-squared error metric is
-            used instead
-=======
->>>>>>> 005d5aa9
         l2_penalty : float
             L2 regularization penalty. This is applied to the policy network.
         model_params : dict
@@ -192,12 +159,6 @@
             ac_space=ac_space,
             co_space=co_space,
             verbose=verbose,
-<<<<<<< HEAD
-            tau=tau,
-            gamma=gamma,
-            use_huber=use_huber,
-=======
->>>>>>> 005d5aa9
             l2_penalty=l2_penalty,
             model_params=model_params,
             num_envs=num_envs,
@@ -392,19 +353,10 @@
         """
         policy_parameters = dict(
             verbose=self.verbose,
-<<<<<<< HEAD
-            tau=self.tau,
-            gamma=self.gamma,
-            use_huber=self.use_huber,
-            l2_penalty=self.l2_penalty,
-            model_params=self.model_params,
-            num_envs=self.num_envs,
-=======
             l2_penalty=self.l2_penalty,
             model_params=self.model_params,
             num_envs=(self.n_agents * self.num_envs if self.shared
                       else self.num_envs),
->>>>>>> 005d5aa9
             **self.additional_params
         )
 
@@ -521,11 +473,7 @@
                 reward=reward[key],
                 obs1=obs1[key],
                 context1=context1_i,
-<<<<<<< HEAD
-                done=False,
-=======
                 done=float(done[key]),
->>>>>>> 005d5aa9
                 is_final_step=is_final_step,
                 evaluate=evaluate,
                 env_num=env_num_i,
@@ -578,22 +526,6 @@
                 del self._agent_index[env_num][key]
 
         # Collect the indices that are still available.
-<<<<<<< HEAD
-        free_indices = list(
-            set(range(self.n_agents)) -
-            set(self._agent_index[env_num].items()))
-
-        # Check if new agents are available.
-        for key in obs.keys():
-            # Do not add new vehicles after the maximum number has been set.
-            if len(free_indices) == 0:
-                raise ValueError(
-                    "Too many agents are available. Please set n_agents to a "
-                    "larger value.")
-
-            # Provide the newest agent one of the old free indices.
-            if key not in self._agent_index[env_num].keys():
-=======
         free_indices = sorted(list(
             set(range(self.n_agents)) -
             set(self._agent_index[env_num].values())))
@@ -608,7 +540,6 @@
                         "Too many agents are available. Please set n_agents "
                         "to a larger value.")
 
->>>>>>> 005d5aa9
                 self._agent_index[env_num][key] = free_indices[0]
                 free_indices = free_indices[1:]
 
