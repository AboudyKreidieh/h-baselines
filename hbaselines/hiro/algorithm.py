"""Deep Deterministic Policy Gradient (DDPG) algorithm.

See: https://arxiv.org/pdf/1509.02971.pdf

A large portion of this code is adapted from the following repository:
https://github.com/hill-a/stable-baselines
"""
import os
import time
from collections import deque
import csv
import random
import logging

from gym.spaces import Box
import numpy as np
import tensorflow as tf
from mpi4py import MPI

from flow.utils.registry import make_create_env
from hbaselines.hiro.tf_util import make_session
<<<<<<< HEAD
from hbaselines.hiro.policy import FeedForwardPolicy
=======
from hbaselines.hiro.policy import FeedForwardPolicy, HIROPolicy
>>>>>>> 47e022b8
from hbaselines.common.train import ensure_dir
from hbaselines.envs.efficient_hrl.envs import AntMaze, AntFall, AntPush


def as_scalar(scalar):
    """Check and return the input if it is a scalar.

    If it is not scalar, raise a ValueError.

    Parameters
    ----------
    scalar : Any
        the object to check

    Returns
    -------
    float
        the scalar if x is a scalar
    """
    if isinstance(scalar, np.ndarray):
        assert scalar.size == 1
        return scalar[0]
    elif np.isscalar(scalar):
        return scalar
    else:
        raise ValueError('expected scalar, got %s' % scalar)


class DDPG(object):
    """Deep Deterministic Policy Gradient (DDPG) model.

    See: https://arxiv.org/pdf/1509.02971.pdf

    Attributes
    ----------
    policy : type [ hbaselines.hiro.policy.ActorCriticPolicy ]
        the policy model to use
    env : gym.Env or str
        the environment to learn from (if registered in Gym, can be str)
    gamma : float
        the discount rate
    eval_env : gym.Env or str
        the environment to evaluate from (if registered in Gym, can be str)
    nb_train_steps : int
        the number of training steps
    nb_rollout_steps : int
        the number of rollout steps
    nb_eval_episodes : int
        the number of evaluation episodes
    normalize_observations : bool
        should the observation be normalized
    tau : float
        the soft update coefficient (keep old values, between 0 and 1)
    batch_size : int
        the size of the batch for learning the policy
    normalize_returns : bool
        should the critic output be normalized
    observation_range : (float, float)
        the bounding values for the observation
    critic_l2_reg : float
        l2 regularizer coefficient
    return_range : (float, float)
        the bounding values for the critic output
    actor_lr : float
        the actor learning rate
    critic_lr : float
        the critic learning rate
    clip_norm : float
        clip the gradients (disabled if None)
    reward_scale : float
        the value the reward should be scaled by
    render : bool
        enable rendering of the training environment
    render_eval : bool
        enable rendering of the evaluation environment
    buffer_size : int
        the max number of transitions to store
    random_exploration : float
        fraction of actions that are randomly selected between the action range
        (to be used in HER+DDPG)
    verbose : int
        the verbosity level: 0 none, 1 training information, 2 tensorflow debug
    policy_kwargs : dict
        additional policy parameters
    action_space : gym.spaces.*
        the action space of the training environment
    observation_space : gym.spaces.*
        the observation space of the training environment
    graph : tf.Graph
        the current tensorflow graph
    policy_tf : hbaselines.hiro.policy.ActorCriticPolicy
        the policy object
    sess : tf.Session
        the current tensorflow session
    summary : tf.Summary
        tensorboard summary object
    obs : array_like
        the most recent training observation
    episode_step : int
        the number of steps since the most recent rollout began
    episodes : int
        the total number of rollouts performed since training began
    total_steps : int
        the total number of steps that have been executed since training began
    epoch_episode_rewards : list of float
        a list of cumulative rollout rewards from the most recent training
        iterations
    epoch_episode_steps : list of int
        a list of rollout lengths from the most recent training iterations
    epoch_actor_losses : list of float
        the actor loss values from each SGD step in the most recent training
        iteration
    epoch_critic_losses : list of float
        the critic loss values from each SGD step in the most recent training
        iteration
    epoch_actions : list of array_like
        a list of the actions that were performed during the most recent
        training iteration
    epoch_qs : list of float
        a list of the Q values that were calculated during the most recent
        training iteration
    epoch_episodes : int
        the total number of rollouts performed since the most recent training
        iteration began
    epoch : int
        the total number of training iterations
    episode_rewards_history : list of float
        the cumulative return from the last 100 training episodes
    episode_reward : float
        the cumulative reward since the most reward began
    saver : tf.train.Saver
        tensorflow saver object
    """

    def __init__(self,
                 policy,
                 env,
                 gamma=0.99,
                 eval_env=None,
                 nb_train_steps=50,
                 nb_rollout_steps=100,
                 nb_eval_episodes=50,
                 normalize_observations=False,
                 tau=0.001,
                 batch_size=128,
                 normalize_returns=False,
                 observation_range=(-5., 5.),
                 critic_l2_reg=0.,
                 return_range=(-np.inf, np.inf),
                 actor_lr=1e-4,
                 critic_lr=1e-3,
                 clip_norm=None,
                 reward_scale=1.,
                 render=False,
                 render_eval=False,
                 memory_limit=None,
                 buffer_size=50000,
                 random_exploration=0.0,
                 verbose=0,
                 _init_setup_model=True,
                 policy_kwargs=None):
        """Instantiate the algorithm object.

        Parameters
        ----------
        policy : type [ hbaselines.hiro.policy.ActorCriticPolicy ]
            the policy model to use
        env : gym.Env or str
            the environment to learn from (if registered in Gym, can be str)
        gamma : float
            the discount rate
        eval_env : gym.Env or str
            the environment to evaluate from (if registered in Gym, can be str)
        nb_train_steps : int
            the number of training steps
        nb_rollout_steps : int
            the number of rollout steps
        nb_eval_episodes : int
            the number of evaluation episodes
        normalize_observations : bool
            should the observation be normalized
        tau : float
            the soft update coefficient (keep old values, between 0 and 1)
        batch_size : int
            the size of the batch for learning the policy
        normalize_returns : bool
            should the critic output be normalized
        observation_range : (float, float)
            the bounding values for the observation
        critic_l2_reg : float
            l2 regularizer coefficient
        return_range : (float, float)
            the bounding values for the critic output
        actor_lr : float
            the actor learning rate
        critic_lr : float
            the critic learning rate
        clip_norm : float
            clip the gradients (disabled if None)
        reward_scale : float
            the value the reward should be scaled by
        render : bool
            enable rendering of the training environment
        render_eval : bool
            enable rendering of the evaluation environment
        buffer_size : int
            the max number of transitions to store
        random_exploration : float
            fraction of actions that are randomly selected between the action
            range (to be used in HER+DDPG)
        verbose : int
            the verbosity level: 0 none, 1 training information, 2 tensorflow
            debug
        _init_setup_model : bool
            Whether or not to build the network at the creation of the instance
        policy_kwargs : dict
            additional policy parameters
        """
        self.policy = policy
        self.env = self._create_env(env, evaluate=False)
        self.gamma = gamma
        self.eval_env = self._create_env(eval_env, evaluate=True)
        self.nb_train_steps = nb_train_steps
        self.nb_rollout_steps = nb_rollout_steps
        self.nb_eval_episodes = nb_eval_episodes
        self.normalize_observations = normalize_observations
        self.tau = tau
        self.batch_size = batch_size
        self.normalize_returns = normalize_returns
        self.observation_range = observation_range
        self.critic_l2_reg = critic_l2_reg
        self.return_range = return_range
        self.actor_lr = actor_lr
        self.critic_lr = critic_lr
        self.clip_norm = clip_norm
        self.reward_scale = reward_scale
        self.render = render
        self.render_eval = render_eval
        self.memory_limit = memory_limit
        self.buffer_size = buffer_size
        self.random_exploration = random_exploration
        self.verbose = verbose
        self.policy_kwargs = policy_kwargs
        self.action_space = self.env.action_space
        self.observation_space = self.env.observation_space
        self.context_space = getattr(self.env, "context_space", None)

        # init
        self.graph = None
        self.policy_tf = None
        self.sess = None
        self.summary = None
        self.obs = None
        self.episode_step = None
        self.episodes = None
        self.total_steps = None
        self.epoch_episode_rewards = None
        self.epoch_episode_steps = None
        self.epoch_actor_losses = None
        self.epoch_critic_losses = None
        self.epoch_actions = None
        self.epoch_qs = None
        self.epoch_episodes = None
        self.epoch = None
        self.episode_rewards_history = None
        self.episode_reward = None

        if _init_setup_model:
            # Create the model variables and operations.
            trainable_vars = self.setup_model()

            # Create a saver object.
            self.saver = tf.train.Saver(trainable_vars)

    @staticmethod
    def _create_env(env, evaluate=False):
        """Return, and potentially create, the environment.

        Parameters
        ----------
        env : str or gym.Env
            the environment, or the name of a registered environment.
        evaluate : bool, optional
            specifies whether this is a training or evaluation environment

        Returns
        -------
        gym.Env
            a gym-compatible environment
        """
        if env == "AntMaze":
            if evaluate:
                env = AntMaze(use_contexts=True, context_range=[16, 0])
                # env = AntMaze(use_contexts=True, context_range=[16, 16])
                # env = AntMaze(use_contexts=True, context_range=[0, 16])
            else:
                env = AntMaze(use_contexts=True,
                              random_contexts=True,
                              context_range=[(-4, 20), (-4, 20)])

        elif env == "AntPush":
            if evaluate:
                env = AntPush(use_contexts=True, context_range=[0, 19])
            else:
                env = AntPush(use_contexts=True, context_range=[0, 19])
                # env = AntPush(use_contexts=True,
                #               random_contexts=True,
                #               context_range=[(-16, 16), (-4, 20)])

        elif env == "AntFall":
            if evaluate:
                env = AntFall(use_contexts=True, context_range=[0, 27, 4.5])
            else:
                env = AntFall(use_contexts=True, context_range=[0, 27, 4.5])
                # env = AntFall(use_contexts=True,
                #               random_contexts=True,
                #               context_range=[(-4, 12), (-4, 28), (0, 5)])

        elif env in ["figureeight0", "figureeight1", "figureeight2", "merge0",
                     "merge1", "merge2", "bottleneck0", "bottleneck1",
                     "bottleneck2", "grid0", "grid1"]:
            # Import the benchmark and fetch its flow_params
            benchmark = __import__("flow.benchmarks.{}".format(env),
                                   fromlist=["flow_params"])
            flow_params = benchmark.flow_params

            # Get the env name and a creator for the environment.
            create_env, env_name = make_create_env(flow_params, version=0)

            # Create the environment.
            env = create_env()

        if env is not None:
            env.reset()

        return env

    def setup_model(self):
        """Create the graph, session, policy, and summary objects."""
        # determine whether the action space is continuous
        assert isinstance(self.action_space, Box), \
            "Error: DDPG cannot output a {} action space, only " \
            "spaces.Box is supported.".format(self.action_space)

        self.graph = tf.Graph()
        with self.graph.as_default():
            # Create the tensorflow session.
            self.sess = make_session(num_cpu=1, graph=self.graph)

            # Create the policy.
            self.policy_tf = self.policy(
                self.sess,
                self.observation_space,
                self.action_space,
                self.context_space,
                self.env,
                return_range=self.return_range,
                buffer_size=self.buffer_size,
                batch_size=self.batch_size,
                actor_lr=self.actor_lr,
                critic_lr=self.critic_lr,
                clip_norm=self.clip_norm,
                critic_l2_reg=self.critic_l2_reg,
                verbose=self.verbose,
                tau=self.tau,
                gamma=self.gamma,
                normalize_observations=self.normalize_observations,
                normalize_returns=self.normalize_returns,
                observation_range=self.observation_range
            )

            # Initialize the model parameters and optimizers.
            with self.sess.as_default():
                self.sess.run(tf.global_variables_initializer())
                self.policy_tf.initialize()

            self.summary = tf.summary.merge_all()

            return tf.get_collection(tf.GraphKeys.TRAINABLE_VARIABLES)

    def _policy(self, obs, apply_noise=True, compute_q=True):
        """Get the actions and critic output, from a given observation.

        Parameters
        ----------
        obs : list of float or list of int
            the observation
        apply_noise : bool
            enable the noise
        compute_q : bool
            compute the critic output

        Returns
        -------
        list of float
            the action value
        float
            the critic value
        """
        del apply_noise  # FIXME

        obs = np.array(obs).reshape((-1,) + self.observation_space.shape)
        context = [getattr(self.env, "current_context", None)]

        # TODO: add noise
        action = self.policy_tf.get_action(
            obs, time=self.episode_step, context_obs=context)
        action = action.flatten()
        action *= self.action_space.high  # FIXME: In policy

        q_value = self.policy_tf.value(obs, context_obs=context) \
            if compute_q else None

        return action, q_value

    def _store_transition(self, obs0, action, reward, obs1, terminal1):
        """Store a transition in the replay buffer.

        Parameters
        ----------
        obs0 : list of float or list of int
            the last observation
        action : list of float or np.ndarray
            the action
        reward : float
            the reward
        obs1 : list fo float or list of int
            the current observation
        terminal1 : bool
            is the episode done
        """
<<<<<<< HEAD
        if hasattr(self.env, "current_context"):
            context = self.env.current_context
            # Add the contextual reward to the environment reward.
            if isinstance(self.policy_tf, FeedForwardPolicy):
                reward += self.env.contextual_reward(obs0, context, obs1)[0]
        else:
            context = None
=======
        # Get the contextual term.
        context = getattr(self.env, "current_context", None)
>>>>>>> 47e022b8

        # Scale the rewards by the provided term.
        reward *= self.reward_scale

        self.policy_tf.store_transition(obs0, action, reward, obs1, terminal1,
                                        context_obs0=context,
                                        context_obs1=context,
                                        time=self.episode_step)

    def _initialize(self):
        """Initialize the model parameters and optimizers."""
        self.sess.run(tf.global_variables_initializer())

    def learn(self,
              total_timesteps,
              log_dir=None,
              seed=None,
              log_interval=100,
              eval_interval=5e4,
              exp_num=None):
        """Return a trained model.

        Parameters
        ----------
        total_timesteps : int
            the total number of samples to train on
        log_dir : str
            the directory where the training and evaluation statistics, as well
            as the tensorboard log, should be stored
        seed : int or None
            the initial seed for training, if None: keep current seed
        log_interval : int
            the number of training steps before logging training results
        eval_interval : int
            number of simulation steps in the training environment before an
            evaluation is performed
        exp_num : int, optional
            an additional experiment number term used by the runner scripts
            when running multiple experiments simultaneously. If set to None,
            the train, evaluate, and tensorboard results are stored in log_dir
            immediately
        """
        if exp_num is not None:
            log_dir = os.path.join(log_dir, "trial_{}".format(exp_num))

        # Make sure that the log directory exists, and if not, make it.
        ensure_dir(log_dir)

        # Create a tensorboard object for logging.
        # save_path = os.path.join(log_dir, tb_log_name)
        # writer = tf.summary.FileWriter(save_path, graph=self.graph)
        writer = None

        # file path for training and evaluation results
        train_filepath = os.path.join(log_dir, "train.csv")
        eval_filepath = os.path.join(log_dir, "eval.csv")

        # Setup the seed value.
        random.seed(seed)
        np.random.seed(seed)
        tf.set_random_seed(seed)

        if self.verbose >= 2:
            logging.info('Using agent with the following configuration:')
            logging.info(str(self.__dict__.items()))

        # Initialize class variables.
        steps_incr = 0
        self.episode_reward = 0
        self.episode_step = 0
        self.episodes = 0
        self.total_steps = 0
        self.epoch = 0
        self.episode_rewards_history = deque(maxlen=100)

        with self.sess.as_default(), self.graph.as_default():
            # Prepare everything.
            self.obs = self.env.reset()
            start_time = time.time()

            while True:
                # Reset epoch-specific variables.
                self.epoch_episodes = 0
                self.epoch_actions = []
                self.epoch_qs = []
                self.epoch_actor_losses = []
                self.epoch_critic_losses = []
                self.epoch_episode_rewards = []
                self.epoch_episode_steps = []

                for _ in range(log_interval):
                    # If the requirement number of time steps has been met,
                    # terminate training.
                    if self.total_steps > total_timesteps:
                        return

                    # Perform rollouts.
                    self._collect_samples()

                    # Train.
                    self._train(writer)

                # Log statistics.
                self._log_training(train_filepath, start_time)

                # Evaluate.
                if self.eval_env is not None and \
                        (self.total_steps - steps_incr) >= eval_interval:
                    steps_incr += eval_interval
                    eval_rewards, eval_successes = self._evaluate()
                    self._log_eval(
                        eval_filepath,
                        start_time,
                        eval_rewards,
                        eval_successes
                    )

                # Save a checkpoint of the model.
                self.save(os.path.join(log_dir, "itr"))

                # Update the epoch count.
                self.epoch += 1

    def save(self, save_path):
        """Save the parameters of a tensorflow model.

        save_path : str
            Prefix of filenames created for the checkpoint
        """
        self.saver.save(self.sess, save_path, global_step=self.total_steps)

    def load(self, load_path):
        """Load model parameters from a checkpoint.

        save_path : str
            location of the checkpoint
        """
        self.saver.restore(self.sess, load_path)

    def _collect_samples(self):
        """Perform the sample collection operation.

        This method is responsible for executing rollouts for a number of steps
        before training is executed. The data from the rollouts is stored in
        the policy's replay buffer(s).
        """
        rank = MPI.COMM_WORLD.Get_rank()

        for _ in range(self.nb_rollout_steps):
            # Predict next action.
            action, q_value = self._policy(
                self.obs, apply_noise=True, compute_q=True)
            assert action.shape == self.env.action_space.shape

            # Randomly sample actions from a uniform distribution with a
            # probability self.random_exploration (used in HER + DDPG)
            if np.random.rand() < self.random_exploration:
                action = self.action_space.sample()

            # Execute next action.
            new_obs, reward, done, info = self.env.step(action)

            if hasattr(self.env, "current_context"):
                # Get the contextual term.
                context = getattr(self.env, "current_context")

                # Add the contextual reward to the environment reward.
                if isinstance(self.policy_tf, FeedForwardPolicy):
                    reward += getattr(self.env, "contextual_reward")(
                        self.obs, context, new_obs)[0]
                elif isinstance(self.policy_tf, HIROPolicy) \
                        and (
                        self.episode_step % self.policy_tf.meta_period == 0
                        or done):
                    reward += getattr(self.env, "contextual_reward")(
                        self.policy_tf.prev_meta_obs, context, new_obs)[0]

            # Visualize the current step.
            if rank == 0 and self.render:
                self.env.render()

            # Store a transition in the replay buffer.
            self._store_transition(self.obs, action, reward, new_obs, done)

            # FIXME: hack
            if (self.episode_step % 10 == 0 and self.episode_step > 0) or done:
                # Add the contextual reward, if needed.
                reward += self.env.contextual_reward(
                    states=self.obs,
                    goals=self.env.current_context,
                    next_states=new_obs
                )[0]

            # Book-keeping.
            self.total_steps += 1
            if rank == 0 and self.render:
                self.env.render()
            self.episode_reward += reward
            self.episode_step += 1
            self.epoch_actions.append(action)
            self.epoch_qs.append(q_value)

            # Update the current observation.
            self.obs = new_obs

            if done:
                # Episode done.
                self.epoch_episode_rewards.append(self.episode_reward)
                self.episode_rewards_history.append(self.episode_reward)
                self.epoch_episode_steps.append(self.episode_step)
                self.episode_reward = 0.
                self.episode_step = 0
                self.epoch_episodes += 1
                self.episodes += 1

                # Reset the environment.
                self.obs = self.env.reset()

    def _train(self, writer):
        """Perform the training operation.

        Through this method, the actor and critic networks are updated within
        the policy, and the summary information is logged to tensorboard.

        Parameters
        ----------
        writer : tf.Writer
            the tensorboard writer object
        """
        for t_train in range(self.nb_train_steps):
            # Run a step of training from batch.
            critic_loss, actor_loss, td_map = self.policy_tf.update()

            # Run summary.
            if t_train == 0 and writer is not None:
                summary = self.sess.run(self.summary, td_map)
                writer.add_summary(summary, self.total_steps)

            # Add actor and critic loss information for logging purposes.
            self.epoch_critic_losses.append(critic_loss)
            self.epoch_actor_losses.append(actor_loss)

    def _evaluate(self):
        """Perform the evaluation operation.

        This method runs the evaluation environment for a number of episodes
        and returns the cumulative rewards and successes from each environment.

        Returns
        -------
        array_like
            the list of cumulative rewards from every episode in the evaluation
            phase
        list of bool
            a list of boolean terms representing if each episode ended in
            success or not. If the list is empty, then the environment did not
            output successes or failures, and the success rate will be set to
            zero.
        """
        eval_episode_rewards = []
        eval_episode_successes = []

        if self.verbose >= 1:
            for _ in range(3):
                print("-------------------")
            print("Running evaluation for {} episodes:".format(
                self.nb_eval_episodes))

        for i in range(self.nb_eval_episodes):
            # Reset the environment and episode reward.
            eval_obs = self.eval_env.reset()
            eval_episode_reward = 0.

            while True:
                eval_action, _ = self._policy(
                    eval_obs,
                    apply_noise=False,
                    compute_q=False)

                obs, eval_r, done, info = self.eval_env.step(eval_action)

                if self.render_eval:
                    self.eval_env.render()

                eval_episode_reward += eval_r

                if done:
                    eval_episode_rewards.append(eval_episode_reward)
                    maybe_is_success = info.get('is_success')
                    if maybe_is_success is not None:
                        eval_episode_successes.append(float(maybe_is_success))

                    # Exit the loop.
                    break

            if self.verbose >= 1:
                print("{}/{}...".format(i+1, self.nb_eval_episodes))

        if self.verbose >= 1:
            print("Done.")
            print("Average return: {}".format(np.mean(eval_episode_rewards)))
            if len(eval_episode_successes) > 0:
                print("Success rate: {}".format(
                    np.mean(eval_episode_successes)))
            for _ in range(3):
                print("-------------------")
            print("")

        return eval_episode_rewards, eval_episode_successes

    def _log_training(self, file_path, start_time):
        """Log training statistics.

        Parameters
        ----------
        file_path : str
            the list of cumulative rewards from every episode in the evaluation
            phase
        start_time : float
            the time when training began. This is used to print the total
            training time.
        """
        mpi_size = MPI.COMM_WORLD.Get_size()

        # Log statistics.
        duration = time.time() - start_time
        stats = self.policy_tf.get_stats()
        combined_stats = stats.copy()
        combined_stats['rollout/return'] = np.mean(self.epoch_episode_rewards)
        combined_stats['rollout/return_history'] = np.mean(
            self.episode_rewards_history)
        combined_stats['rollout/episode_steps'] = np.mean(
            self.epoch_episode_steps)
        combined_stats['rollout/actions_mean'] = np.mean(self.epoch_actions)
        combined_stats['rollout/Q_mean'] = np.mean(self.epoch_qs)
        combined_stats['train/loss_actor'] = np.mean(self.epoch_actor_losses)
        combined_stats['train/loss_critic'] = np.mean(self.epoch_critic_losses)
        combined_stats['total/duration'] = duration
        combined_stats['total/steps_per_second'] = self.total_steps / duration
        combined_stats['total/episodes'] = self.episodes
        combined_stats['rollout/episodes'] = self.epoch_episodes
        combined_stats['rollout/actions_std'] = np.std(self.epoch_actions)

        combined_stats_sums = MPI.COMM_WORLD.allreduce(
            np.array([as_scalar(x)
                      for x in combined_stats.values()]))
        combined_stats = {
            k: v / mpi_size for (k, v) in
            zip(combined_stats.keys(), combined_stats_sums)
        }

        # Total statistics.
        combined_stats['total/epochs'] = self.epoch + 1
        combined_stats['total/steps'] = self.total_steps

        # Save combined_stats in a csv file.
        if file_path is not None:
            exists = os.path.exists(file_path)
            with open(file_path, 'a') as f:
                w = csv.DictWriter(f, fieldnames=combined_stats.keys())
                if not exists:
                    w.writeheader()
                w.writerow(combined_stats)

        # Print statistics.
        logging.info("-" * 57)
        for key in sorted(combined_stats.keys()):
            val = combined_stats[key]
            logging.info("| {:<25} | {:<25} |".format(key, val))
        logging.info("-" * 57)
        logging.info('')

    def _log_eval(self,
                  file_path,
                  start_time,
                  eval_episode_rewards,
                  eval_episode_successes):
        """Log evaluation statistics.

        Parameters
        ----------
        file_path : str
            path to the evaluation csv file
        start_time : float
            the time when training began. This is used to print the total
            training time.
        eval_episode_rewards : array_like
            the list of cumulative rewards from every episode in the evaluation
            phase
        eval_episode_successes : list of bool
            a list of boolean terms representing if each episode ended in
            success or not. If the list is empty, then the environment did not
            output successes or failures, and the success rate will be set to
            zero.
        """
        duration = time.time() - start_time

        if len(eval_episode_successes) > 0:
            success_rate = np.mean(eval_episode_successes)
        else:
            success_rate = 0  # no success rate to log

        evaluation_stats = {
            "duration": duration,
            "total_step": self.total_steps,
            "success_rate": success_rate,
            "average_return": np.mean(eval_episode_rewards)
        }

        # Save evaluation statistics in a csv file.
        if file_path is not None:
            exists = os.path.exists(file_path)
            with open(file_path, "a") as f:
                w = csv.DictWriter(f, fieldnames=evaluation_stats.keys())
                if not exists:
                    w.writeheader()
                w.writerow(evaluation_stats)<|MERGE_RESOLUTION|>--- conflicted
+++ resolved
@@ -19,11 +19,7 @@
 
 from flow.utils.registry import make_create_env
 from hbaselines.hiro.tf_util import make_session
-<<<<<<< HEAD
-from hbaselines.hiro.policy import FeedForwardPolicy
-=======
 from hbaselines.hiro.policy import FeedForwardPolicy, HIROPolicy
->>>>>>> 47e022b8
 from hbaselines.common.train import ensure_dir
 from hbaselines.envs.efficient_hrl.envs import AntMaze, AntFall, AntPush
 
@@ -455,18 +451,8 @@
         terminal1 : bool
             is the episode done
         """
-<<<<<<< HEAD
-        if hasattr(self.env, "current_context"):
-            context = self.env.current_context
-            # Add the contextual reward to the environment reward.
-            if isinstance(self.policy_tf, FeedForwardPolicy):
-                reward += self.env.contextual_reward(obs0, context, obs1)[0]
-        else:
-            context = None
-=======
         # Get the contextual term.
         context = getattr(self.env, "current_context", None)
->>>>>>> 47e022b8
 
         # Scale the rewards by the provided term.
         reward *= self.reward_scale
@@ -651,15 +637,6 @@
             # Store a transition in the replay buffer.
             self._store_transition(self.obs, action, reward, new_obs, done)
 
-            # FIXME: hack
-            if (self.episode_step % 10 == 0 and self.episode_step > 0) or done:
-                # Add the contextual reward, if needed.
-                reward += self.env.contextual_reward(
-                    states=self.obs,
-                    goals=self.env.current_context,
-                    next_states=new_obs
-                )[0]
-
             # Book-keeping.
             self.total_steps += 1
             if rank == 0 and self.render:
