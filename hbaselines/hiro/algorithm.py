"""Twin Delayed Deep Deterministic Policy Gradient (TD3) algorithm.

This algorithm also contains modifications to support contextual environments
and hierarchical policies.

See: https://arxiv.org/pdf/1802.09477.pdf
"""
import os
import time
from collections import deque
import csv
import random
from copy import deepcopy
import gym
from gym.spaces import Box
import numpy as np
import tensorflow as tf

from hbaselines.hiro.tf_util import make_session
from hbaselines.hiro.policy import FeedForwardPolicy, GoalDirectedPolicy
from hbaselines.common.utils import ensure_dir
try:
    from flow.utils.registry import make_create_env
except (ImportError, ModuleNotFoundError):
    pass
from hbaselines.envs.efficient_hrl.envs import AntMaze, AntFall, AntPush
from hbaselines.envs.hac.envs import UR5, Pendulum


# =========================================================================== #
#                   Policy parameters for FeedForwardPolicy                   #
# =========================================================================== #

FEEDFORWARD_POLICY_KWARGS = dict(
    # the max number of transitions to store
    buffer_size=50000,
    # the size of the batch for learning the policy
    batch_size=128,
    # the actor learning rate
    actor_lr=3e-4,
    # the critic learning rate
    critic_lr=3e-4,
    # the soft update coefficient (keep old values, between 0 and 1)
    tau=0.005,
    # the discount rate
    gamma=0.99,
    # scaling term to the range of the action space, that is subsequently used
    # as the standard deviation of Gaussian noise added to the action if
    # `apply_noise` is set to True in `get_action`
    noise=0.1,
    # standard deviation term to the noise from the output of the target actor
    # policy. See TD3 paper for more.
    target_policy_noise=0.2,
    # clipping term for the noise injected in the target actor policy
    target_noise_clip=0.5,
    # enable layer normalisation
    layer_norm=False,
    # the size of the neural network for the policy
    layers=None,
    # the activation function to use in the neural network
    act_fun=tf.nn.relu,
    # specifies whether to use the huber distance function as the loss for the
    # critic. If set to False, the mean-squared error metric is used instead
    use_huber=False,
)


# =========================================================================== #
#                  Policy parameters for GoalDirectedPolicy                   #
# =========================================================================== #

GOAL_DIRECTED_POLICY_KWARGS = FEEDFORWARD_POLICY_KWARGS.copy()
GOAL_DIRECTED_POLICY_KWARGS.update(dict(
    # manger action period
    meta_period=10,
    # specifies whether the goal issued by the Manager is meant to be a
    # relative or absolute goal, i.e. specific state or change in state
    relative_goals=False,
    # whether to use off-policy corrections during the update procedure. See:
    # https://arxiv.org/abs/1805.08296
    off_policy_corrections=False,
    # specifies whether to add a time-dependent fingerprint to the observations
    use_fingerprints=False,
    # the low and high values for each fingerprint element, if they are being
    # used
    fingerprint_range=([0], [5]),
    # specifies whether to use centralized value functions for the Manager and
    # Worker critic functions
    centralized_value_functions=False,
    # whether to connect the graph between the manager and worker
    connected_gradients=False,
))


def as_scalar(scalar):
    """Check and return the input if it is a scalar.

    If it is not scalar, raise a ValueError.

    Parameters
    ----------
    scalar : Any
        the object to check

    Returns
    -------
    float
        the scalar if x is a scalar
    """
    if isinstance(scalar, np.ndarray):
        assert scalar.size == 1
        return scalar[0]
    elif np.isscalar(scalar):
        return scalar
    else:
        raise ValueError('expected scalar, got %s' % scalar)


class TD3(object):
    """Twin Delayed Deep Deterministic Policy Gradient (TD3) algorithm.

    See: https://arxiv.org/pdf/1802.09477.pdf

    Attributes
    ----------
    policy : type [ hbaselines.hiro.policy.ActorCriticPolicy ]
        the policy model to use
    env_name : str
        name of the environment. Affects the action bounds of the Manager
        policies
    env : gym.Env or str
        the environment to learn from (if registered in Gym, can be str)
    num_cpus : int
        number of CPUs to be used during the training procedure
    eval_env : gym.Env or str
        the environment to evaluate from (if registered in Gym, can be str)
    nb_train_steps : int
        the number of training steps
    nb_rollout_steps : int
        the number of rollout steps
    nb_eval_episodes : int
        the number of evaluation episodes
    actor_update_freq : int
        number of training steps per actor policy update step. The critic
        policy is updated every training step.
    meta_update_freq : int
        number of training steps per meta policy update step. The actor policy
        of the meta-policy is further updated at the frequency provided by the
        actor_update_freq variable. Note that this value is only relevant when
        using the GoalDirectedPolicy policy.
    reward_scale : float
        the value the reward should be scaled by
    render : bool
        enable rendering of the training environment
    render_eval : bool
        enable rendering of the evaluation environment
    verbose : int
        the verbosity level: 0 none, 1 training information, 2 tensorflow debug
    action_space : gym.spaces.*
        the action space of the training environment
    observation_space : gym.spaces.*
        the observation space of the training environment
    policy_kwargs : dict
        policy-specific hyperparameters
    fingerprint_range : (list of float, list of float)
        the low and high values for each fingerprint element, if they are being
        used
    fingerprint_dim : tuple of int
        the shape of the fingerprint elements, if they are being used
    graph : tf.Graph
        the current tensorflow graph
    policy_tf : hbaselines.hiro.policy.ActorCriticPolicy
        the policy object
    sess : tf.Session
        the current tensorflow session
    summary : tf.Summary
        tensorboard summary object
    obs : array_like
        the most recent training observation
    episode_step : int
        the number of steps since the most recent rollout began
    episodes : int
        the total number of rollouts performed since training began
    total_steps : int
        the total number of steps that have been executed since training began
    epoch_episode_rewards : list of float
        a list of cumulative rollout rewards from the most recent training
        iterations
    epoch_episode_steps : list of int
        a list of rollout lengths from the most recent training iterations
    epoch_actor_losses : list of float
        the actor loss values from each SGD step in the most recent training
        iteration
    epoch_critic_losses : list of float
        the critic loss values from each SGD step in the most recent training
        iteration
    epoch_actions : list of array_like
        a list of the actions that were performed during the most recent
        training iteration
    epoch_qs : list of float
        a list of the Q values that were calculated during the most recent
        training iteration
    epoch_episodes : int
        the total number of rollouts performed since the most recent training
        iteration began
    epoch : int
        the total number of training iterations
    episode_rewards_history : list of float
        the cumulative return from the last 100 training episodes
    episode_reward : float
        the cumulative reward since the most reward began
    saver : tf.compat.v1.train.Saver
        tensorflow saver object
    rew_ph : tf.compat.v1.placeholder
        a placeholder for the average training return for the last epoch. Used
        for logging purposes.
    rew_history_ph : tf.compat.v1.placeholder
        a placeholder for the average training return for the last 100
        episodes. Used for logging purposes.
    eval_rew_ph : tf.compat.v1.placeholder
        placeholder for the average evaluation return from the last time
        evaluations occurred. Used for logging purposes.
    eval_success_ph : tf.compat.v1.placeholder
        placeholder for the average evaluation success rate from the last time
        evaluations occurred. Used for logging purposes.
    """

    def __init__(self,
                 policy,
                 env,
                 num_cpus=1,
                 eval_env=None,
                 nb_train_steps=1,
                 nb_rollout_steps=1,
                 nb_eval_episodes=50,
                 actor_update_freq=2,
                 meta_update_freq=10,
                 reward_scale=1.,
                 render=False,
                 render_eval=False,
                 verbose=0,
                 policy_kwargs=None,
                 _init_setup_model=True):
        """Instantiate the algorithm object.

        Parameters
        ----------
        policy : type [ hbaselines.hiro.policy.ActorCriticPolicy ]
            the policy model to use
        env : gym.Env or str
            the environment to learn from (if registered in Gym, can be str)
        num_cpus : int, optional
            number of CPUs to be used during the training procedure. Defaults
            to 1.
        eval_env : gym.Env or str
            the environment to evaluate from (if registered in Gym, can be str)
        nb_train_steps : int
            the number of training steps
        nb_rollout_steps : int
            the number of rollout steps
        nb_eval_episodes : int
            the number of evaluation episodes
        actor_update_freq : int
            number of training steps per actor policy update step. The critic
            policy is updated every training step.
        meta_update_freq : int
            number of training steps per meta policy update step. The actor
            policy of the meta-policy is further updated at the frequency
            provided by the actor_update_freq variable. Note that this value is
            only relevant when using the GoalDirectedPolicy policy.
        reward_scale : float
            the value the reward should be scaled by
        render : bool
            enable rendering of the training environment
        render_eval : bool
            enable rendering of the evaluation environment
        verbose : int
            the verbosity level: 0 none, 1 training information, 2 tensorflow
            debug
        policy_kwargs : dict
            policy-specific hyperparameters
        _init_setup_model : bool
            Whether or not to build the network at the creation of the instance
        """
        self.policy = policy
        self.env_name = deepcopy(env)
        self.env = self._create_env(env, evaluate=False)
        self.num_cpus = num_cpus
        self.eval_env = self._create_env(eval_env, evaluate=True)
        self.nb_train_steps = nb_train_steps
        self.nb_rollout_steps = nb_rollout_steps
        self.nb_eval_episodes = nb_eval_episodes
        self.actor_update_freq = actor_update_freq
        self.meta_update_freq = meta_update_freq
        self.reward_scale = reward_scale
        self.render = render
        self.render_eval = render_eval
        self.verbose = verbose
        self.action_space = self.env.action_space
        self.observation_space = self.env.observation_space
        self.context_space = getattr(self.env, "context_space", None)

        # add the default policy kwargs to the policy_kwargs term
        if policy == FeedForwardPolicy:
            self.policy_kwargs = FEEDFORWARD_POLICY_KWARGS.copy()
        elif policy == GoalDirectedPolicy:
            self.policy_kwargs = GOAL_DIRECTED_POLICY_KWARGS.copy()
            self.policy_kwargs['env_name'] = self.env_name.__str__()
        else:
            self.policy_kwargs = {}

        self.policy_kwargs.update(policy_kwargs or {})
        self.policy_kwargs['verbose'] = verbose

        # a few algorithm-specific parameters  FIXME: get rid of?
        self.fingerprint_range = self.policy_kwargs.get(
            "fingerprint_range", ([0], [5]))
        self.fingerprint_dim = (len(self.fingerprint_range[0]),)

        # init
        self.graph = None
        self.policy_tf = None
        self.sess = None
        self.summary = None
        self.obs = None
        self.episode_step = None
        self.episodes = None
        self.total_steps = None
        self.epoch_episode_rewards = None
        self.epoch_episode_steps = None
        self.epoch_actor_losses = None
        self.epoch_critic_losses = None
        self.epoch_actions = None
        self.epoch_qs = None
        self.epoch_episodes = None
        self.epoch = None
        self.episode_rewards_history = None
        self.episode_reward = None
        self.rew_ph = None
        self.rew_history_ph = None
        self.eval_rew_ph = None
        self.eval_success_ph = None

        # Append the fingerprint dimension to the observation dimension, if
        # needed.
        if self.policy_kwargs.get("use_fingerprints", False):
            low = np.concatenate(
                (self.observation_space.low, self.fingerprint_range[0]))
            high = np.concatenate(
                (self.observation_space.high, self.fingerprint_range[1]))
            self.observation_space = Box(low=low, high=high)

        if _init_setup_model:
            # Create the model variables and operations.
            trainable_vars = self.setup_model()

            # Create a saver object.
            self.saver = tf.compat.v1.train.Saver(trainable_vars)

    @staticmethod
    def _create_env(env, evaluate=False):
        """Return, and potentially create, the environment.

        Parameters
        ----------
        env : str or gym.Env
            the environment, or the name of a registered environment.
        evaluate : bool, optional
            specifies whether this is a training or evaluation environment

        Returns
        -------
        gym.Env or list of gym.Env
            gym-compatible environment(s)
        """
        if env == "AntMaze":
            if evaluate:
                env = [AntMaze(use_contexts=True, context_range=[16, 0]),
                       AntMaze(use_contexts=True, context_range=[16, 16]),
                       AntMaze(use_contexts=True, context_range=[0, 16])]
            else:
                env = AntMaze(use_contexts=True,
                              random_contexts=True,
                              context_range=[(-4, 20), (-4, 20)])

        elif env == "AntPush":
            if evaluate:
                env = AntPush(use_contexts=True, context_range=[0, 19])
            else:
                env = AntPush(use_contexts=True, context_range=[0, 19])
                # env = AntPush(use_contexts=True,
                #               random_contexts=True,
                #               context_range=[(-16, 16), (-4, 20)])

        elif env == "AntFall":
            if evaluate:
                env = AntFall(use_contexts=True, context_range=[0, 27, 4.5])
            else:
                env = AntFall(use_contexts=True, context_range=[0, 27, 4.5])
                # env = AntFall(use_contexts=True,
                #               random_contexts=True,
                #               context_range=[(-4, 12), (-4, 28), (0, 5)])

        elif env == "UR5":
            if evaluate:
                env = UR5(use_contexts=True,
                          random_contexts=True,
                          context_range=[(-np.pi, np.pi),
                                         (-np.pi / 4, 0),
                                         (-np.pi / 4, np.pi / 4)])
            else:
                env = UR5(use_contexts=True,
                          random_contexts=True,
                          context_range=[(-np.pi, np.pi),
                                         (-np.pi / 4, 0),
                                         (-np.pi / 4, np.pi / 4)])

        elif env == "Pendulum":
            if evaluate:
                env = Pendulum(use_contexts=True, context_range=[0, 0])
            else:
                env = Pendulum(use_contexts=True,
                               random_contexts=True,
                               context_range=[
                                   (np.deg2rad(-16), np.deg2rad(16)),
                                   (-0.6, 0.6)])

        elif env in ["figureeight0", "figureeight1", "figureeight2", "merge0",
                     "merge1", "merge2", "bottleneck0", "bottleneck1",
                     "bottleneck2", "grid0", "grid1"]:
            # Import the benchmark and fetch its flow_params
            benchmark = __import__("flow.benchmarks.{}".format(env),
                                   fromlist=["flow_params"])
            flow_params = benchmark.flow_params

            # Get the env name and a creator for the environment.
            create_env, _ = make_create_env(flow_params, version=0)

            # Create the environment.
            env = create_env()

        elif isinstance(env, str):
            # This is assuming the environment is registered with OpenAI gym.
            env = gym.make(env)

        # Reset the environment.
        if env is not None:
            if isinstance(env, list):
                for next_env in env:
                    next_env.reset()
            else:
                env.reset()

        return env

    def setup_model(self):
        """Create the graph, session, policy, and summary objects."""
        # determine whether the action space is continuous
        assert isinstance(self.action_space, Box), \
            "Error: TD3 cannot output a {} action space, only " \
            "spaces.Box is supported.".format(self.action_space)

        self.graph = tf.Graph()
        with self.graph.as_default():
            # Create the tensorflow session.
            # self.sess = make_session(num_cpu=self.num_cpus, graph=self.graph)
            self.sess = make_session(num_cpu=3, graph=self.graph)

            # Create the policy.
            self.policy_tf = self.policy(
                self.sess,
                self.observation_space,
                self.action_space,
                self.context_space,
                **self.policy_kwargs
            )

            # for tensorboard logging
            with tf.variable_scope("Train"):
                self.rew_ph = tf.compat.v1.placeholder(tf.float32)
                self.rew_history_ph = tf.compat.v1.placeholder(tf.float32)
            with tf.variable_scope("Evaluate"):
                self.eval_rew_ph = tf.compat.v1.placeholder(tf.float32)
                self.eval_success_ph = tf.compat.v1.placeholder(tf.float32)

            # Add tensorboard scalars for the return, return history, and
            # success rate.
            tf.compat.v1.summary.scalar("Train/return", self.rew_ph)
            tf.compat.v1.summary.scalar("Train/return_history",
                                        self.rew_history_ph)
            # FIXME
            # if self.eval_env is not None:
            #     eval_success_ph = self.eval_success_ph
            #     tf.compat.v1.summary.scalar("Evaluate/return",
            #                                 self.eval_rew_ph)
            #     tf.compat.v1.summary.scalar("Evaluate/success_rate",
            #                                 eval_success_ph)

            # Create the tensorboard summary.
            self.summary = tf.compat.v1.summary.merge_all()

            # Initialize the model parameters and optimizers.
            with self.sess.as_default():
                self.sess.run(tf.global_variables_initializer())
                self.policy_tf.initialize()

            return tf.compat.v1.get_collection(
                tf.compat.v1.GraphKeys.TRAINABLE_VARIABLES)

    def _policy(self,
                obs,
                apply_noise=True,
                compute_q=True,
                random_actions=False,
                **kwargs):
        """Get the actions and critic output, from a given observation.

        Parameters
        ----------
        obs : list of float or list of int
            the observation
        apply_noise : bool
            enable the noise
        compute_q : bool
            compute the critic output
        random_actions : bool
            if set to True, actions are sampled randomly from the action space
            instead of being computed by the policy. This is used for
            exploration purposes.

        Returns
        -------
        list of float
            the action value
        float
            the critic value
        """
        obs = np.array(obs).reshape((-1,) + self.observation_space.shape)

        action = self.policy_tf.get_action(
            obs,
            apply_noise=apply_noise,
            random_actions=random_actions,
            total_steps=self.total_steps,
            time=kwargs["episode_step"],
            context_obs=kwargs["context"])

        q_value = self.policy_tf.value(
            obs, action, context_obs=kwargs["context"]) if compute_q else None

        return action.flatten(), q_value

    def _store_transition(self, obs0, action, reward, obs1, terminal1):
        """Store a transition in the replay buffer.

        Parameters
        ----------
        obs0 : list of float or list of int
            the last observation
        action : list of float or np.ndarray
            the action
        reward : float
            the reward
        obs1 : list fo float or list of int
            the current observation
        terminal1 : bool
            is the episode done
        """
        # Get the contextual term.
        context = getattr(self.env, "current_context", None)

        # Scale the rewards by the provided term.
        reward *= self.reward_scale

        self.policy_tf.store_transition(obs0, action, reward, obs1, terminal1,
                                        context_obs0=context,
                                        context_obs1=context,
                                        time=self.episode_step)

    def learn(self,
              total_timesteps,
              log_dir=None,
              seed=None,
              log_interval=100,
              eval_interval=5e4,
              exp_num=None,
              start_timesteps=10000):
        """Return a trained model.

        Parameters
        ----------
        total_timesteps : int
            the total number of samples to train on
        log_dir : str
            the directory where the training and evaluation statistics, as well
            as the tensorboard log, should be stored
        seed : int or None
            the initial seed for training, if None: keep current seed
        log_interval : int
            the number of training steps before logging training results
        eval_interval : int
            number of simulation steps in the training environment before an
            evaluation is performed
        exp_num : int, optional
            an additional experiment number term used by the runner scripts
            when running multiple experiments simultaneously. If set to None,
            the train, evaluate, and tensorboard results are stored in log_dir
            immediately
        start_timesteps : int, optional
            number of timesteps that the policy is run before training to
            initialize the replay buffer with samples
        """
        if exp_num is not None:
            log_dir = os.path.join(log_dir, "trial_{}".format(exp_num))

        # Make sure that the log directory exists, and if not, make it.
        ensure_dir(log_dir)
        ensure_dir(os.path.join(log_dir, "checkpoints"))

        # Create a tensorboard object for logging.
        save_path = os.path.join(log_dir, "tb_log")
        writer = tf.compat.v1.summary.FileWriter(save_path)

        # file path for training and evaluation results
        train_filepath = os.path.join(log_dir, "train.csv")
        eval_filepath = os.path.join(log_dir, "eval.csv")

        # Setup the seed value.
        random.seed(seed)
        np.random.seed(seed)
        tf.compat.v1.set_random_seed(seed)

        if self.verbose >= 2:
            print('Using agent with the following configuration:')
            print(str(self.__dict__.items()))

        # Initialize class variables.
        steps_incr = 0
        self.episode_reward = 0
        self.episode_step = 0
        self.episodes = 0
        self.total_steps = 0
        self.epoch = 0
        self.episode_rewards_history = deque(maxlen=100)

        with self.sess.as_default(), self.graph.as_default():
            # Prepare everything.
            self.obs = self.env.reset()
            # Add the fingerprint term, if needed.
            if self.policy_kwargs.get("use_fingerprints", False):
                fp = [self.total_steps / total_timesteps * 5]
                self.obs = np.concatenate((self.obs, fp), axis=0)
            start_time = time.time()

            # Reset epoch-specific variables. FIXME: hacky
            self.epoch_episodes = 0
            self.epoch_actions = []
            self.epoch_qs = []
            self.epoch_actor_losses = []
            self.epoch_critic_losses = []
            self.epoch_episode_rewards = []
            self.epoch_episode_steps = []
            # Perform rollouts.
            print("Collecting pre-samples...")
            self._collect_samples(total_timesteps,
                                  run_steps=start_timesteps,
                                  random_actions=True)
            print("Done!")
            self.episode_reward = 0
            self.episode_step = 0
            self.episodes = 0
            self.total_steps = 0
            self.epoch = 0
            self.episode_rewards_history = deque(maxlen=100)

            while True:
                # Reset epoch-specific variables.
                self.epoch_episodes = 0
                self.epoch_actions = []
                self.epoch_qs = []
                self.epoch_actor_losses = []
                self.epoch_critic_losses = []
                self.epoch_episode_rewards = []
                self.epoch_episode_steps = []

                for _ in range(log_interval):
                    # If the requirement number of time steps has been met,
                    # terminate training.
                    if self.total_steps >= total_timesteps:
                        return

                    # Perform rollouts.
                    self._collect_samples(total_timesteps)

                    # Train.
                    self._train()

                # Log statistics.
                self._log_training(train_filepath, start_time)

                # Evaluate.
                if self.eval_env is not None and \
                        (self.total_steps - steps_incr) >= eval_interval:
                    steps_incr += eval_interval

                    # Run the evaluation operations over the evaluation env(s).
                    # Note that multiple evaluation envs can be provided.
                    if isinstance(self.eval_env, list):
                        eval_rewards = []
                        eval_successes = []
                        eval_info = []
                        for env in self.eval_env:
                            rew, suc, inf = \
                                self._evaluate(total_timesteps, env)
                            eval_rewards.append(rew)
                            eval_successes.append(suc)
                            eval_info.append(inf)
                    else:
                        eval_rewards, eval_successes, eval_info = \
                            self._evaluate(total_timesteps, self.eval_env)

                    # Log the evaluation statistics.
                    self._log_eval(
                        eval_filepath,
                        start_time,
                        eval_rewards,
                        eval_successes,
                        eval_info,
                    )

                # Run and store summary.
                if writer is not None:
                    td_map = self.policy_tf.get_td_map()
                    # Check if td_map is empty.
                    if td_map:
                        td_map.update({
                            self.rew_ph: np.mean(self.epoch_episode_rewards),
                            self.rew_history_ph: np.mean(
                                self.episode_rewards_history),
                        })
                        summary = self.sess.run(self.summary, td_map)
                        writer.add_summary(summary, self.total_steps)

                # Save a checkpoint of the model.
                self.save(os.path.join(log_dir, "checkpoints/itr"))

                # Update the epoch count.
                self.epoch += 1

    def save(self, save_path):
        """Save the parameters of a tensorflow model.

        Parameters
        ----------
        save_path : str
            Prefix of filenames created for the checkpoint
        """
        self.saver.save(self.sess, save_path, global_step=self.total_steps)

    def load(self, load_path):
        """Load model parameters from a checkpoint.

        Parameters
        ----------
        load_path : str
            location of the checkpoint
        """
        self.saver.restore(self.sess, load_path)

    def _collect_samples(self,
                         total_timesteps,
                         run_steps=None,
                         random_actions=False):
        """Perform the sample collection operation.

        This method is responsible for executing rollouts for a number of steps
        before training is executed. The data from the rollouts is stored in
        the policy's replay buffer(s).

        Parameters
        ----------
        total_timesteps : int
            the total number of samples to train on. Used by the fingerprint
            element
        run_steps : int, optional
            number of steps to collect samples from. If not provided, the value
            defaults to `self.nb_rollout_steps`.
        random_actions : bool
            if set to True, actions are sampled randomly from the action space
            instead of being computed by the policy. This is used for
            exploration purposes.
        """
        for _ in range(run_steps or self.nb_rollout_steps):
            # Predict next action. Use random actions when initializing the
            # replay buffer.
            action, q_value = self._policy(
                self.obs,
                apply_noise=True,
                random_actions=random_actions,
                compute_q=True,
                context=[getattr(self.env, "current_context", None)],
                episode_step=self.episode_step)
            assert action.shape == self.env.action_space.shape

            # Execute next action.
            new_obs, reward, done, info = self.env.step(action)

            # Visualize the current step.
            if self.render:
                self.env.render()

            # Add the fingerprint term, if needed.
            if self.policy_kwargs.get("use_fingerprints", False):
                fp = [self.total_steps / total_timesteps * 5]
                new_obs = np.concatenate((new_obs, fp), axis=0)

<<<<<<< HEAD
            # Add the contextual reward to the environment reward.
            if hasattr(self.env, "current_context"):
                context = getattr(self.env, "current_context")
                reward_fn = getattr(self.env, "contextual_reward")
                reward = reward_fn(self.obs, context, new_obs)

=======
>>>>>>> b0678854
            # Store a transition in the replay buffer.
            self._store_transition(self.obs, action, reward, new_obs, done)

            # Book-keeping.
            self.total_steps += 1
            self.episode_reward += reward
            self.episode_step += 1
            self.epoch_actions.append(action)
            self.epoch_qs.append(q_value)

            # Update the current observation.
            self.obs = new_obs.copy()

            if done:
                # Episode done.
                self.epoch_episode_rewards.append(self.episode_reward)
                self.episode_rewards_history.append(self.episode_reward)
                self.epoch_episode_steps.append(self.episode_step)
                self.episode_reward = 0.
                self.episode_step = 0
                self.epoch_episodes += 1
                self.episodes += 1

                # Reset the environment.
                self.obs = self.env.reset()

                # Add the fingerprint term, if needed.
                if self.policy_kwargs.get("use_fingerprints", False):
                    fp = [self.total_steps / total_timesteps * 5]
                    self.obs = np.concatenate((self.obs, fp), axis=0)

    def _train(self):
        """Perform the training operation.

        Through this method, the actor and critic networks are updated within
        the policy, and the summary information is logged to tensorboard.
        """
        for t_train in range(self.nb_train_steps):
            if self.policy == GoalDirectedPolicy:
                # specifies whether to update the meta actor and critic
                # policies based on the meta and actor update frequencies
                kwargs = {
                    "update_meta":
                        (self.total_steps + t_train)
                        % self.meta_update_freq == 0,
                    "update_meta_actor":
                        (self.total_steps + t_train)
                        % (self.meta_update_freq * self.actor_update_freq) == 0
                }
            else:
                kwargs = {}

            # specifies whether to update the actor policy, base on the actor
            # update frequency
            update = (self.total_steps + t_train) % self.actor_update_freq == 0

            # Run a step of training from batch.
            critic_loss, actor_loss = self.policy_tf.update(
                update_actor=update, **kwargs)

            # Add actor and critic loss information for logging purposes.
            self.epoch_critic_losses.append(critic_loss)
            self.epoch_actor_losses.append(actor_loss)

    def _evaluate(self, total_timesteps, env):
        """Perform the evaluation operation.

        This method runs the evaluation environment for a number of episodes
        and returns the cumulative rewards and successes from each environment.

        Parameters
        ----------
        total_timesteps : int
            the total number of samples to train on
        env : gym.Env
            the evaluation environment that the policy is meant to be tested on

        Returns
        -------
        list of float
            the list of cumulative rewards from every episode in the evaluation
            phase
        list of bool
            a list of boolean terms representing if each episode ended in
            success or not. If the list is empty, then the environment did not
            output successes or failures, and the success rate will be set to
            zero.
        dict
            additional information that is meant to be logged
        """
        num_steps = deepcopy(self.total_steps)
        eval_episode_rewards = []
        eval_episode_successes = []
        ret_info = {'initial': [], 'final': [], 'average': []}

        if self.verbose >= 1:
            for _ in range(3):
                print("-------------------")
            print("Running evaluation for {} episodes:".format(
                self.nb_eval_episodes))

        for i in range(self.nb_eval_episodes):
            # Reset the environment.
            eval_obs = env.reset()

            # Add the fingerprint term, if needed.
            if self.policy_kwargs.get("use_fingerprints", False):
                fp = [num_steps / total_timesteps * 5]
                eval_obs = np.concatenate((eval_obs, fp), axis=0)

            # Reset rollout-specific variables.
            eval_episode_reward = 0.
            eval_episode_step = 0

            rets = np.array([])
            while True:
                eval_action, _ = self._policy(
                    eval_obs,
                    apply_noise=False,
                    random_actions=False,
                    compute_q=False,
                    context=[getattr(env, "current_context", None)],
                    episode_step=eval_episode_step)

                obs, eval_r, done, info = env.step(eval_action)

                if self.render_eval:
                    env.render()

                # Add the distance to this list for logging purposes (applies
                # only to the Ant* environments).
                if hasattr(env, "current_context"):
                    context_obs = getattr(env, "current_context")
                    reward_fn = getattr(env, "contextual_reward")
<<<<<<< HEAD
                    eval_r = reward_fn(eval_obs, context_obs, obs)

                    # Add the distance to this list for logging purposes
                    # (applies only to the Ant* environments).
                    rets = np.append(rets,
                                     reward_fn(eval_obs, context_obs, obs))
=======
                    rets = np.append(
                        rets, reward_fn(eval_obs, context_obs, obs))
>>>>>>> b0678854

                # Update the previous step observation.
                eval_obs = obs.copy()

                # Add the fingerprint term, if needed.
                if self.policy_kwargs.get("use_fingerprints", False):
                    fp = [num_steps / total_timesteps * 5]
                    eval_obs = np.concatenate((eval_obs, fp), axis=0)

                # Increment the reward and step count.
                num_steps += 1
                eval_episode_reward += eval_r
                eval_episode_step += 1

                if done:
                    eval_episode_rewards.append(eval_episode_reward)
                    maybe_is_success = info.get('is_success')
                    if maybe_is_success is not None:
                        eval_episode_successes.append(float(maybe_is_success))

                    if self.verbose >= 1:
                        if rets.shape[0] > 0:
                            print("%d/%d: initial: %.3f, final: %.3f, average:"
                                  " %.3f, success: %d"
                                  % (i + 1, self.nb_eval_episodes, rets[0],
                                     rets[-1], float(rets.mean()),
                                     int(info.get('is_success'))))
                        else:
                            print("%d/%d" % (i + 1, self.nb_eval_episodes))

                    if hasattr(env, "current_context"):
                        ret_info['initial'].append(rets[0])
                        ret_info['final'].append(rets[-1])
                        ret_info['average'].append(float(rets.mean()))

                    # Exit the loop.
                    break

        if self.verbose >= 1:
            print("Done.")
            print("Average return: {}".format(np.mean(eval_episode_rewards)))
            if len(eval_episode_successes) > 0:
                print("Success rate: {}".format(
                    np.mean(eval_episode_successes)))
            for _ in range(3):
                print("-------------------")
            print("")

        # get the average of the reward information
        ret_info['initial'] = np.mean(ret_info['initial'])
        ret_info['final'] = np.mean(ret_info['final'])
        ret_info['average'] = np.mean(ret_info['average'])

        return eval_episode_rewards, eval_episode_successes, ret_info

    def _log_training(self, file_path, start_time):
        """Log training statistics.

        Parameters
        ----------
        file_path : str
            the list of cumulative rewards from every episode in the evaluation
            phase
        start_time : float
            the time when training began. This is used to print the total
            training time.
        """
        # Log statistics.
        duration = time.time() - start_time
        stats = self.policy_tf.get_stats()
        combined_stats = stats.copy()
        combined_stats['rollout/return'] = np.mean(self.epoch_episode_rewards)
        combined_stats['rollout/return_history'] = np.mean(
            self.episode_rewards_history)
        combined_stats['rollout/episode_steps'] = np.mean(
            self.epoch_episode_steps)
        combined_stats['rollout/actions_mean'] = np.mean(self.epoch_actions)
        combined_stats['rollout/Q_mean'] = np.mean(self.epoch_qs)
        combined_stats['train/loss_actor'] = np.mean(self.epoch_actor_losses)
        combined_stats['train/loss_critic'] = np.mean(self.epoch_critic_losses)
        combined_stats['total/duration'] = duration
        combined_stats['total/steps_per_second'] = self.total_steps / duration
        combined_stats['total/episodes'] = self.episodes
        combined_stats['rollout/episodes'] = self.epoch_episodes
        combined_stats['rollout/actions_std'] = np.std(self.epoch_actions)

        # Total statistics.
        combined_stats['total/epochs'] = self.epoch + 1
        combined_stats['total/steps'] = self.total_steps

        # Save combined_stats in a csv file.
        if file_path is not None:
            exists = os.path.exists(file_path)
            with open(file_path, 'a') as f:
                w = csv.DictWriter(f, fieldnames=combined_stats.keys())
                if not exists:
                    w.writeheader()
                w.writerow(combined_stats)

        # Print statistics.
        print("-" * 57)
        for key in sorted(combined_stats.keys()):
            val = combined_stats[key]
            print("| {:<25} | {:<25} |".format(key, val))
        print("-" * 57)
        print('')

    def _log_eval(self,
                  file_path,
                  start_time,
                  eval_episode_rewards,
                  eval_episode_successes,
                  eval_info):
        """Log evaluation statistics.

        Parameters
        ----------
        file_path : str
            path to the evaluation csv file
        start_time : float
            the time when training began. This is used to print the total
            training time.
        eval_episode_rewards : array_like
            the list of cumulative rewards from every episode in the evaluation
            phase
        eval_episode_successes : list of bool
            a list of boolean terms representing if each episode ended in
            success or not. If the list is empty, then the environment did not
            output successes or failures, and the success rate will be set to
            zero.
        eval_info : dict
            additional information that is meant to be logged
        """
        duration = time.time() - start_time

        if isinstance(eval_info, dict):
            eval_episode_rewards = [eval_episode_rewards]
            eval_episode_successes = [eval_episode_successes]
            eval_info = [eval_info]

        for i, (ep_rewards, ep_success, info) in enumerate(
                zip(eval_episode_rewards, eval_episode_successes, eval_info)):
            if len(eval_episode_successes) > 0:
                success_rate = np.mean(ep_success)
            else:
                success_rate = 0  # no success rate to log

            evaluation_stats = {
                "duration": duration,
                "total_step": self.total_steps,
                "success_rate": success_rate,
                "average_return": np.mean(ep_rewards)
            }
            # Add additional evaluation information.
            evaluation_stats.update(info)

            if file_path is not None:
                # Add an evaluation number to the csv file in case of multiple
                # evaluation environments.
                eval_fp = file_path[:-4] + "_{}.csv".format(i)
                exists = os.path.exists(eval_fp)

                # Save evaluation statistics in a csv file.
                with open(eval_fp, "a") as f:
                    w = csv.DictWriter(f, fieldnames=evaluation_stats.keys())
                    if not exists:
                        w.writeheader()
                    w.writerow(evaluation_stats)<|MERGE_RESOLUTION|>--- conflicted
+++ resolved
@@ -814,15 +814,6 @@
                 fp = [self.total_steps / total_timesteps * 5]
                 new_obs = np.concatenate((new_obs, fp), axis=0)
 
-<<<<<<< HEAD
-            # Add the contextual reward to the environment reward.
-            if hasattr(self.env, "current_context"):
-                context = getattr(self.env, "current_context")
-                reward_fn = getattr(self.env, "contextual_reward")
-                reward = reward_fn(self.obs, context, new_obs)
-
-=======
->>>>>>> b0678854
             # Store a transition in the replay buffer.
             self._store_transition(self.obs, action, reward, new_obs, done)
 
@@ -957,17 +948,8 @@
                 if hasattr(env, "current_context"):
                     context_obs = getattr(env, "current_context")
                     reward_fn = getattr(env, "contextual_reward")
-<<<<<<< HEAD
-                    eval_r = reward_fn(eval_obs, context_obs, obs)
-
-                    # Add the distance to this list for logging purposes
-                    # (applies only to the Ant* environments).
-                    rets = np.append(rets,
-                                     reward_fn(eval_obs, context_obs, obs))
-=======
                     rets = np.append(
                         rets, reward_fn(eval_obs, context_obs, obs))
->>>>>>> b0678854
 
                 # Update the previous step observation.
                 eval_obs = obs.copy()
