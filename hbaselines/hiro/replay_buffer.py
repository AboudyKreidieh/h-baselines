--- conflicted
+++ resolved
@@ -99,14 +99,8 @@
             obses_tp1.append(np.array(obs_tp1, copy=False))
             dones.append(done)
 
-<<<<<<< HEAD
-            return np.array(obses_t), np.array(goals), np.array(actions), \
-                np.array(rewards), np.array(done), \
-                np.array(h_t), np.array(g_up), np.array(obs_tp1)
-=======
         return np.array(obses_t), np.array(actions), np.array(rewards), \
             np.array(obses_tp1), np.array(dones)
->>>>>>> 723fe9c2
 
     def sample(self, batch_size, **_kwargs):
         """Sample a batch of experiences.
