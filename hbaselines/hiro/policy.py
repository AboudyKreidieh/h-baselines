"""TD3-compatible policies."""
import tensorflow as tf
import tensorflow.contrib as tc
import numpy as np
from numpy.random import normal
from functools import reduce
import logging
from gym.spaces import Box
import random

from hbaselines.hiro.tf_util import normalize, denormalize, flatgrad
from hbaselines.hiro.tf_util import get_trainable_vars, get_target_updates
from hbaselines.hiro.tf_util import reduce_std
from hbaselines.hiro.replay_buffer import ReplayBuffer, HierReplayBuffer
from hbaselines.common.reward_fns import negative_distance
from stable_baselines.common.mpi_adam import MpiAdam
from stable_baselines.common.mpi_running_mean_std import RunningMeanStd


class ActorCriticPolicy(object):
    """Base Actor Critic Policy.

    Attributes
    ----------
    sess : tf.Session
        the current TensorFlow session
    ob_space : gym.space.*
        the observation space of the environment
    ac_space : gym.space.*
        the action space of the environment
    co_space : gym.space.*
        the context space of the environment
    """

    def __init__(self, sess, ob_space, ac_space, co_space):
        """Instantiate the base policy object.

        Parameters
        ----------
        sess : tf.Session
            the current TensorFlow session
        ob_space : gym.space.*
            the observation space of the environment
        ac_space : gym.space.*
            the action space of the environment
        co_space : gym.space.*
            the context space of the environment
        """
        self.sess = sess
        self.ob_space = ob_space
        self.ac_space = ac_space
        self.co_space = co_space

    def initialize(self):
        """Initialize the policy.

        This is used at the beginning of training by the algorithm, after the
        model parameters have been initialized.
        """
        raise NotImplementedError

    def update(self):
        """Perform a gradient update step.

        Returns
        -------
        float
            critic loss
        float
            actor loss
        """
        raise NotImplementedError

    def get_action(self, obs, apply_noise=False, **kwargs):
        """Call the actor methods to compute policy actions.

        Parameters
        ----------
        obs : array_like
            the observation
        apply_noise : bool, optional
            whether to add Gaussian noise to the output of the actor. Defaults
            to False

        Returns
        -------
        array_like
            computed action by the policy
        """
        raise NotImplementedError

    def value(self, obs, action=None, with_actor=True, **kwargs):
        """Call the critic methods to compute the value.

        Parameters
        ----------
        obs : array_like
            the observation
        action : array_like, optional
            the actions performed in the given observation
        with_actor : bool, optional
            specifies whether to use the actor when computing the values. In
            this case, the actions are computed directly from the actor, and
            the input actions are not used.

        Returns
        -------
        array_like
            computed value by the critic
        """
        raise NotImplementedError

    def store_transition(self, obs0, action, reward, obs1, done, **kwargs):
        """Store a transition in the replay buffer.

        Parameters
        ----------
        obs0 : array_like
            the last observation
        action : array_like
            the action
        reward : float
            the reward
        obs1 : array_like
            the current observation
        done : float
            is the episode done
        """
        raise NotImplementedError

    def get_stats(self):
        """Return the model statistics.

        This data wil be stored in the training csv file.

        Returns
        -------
        dict
            model statistic
        """
        raise NotImplementedError

    def get_td_map(self):
        """Return dict map for the summary (to be run in the algorithm)."""
        raise NotImplementedError


class FeedForwardPolicy(ActorCriticPolicy):
    """Feed-forward neural network actor-critic policy.

    Attributes
    ----------
    sess : tf.Session
        the current TensorFlow session
    ob_space : gym.space.*
        the observation space of the environment
    ac_space : gym.space.*
        the action space of the environment
    co_space : gym.space.*
        the context space of the environment
    buffer_size : int
        the max number of transitions to store
    batch_size : int
        SGD batch size
    actor_lr : float
        actor learning rate
    critic_lr : float
        critic learning rate
    clip_norm : float
        clip the gradients (disabled if None)
    critic_l2_reg : float
        l2 regularizer coefficient
    verbose : int
        the verbosity level: 0 none, 1 training information, 2 tensorflow debug
    reuse : bool
        if the policy is reusable or not
    layers : list of int
        the size of the Neural network for the policy
    tau : float
        target update rate
    gamma : float
        discount factor
    noise : float
        scaling term to the range of the action space, that is subsequently
        used as the standard deviation of Gaussian noise added to the action if
        `apply_noise` is set to True in `get_action`
    layer_norm : bool
        enable layer normalisation
    normalize_observations : bool
        should the observation be normalized
    normalize_returns : bool
        should the critic output be normalized
    return_range : (float, float)
        the bounding values for the critic output
    activ : tf.nn.*
        the activation function to use in the neural network
    replay_buffer : hbaselines.hiro.replay_buffer.ReplayBuffer
        the replay buffer
    critic_target : tf.placeholder
        a placeholder for the current-step estimate of the target Q values
    terminals1 : tf.placeholder
        placeholder for the next step terminals
    rew_ph : tf.placeholder
        placeholder for the rewards
    action_ph : tf.placeholder
        placeholder for the actions
    obs_ph : tf.placeholder
        placeholder for the observations
    obs1_ph : tf.placeholder
        placeholder for the next step observations
    obs_rms : stable_baselines.common.mpi_running_mean_std.RunningMeanStd
        an object that computes the running mean and standard deviations for
        the observations
    ret_rms : stable_baselines.common.mpi_running_mean_std.RunningMeanStd
        an object that computes the running mean and standard deviations for
        the rewards
    actor_tf : tf.Variable
        the output from the actor network
    normalized_critic_tf : tf.Variable
        normalized output from the critic
    normalized_critic_with_actor_tf : tf.Variable
        normalized output from the critic with the action provided directly by
        the actor policy
    critic_tf : tf.Variable
        de-normalized output from the critic
    critic_with_actor_tf : tf.Variable
        de-normalized output from the critic with the action provided directly
        by the actor policy
    target_q : tf.Variable
        the Q-value as estimated by the current reward and next step estimate
        by the target Q-value
    target_init_updates : tf.Operation
        an operation that sets the values of the trainable parameters of the
        target actor/critic to match those actual actor/critic
    target_soft_updates : tf.Operation
        soft target update function
    actor_loss : tf.Operation
        the operation that returns the loss of the actor
    actor_grads : tf.Operation
        the operation that returns the gradients of the trainable parameters of
        the actor
    actor_optimizer : tf.Operation
        the operation that updates the trainable parameters of the actor
    critic_loss : tf.Operation
        the operation that returns the loss of the critic
    critic_grads : tf.Operation
        the operation that returns the gradients of the trainable parameters of
        the critic
    critic_optimizer : tf.Operation
        the operation that updates the trainable parameters of the critic
    stats_sample : dict
        a batch of samples to compute model means and stds from
    """

    def __init__(self,
                 sess,
                 ob_space,
                 ac_space,
                 co_space,
                 buffer_size,
                 batch_size,
                 actor_lr,
                 critic_lr,
                 clip_norm,
                 critic_l2_reg,
                 verbose,
                 tau,
                 gamma,
                 normalize_observations,
                 normalize_returns,
                 return_range,
                 noise=0.05,
                 layer_norm=False,
                 reuse=False,
                 layers=None,
                 act_fun=tf.nn.relu,
                 scope=None):
        """Instantiate the feed-forward neural network policy.

        Parameters
        ----------
        sess : tf.Session
            the current TensorFlow session
        ob_space : gym.space.*
            the observation space of the environment
        ac_space : gym.space.*
            the action space of the environment
        co_space : gym.space.*
            the context space of the environment
        buffer_size : int
            the max number of transitions to store
        batch_size : int
            SGD batch size
        actor_lr : float
            actor learning rate
        critic_lr : float
            critic learning rate
        clip_norm : float
            clip the gradients (disabled if None)
        critic_l2_reg : float
            l2 regularizer coefficient
        verbose : int
            the verbosity level: 0 none, 1 training information, 2 tensorflow
            debug
        tau : float
            target update rate
        gamma : float
            discount factor
        normalize_observations : bool
            should the observation be normalized
        normalize_returns : bool
            should the critic output be normalized
        return_range : (float, float)
            the bounding values for the critic output
        noise : float, optional
            scaling term to the range of the action space, that is subsequently
            used as the standard deviation of Gaussian noise added to the
            action if `apply_noise` is set to True in `get_action`. Defaults to
            0.05, i.e. 5% of action range.
        layer_norm : bool
            enable layer normalisation
        reuse : bool
            if the policy is reusable or not
        layers : list of int or None
            the size of the Neural network for the policy (if None, default to
            [64, 64])
        act_fun : tf.nn.*
            the activation function to use in the neural network
        scope : str
            an upper-level scope term. Used by policies that call this one.

        Raises
        ------
        AssertionError
            if the layers is not a list of at least size 1
        """
        super(FeedForwardPolicy, self).__init__(sess,
                                                ob_space, ac_space, co_space)

        self.buffer_size = buffer_size
        self.batch_size = batch_size
        self.actor_lr = actor_lr
        self.critic_lr = critic_lr
        self.clip_norm = clip_norm
        self.critic_l2_reg = critic_l2_reg
        self.verbose = verbose
        self.reuse = reuse
        self.layers = layers or [300, 300]
        self.tau = tau
        self.gamma = gamma
        self.noise = noise
        self.layer_norm = layer_norm
        self.normalize_observations = normalize_observations
        self.normalize_returns = normalize_returns
        self.return_range = return_range
        self.activ = act_fun
        assert len(self.layers) >= 1, \
            "Error: must have at least one hidden layer for the policy."

        # =================================================================== #
        # Step 1: Create a replay buffer object.                              #
        # =================================================================== #

        self.replay_buffer = ReplayBuffer(self.buffer_size)

        # =================================================================== #
        # Step 2: Create input variables.                                     #
        # =================================================================== #

        # Compute the shape of the input observation space, which may include
        # the contextual term.
        ob_dim = ob_space.shape
        if co_space is not None:
            ob_dim = tuple(map(sum, zip(ob_dim, co_space.shape)))

        with tf.variable_scope("input", reuse=False):
            self.critic_target = tf.placeholder(
                tf.float32,
                shape=(None, 1),
                name='critic_target')
            self.terminals1 = tf.placeholder(
                tf.float32,
                shape=(None, 1),
                name='terminals1')
            self.rew_ph = tf.placeholder(
                tf.float32,
                shape=(None, 1),
                name='rewards')
            self.action_ph = tf.placeholder(
                tf.float32,
                shape=(None,) + ac_space.shape,
                name='actions')
            self.obs_ph = tf.placeholder(
                tf.float32,
                shape=(None,) + ob_dim,
                name='observations')
            self.obs1_ph = tf.placeholder(
                tf.float32,
                shape=(None,) + ob_dim,
                name='observations')

        # logging of rewards to tensorboard
        with tf.variable_scope("input_info", reuse=False):
            tf.summary.scalar('rewards', tf.reduce_mean(self.rew_ph))

        # =================================================================== #
        # Step 3: Additional (optional) normalizing terms.                    #
        # =================================================================== #

        # Observation normalization.
        if normalize_observations:
            with tf.variable_scope('obs_rms'):
                self.obs_rms = RunningMeanStd(shape=ob_dim)
        else:
            self.obs_rms = None

        # FIXME
        # normalized_obs0 = tf.clip_by_value(
        #     normalize(self.obs_ph, self.obs_rms),
        #     self.ob_space.low, self.ob_space.high)
        # normalized_obs1 = tf.clip_by_value(
        #     normalize(self.obs1_ph, self.obs_rms),
        #     self.ob_space.low, self.ob_space.high)

        normalized_obs0 = self.obs_ph
        normalized_obs1 = self.obs1_ph

        # Return normalization.
        if normalize_returns:
            with tf.variable_scope('ret_rms'):
                self.ret_rms = RunningMeanStd()
        else:
            self.ret_rms = None

        # =================================================================== #
        # Step 4: Create actor and critic variables.                          #
        # =================================================================== #

        # Create networks and core TF parts that are shared across setup parts.
        with tf.variable_scope("model", reuse=False):
            self.actor_tf = self._make_actor(normalized_obs0)
            self.normalized_critic_tf = [
                self._make_critic(normalized_obs0, self.action_ph,
                                  scope="qf_{}".format(i))
                for i in range(2)
            ]
            self.normalized_critic_with_actor_tf = [
                self._make_critic(normalized_obs0, self.actor_tf, reuse=True,
                                  scope="qf_{}".format(i))
                for i in range(2)
            ]

        with tf.variable_scope("target", reuse=False):
            actor_target = self._make_actor(normalized_obs1)
            critic_target = [
                self._make_critic(normalized_obs1, actor_target,
                                  scope="qf_{}".format(i))
                for i in range(2)
            ]

        with tf.variable_scope("loss", reuse=False):
            self.critic_tf = [
                denormalize(tf.clip_by_value(
                    critic, return_range[0], return_range[1]), self.ret_rms)
                for critic in self.normalized_critic_tf
            ]

            self.critic_with_actor_tf = [
                denormalize(tf.clip_by_value(
                    critic, return_range[0], return_range[1]), self.ret_rms)
                for critic in self.normalized_critic_with_actor_tf
            ]

            q_obs1 = tf.reduce_min(
                [denormalize(critic_target[0], self.ret_rms),
                 denormalize(critic_target[1], self.ret_rms)],
                axis=0
            )
            self.target_q = self.rew_ph + (1-self.terminals1) * gamma * q_obs1

            tf.summary.scalar('critic_target',
                              tf.reduce_mean(self.critic_target))

        # Create the target update operations.
        model_scope = 'model/'
        target_scope = 'target/'
        if scope is not None:
            model_scope = scope + '/' + model_scope
            target_scope = scope + '/' + target_scope
        init_updates, soft_updates = get_target_updates(
            get_trainable_vars(model_scope),
            get_trainable_vars(target_scope),
            tau, verbose)
        self.target_init_updates = init_updates
        self.target_soft_updates = soft_updates

        # =================================================================== #
        # Step 5: Setup the optimizers for the actor and critic.              #
        # =================================================================== #

        with tf.variable_scope("Adam_mpi", reuse=False):
            self._setup_actor_optimizer(scope=scope)
            self._setup_critic_optimizer(scope=scope)
            tf.summary.scalar('actor_loss', self.actor_loss)
            tf.summary.scalar('critic_loss', self.critic_loss)

        # =================================================================== #
        # Step 6: Setup the operations for computing model statistics.        #
        # =================================================================== #

        self.stats_sample = None

        # Setup the running means and standard deviations of the model inputs
        # and outputs.
        self.stats_ops, self.stats_names = self._setup_stats(scope or "Model")

    def _setup_actor_optimizer(self, scope):
        """Create the actor loss, gradient, and optimizer."""
        if self.verbose >= 2:
            logging.info('setting up actor optimizer')

        scope_name = 'model/pi/'
        if scope is not None:
            scope_name = scope + '/' + scope_name

        self.actor_loss = -tf.reduce_mean(self.critic_with_actor_tf[0])
        actor_shapes = [var.get_shape().as_list()
                        for var in get_trainable_vars(scope_name)]
        actor_nb_params = sum([reduce(lambda x, y: x * y, shape)
                               for shape in actor_shapes])
        if self.verbose >= 2:
            logging.info('  actor shapes: {}'.format(actor_shapes))
            logging.info('  actor params: {}'.format(actor_nb_params))

        self.actor_grads = flatgrad(
            self.actor_loss,
            get_trainable_vars(scope_name),
            clip_norm=self.clip_norm)
        self.actor_optimizer = MpiAdam(
            var_list=get_trainable_vars(scope_name),
            beta1=0.9, beta2=0.999, epsilon=1e-08)

    def _setup_critic_optimizer(self, scope):
        """Create the critic loss, gradient, and optimizer."""
        if self.verbose >= 2:
            logging.info('setting up critic optimizer')

        normalized_critic_target_tf = tf.clip_by_value(
            normalize(self.critic_target, self.ret_rms),
            self.return_range[0],
            self.return_range[1])

        self.critic_loss = sum(
            tf.losses.huber_loss(
                self.normalized_critic_tf[i], normalized_critic_target_tf)
            for i in range(2)
        )

        if self.critic_l2_reg > 0.:
            critic_reg_vars = []
            for i in range(2):
                scope_name = 'model/qf_{}/'.format(i)
                if scope is not None:
                    scope_name = scope + '/' + scope_name

                critic_reg_vars += [
                    var for var in get_trainable_vars(scope_name)
                    if 'bias' not in var.name
                    and 'qf_output' not in var.name
                    and 'b' not in var.name
                ]

            if self.verbose >= 2:
                for var in critic_reg_vars:
                    logging.info('  regularizing: {}'.format(var.name))
                logging.info('  applying l2 regularization with {}'.format(
                    self.critic_l2_reg))

            critic_reg = tc.layers.apply_regularization(
                tc.layers.l2_regularizer(self.critic_l2_reg),
                weights_list=critic_reg_vars
            )
            self.critic_loss += critic_reg

        self.critic_grads = []
        self.critic_optimizer = []

        for i in range(2):
            scope_name = 'model/qf_{}/'.format(i)
            if scope is not None:
                scope_name = scope + '/' + scope_name

            critic_shapes = [var.get_shape().as_list()
                             for var in get_trainable_vars(scope_name)]
            critic_nb_params = sum([reduce(lambda x, y: x * y, shape)
                                    for shape in critic_shapes])

            if self.verbose >= 2:
                logging.info('  critic shapes: {}'.format(critic_shapes))
                logging.info('  critic params: {}'.format(critic_nb_params))

            self.critic_grads.append(
                flatgrad(self.critic_loss,
                         get_trainable_vars(scope_name),
                         clip_norm=self.clip_norm)
            )

            self.critic_optimizer.append(
                MpiAdam(var_list=get_trainable_vars(scope_name),
                        beta1=0.9, beta2=0.999, epsilon=1e-08)
            )

    def _make_actor(self, obs, reuse=False, scope="pi"):
        """Create an actor tensor.

        Parameters
        ----------
        obs : tf.placeholder
            the input observation placeholder
        reuse : bool
            whether or not to reuse parameters
        scope : str
            the scope name of the actor

        Returns
        -------
        tf.Variable
            the output from the actor
        """
        with tf.variable_scope(scope, reuse=reuse):
            # flatten the input placeholder
            pi_h = tf.layers.flatten(obs)

            # create the hidden layers
            for i, layer_size in enumerate(self.layers):
                pi_h = tf.layers.dense(pi_h, layer_size, name='fc' + str(i))
                if self.layer_norm:
                    pi_h = tf.contrib.layers.layer_norm(
                        pi_h, center=True, scale=True)
                pi_h = self.activ(pi_h)

            # create the output layer
            if any(np.isinf(self.ac_space.high)) \
                    or any(np.isinf(self.ac_space.low)):
                # no nonlinearity to the output if the action space is not
                # bounded
                policy = tf.layers.dense(
                    pi_h,
                    self.ac_space.shape[0],
                    name=scope,
                    kernel_initializer=tf.random_uniform_initializer(
                        minval=-3e-3, maxval=3e-3))
            else:
                # tanh nonlinearity with an added offset and scale is the
                # action space is bounded
                policy = tf.nn.tanh(tf.layers.dense(
                    pi_h,
                    self.ac_space.shape[0],
                    name=scope,
                    kernel_initializer=tf.random_uniform_initializer(
                        minval=-3e-3, maxval=3e-3)))

                # scaling terms to the output from the actor
                action_means = tf.expand_dims(
                    tf.constant((self.ac_space.high + self.ac_space.low) / 2.,
                                dtype=tf.float32),
                    0
                )
                action_magnitudes = tf.expand_dims(
                    tf.constant((self.ac_space.high - self.ac_space.low) / 2.,
                                dtype=tf.float32),
                    0
                )

                policy = tf.add(action_means,
                                tf.multiply(action_magnitudes, policy))

        return policy

    def _make_critic(self, obs, action, reuse=False, scope="qf"):
        """Create a critic tensor.

        Parameters
        ----------
        obs : tf.placeholder
            the input observation placeholder
        action : tf.placeholder
            the input action placeholder
        reuse : bool
            whether or not to reuse parameters
        scope : str
            the scope name of the actor

        Returns
        -------
        tf.Variable
            the output from the critic
        """
        with tf.variable_scope(scope, reuse=reuse):
            # flatten the input placeholder
            qf_h = tf.layers.flatten(obs)

            # create the hidden layers
            for i, layer_size in enumerate(self.layers):
                qf_h = tf.layers.dense(qf_h, layer_size, name='fc' + str(i))
                if self.layer_norm:
                    qf_h = tf.contrib.layers.layer_norm(
                        qf_h, center=True, scale=True)
                qf_h = self.activ(qf_h)
                if i == 0:
                    qf_h = tf.concat([qf_h, action], axis=-1)

            # create the output layer
            qvalue_fn = tf.layers.dense(
                qf_h,
                1,
                name='qf_output',
                kernel_initializer=tf.random_uniform_initializer(
                    minval=-3e-3, maxval=3e-3))

        return qvalue_fn

    def update(self):
        """See parent class."""
        # Not enough samples in the replay buffer.
        if not self.replay_buffer.can_sample(self.batch_size):
            return 0, 0

        # Get a batch
        obs0, actions, _, rewards, terminals1, _, _, obs1 = \
            self.replay_buffer.sample(batch_size=self.batch_size)

        return self.update_from_batch(obs0, actions, rewards, obs1, terminals1)

    def update_from_batch(self, obs0, actions, rewards, obs1, terminals1):
        """Perform gradient update step given a batch of data.

        Parameters
        ----------
        obs0 : np.ndarray
            batch of observations
        actions : numpy float
            batch of actions executed given obs_batch
        rewards : numpy float
            rewards received as results of executing act_batch
        obs1 : np.ndarray
            next set of observations seen after executing act_batch
        terminals1 : numpy bool
            done_mask[i] = 1 if executing act_batch[i] resulted in the end of
            an episode and 0 otherwise.

        Returns
        -------
        float
            critic loss
        float
            actor loss
        """
        # Reshape to match previous behavior and placeholder shape.
        rewards = rewards.reshape(-1, 1)
        terminals1 = terminals1.reshape(-1, 1)

        target_q = self.sess.run(self.target_q, feed_dict={
            self.obs1_ph: obs1,
            self.rew_ph: rewards,
            self.terminals1: terminals1
        })

        # Get all gradients and perform a synced update.
        ops = [self.actor_grads, self.actor_loss, self.critic_grads[0],
               self.critic_grads[1], self.critic_loss]
        td_map = {
            self.obs_ph: obs0,
            self.action_ph: actions,
            self.rew_ph: rewards,
            self.critic_target: target_q,
        }

        actor_grads, actor_loss, grads_0, grads_1, critic_loss = self.sess.run(
            ops, td_map)

        self.actor_optimizer.update(actor_grads, learning_rate=self.actor_lr)
        self.critic_optimizer[0].update(grads_0, learning_rate=self.critic_lr)
        self.critic_optimizer[1].update(grads_1, learning_rate=self.critic_lr)

        # Run target soft update operation.
        self.sess.run(self.target_soft_updates)

        return critic_loss, actor_loss

    def get_action(self, obs, apply_noise=False, **kwargs):
        """See parent class."""
        # Add the contextual observation, if applicable.
        context_obs = kwargs.get("context_obs")
        if context_obs[0] is not None:
            obs = np.concatenate((obs, context_obs), axis=1)

        action = self.sess.run(self.actor_tf, {self.obs_ph: obs})
        if apply_noise:
            noise = self.noise * (self.ac_space.high - self.ac_space.low) / 2
            action += normal(loc=0, scale=noise, size=action.shape)
        action = np.clip(action, self.ac_space.low, self.ac_space.high)

        return action

    def value(self, obs, action=None, with_actor=True, **kwargs):
        """See parent class."""
        # Add the contextual observation, if applicable.
        context_obs = kwargs.get("context_obs")
        if context_obs[0] is not None:
            obs = np.concatenate((obs, context_obs), axis=1)

        if with_actor:
            return self.sess.run(
                self.critic_with_actor_tf,
                feed_dict={self.obs_ph: obs})
        else:
            return self.sess.run(
                self.critic_tf,
                feed_dict={self.obs_ph: obs, self.action_ph: action})

    def store_transition(self, obs0, action, reward, obs1, done, **kwargs):
        """See parent class."""
        # Add the contextual observation, if applicable.
        if kwargs.get("context_obs0") is not None:
            obs0 = np.concatenate(
                (obs0, kwargs["context_obs0"].flatten()), axis=0)
        if kwargs.get("context_obs1") is not None:
            obs1 = np.concatenate(
                (obs1, kwargs["context_obs1"].flatten()), axis=0)

        self.replay_buffer.add(obs0, action, reward, obs1, float(done))
        if self.normalize_observations:
            self.obs_rms.update(np.array([obs0]))

    def initialize(self):
        """See parent class.

        This method syncs the actor and critic optimizers across CPUs, and
        initializes the target parameters to match the model parameters.
        """
        self.actor_optimizer.sync()
        for i in range(2):
            self.critic_optimizer[i].sync()
        self.sess.run(self.target_init_updates)

    def _setup_stats(self, base="Model"):
        """Create the running means and std of the model inputs and outputs.

        This method also adds the same running means and stds as scalars to
        tensorboard for additional storage.
        """
        ops = []
        names = []

        if self.normalize_returns:
            ops += [self.ret_rms.mean, self.ret_rms.std]
            names += ['{}/ret_rms_mean'.format(base),
                      '{}/ret_rms_std'.format(base)]

        if self.normalize_observations:
            ops += [tf.reduce_mean(self.obs_rms.mean),
                    tf.reduce_mean(self.obs_rms.std)]
            names += ['{}/obs_rms_mean'.format(base),
                      '{}/obs_rms_std'.format(base)]

        ops += [tf.reduce_mean(self.critic_tf[0])]
        names += ['{}/reference_Q1_mean'.format(base)]
        ops += [reduce_std(self.critic_tf[0])]
        names += ['{}/reference_Q1_std'.format(base)]

        ops += [tf.reduce_mean(self.critic_tf[1])]
        names += ['{}/reference_Q2_mean'.format(base)]
        ops += [reduce_std(self.critic_tf[1])]
        names += ['{}/reference_Q2_std'.format(base)]

        ops += [tf.reduce_mean(self.critic_with_actor_tf[0])]
        names += ['{}/reference_actor_Q1_mean'.format(base)]
        ops += [reduce_std(self.critic_with_actor_tf[0])]
        names += ['{}/reference_actor_Q1_std'.format(base)]

        ops += [tf.reduce_mean(self.critic_with_actor_tf[1])]
        names += ['{}/reference_actor_Q2_mean'.format(base)]
        ops += [reduce_std(self.critic_with_actor_tf[1])]
        names += ['{}/reference_actor_Q2_std'.format(base)]

        ops += [tf.reduce_mean(self.actor_tf)]
        names += ['{}/reference_action_mean'.format(base)]
        ops += [reduce_std(self.actor_tf)]
        names += ['{}/reference_action_std'.format(base)]

        # Add all names and ops to the tensorboard summary.
        for op, name in zip(ops, names):
            tf.summary.scalar(name, op)

        return ops, names

    def get_stats(self):
        """See parent class.

        Get the mean and standard dev of the model's inputs and outputs.

        Returns
        -------
        dict
            the means and stds
        """
        if self.stats_sample is None:
            # Get a sample and keep that fixed for all further computations.
            # This allows us to estimate the change in value for the same set
            # of inputs.
            obs0, actions, _, \
                rewards, terminals1, \
                _, _, obs1 = self.replay_buffer.sample(
                    batch_size=self.batch_size)

            self.stats_sample = {
                'obs0': obs0,
                'actions': actions,
                'rewards': rewards,
                'obs1': obs1,
                'terminals1': terminals1
            }

        feed_dict = {
            self.action_ph: self.stats_sample['actions']
        }

        for placeholder in [self.action_ph]:
            if placeholder is not None:
                feed_dict[placeholder] = self.stats_sample['actions']

        for placeholder in [self.obs_ph, self.obs1_ph]:
            if placeholder is not None:
                feed_dict[placeholder] = self.stats_sample['obs0']

        values = self.sess.run(self.stats_ops, feed_dict=feed_dict)

        names = self.stats_names[:]
        assert len(names) == len(values)
        stats = dict(zip(names, values))

        return stats

<<<<<<< HEAD
    # TODO: delete all?
    def get_target_q(self):
        return self.target_q

    def get_obs1_ph(self):
        return self.obs1_ph

    def get_rew_ph(self):
        return self.rew_ph

    def get_terminals1(self):
        return self.terminals1

    def get_actor_grads(self):
        return self.actor_grads

    def get_actor_loss(self):
        return self.actor_loss

    def get_critic_grads(self):
        return self.critic_grads

    def get_critic_loss(self):
        return self.critic_loss

    def get_obs_ph(self):
        return self.obs_ph

    def get_action_ph(self):
        return self.action_ph

    def get_critic_target(self):
        return self.critic_target

    def get_actor_optimizer(self):
        return self.actor_optimizer

    def get_actor_lr(self):
        return self.actor_lr

    def get_critic_optimizer(self):
        return self.critic_optimizer

    def get_critic_lr(self):
        return self.critic_lr

    def get_target_soft_updates(self):
        return self.target_soft_updates

    def get_actor_tf(self):
        return self.actor_tf
=======
    def get_td_map(self):
        """See parent class."""
        # Not enough samples in the replay buffer.
        if not self.replay_buffer.can_sample(self.batch_size):
            return {}

        # Get a batch.
        obs0, actions, rewards, obs1, terminals1 = self.replay_buffer.sample(
            batch_size=self.batch_size)

        return self.get_td_map_from_batch(
            obs0, actions, rewards, obs1, terminals1)

    def get_td_map_from_batch(self, obs0, actions, rewards, obs1, terminals1):
        """Convert a batch to a td_map."""
        # Reshape to match previous behavior and placeholder shape.
        rewards = rewards.reshape(-1, 1)
        terminals1 = terminals1.reshape(-1, 1)

        # Compute the target Q-values.
        target_q = self.sess.run(self.target_q, feed_dict={
            self.obs1_ph: obs1,
            self.rew_ph: rewards,
            self.terminals1: terminals1
        })

        td_map = {
            self.obs_ph: obs0,
            self.action_ph: actions,
            self.rew_ph: rewards,
            self.critic_target: target_q,
        }

        return td_map
>>>>>>> 62d2358e


class GoalDirectedPolicy(ActorCriticPolicy):
    """Goal-directed hierarchical reinforcement learning model.

    This policy is an implementation of the two-level hierarchy presented
    in [1], which itself is similar to the feudal networks formulation [2, 3].
    This network consists of a high-level, or Manager, pi_{\theta_H} that
    computes and outputs goals g_t ~ pi_{\theta_H}(s_t, h) every meta_period
    time steps, and a low-level policy pi_{\theta_L} that takes as inputs the
    current state and the assigned goals and attempts to perform an action
    a_t ~ pi_{\theta_L}(s_t,g_t) that satisfies these goals.

    The Manager is rewarded based on the original environment reward function:
    r_H = r(s,a;h).

    The Target term, h, parameterizes the reward assigned to the Manager in
    order to allow the policy to generalize to several goals within a task, a
    technique that was first proposed by [4].

    Finally, the Worker is motivated to follow the goals set by the Manager via
    an intrinsic reward based on the distance between the current observation
    and the goal observation: r_L (s_t, g_t, s_{t+1}) = ||s_t + g_t - s_{t+1}||

    Bibliography:

    [1] Nachum, Ofir, et al. "Data-efficient hierarchical reinforcement
        learning." Advances in Neural Information Processing Systems. 2018.
    [2] Dayan, Peter, and Geoffrey E. Hinton. "Feudal reinforcement learning."
        Advances in neural information processing systems. 1993.
    [3] Vezhnevets, Alexander Sasha, et al. "Feudal networks for hierarchical
        reinforcement learning." Proceedings of the 34th International
        Conference on Machine Learning-Volume 70. JMLR. org, 2017.
    [4] Schaul, Tom, et al. "Universal value function approximators."
        International Conference on Machine Learning. 2015.

    Attributes
    ----------
    manager : hbaselines.hiro.policy.FeedForwardPolicy
        the manager policy
    meta_period : int
        manger action period
    relative_goals : bool
        specifies whether the goal issued by the Manager is meant to be a
        relative or absolute goal, i.e. specific state or change in state
    off_policy_corrections : bool
        whether to use off-policy corrections during the update procedure. See:
        https://arxiv.org/abs/1805.08296.
    use_fingerprints : bool
        specifies whether to add a time-dependent fingerprint to the
        observations
    fingerprint_range : (list of float, list of float)
        the low and high values for each fingerprint element, if they are being
        used
    fingerprint_dim : tuple of int
        the shape of the fingerprint elements, if they are being used
    centralized_value_functions : bool
        specifies whether to use centralized value functions for the Manager
        and Worker critic functions
    connected_gradients : bool
        whether to connect the graph between the manager and worker
    prev_meta_obs : array_like
        previous observation by the Manager
    meta_action : array_like
        current action by the Manager
    meta_reward : float
        current meta reward, counting as the cumulative environment reward
        during the meta period
    batch_size : int
        SGD batch size
    worker : hbaselines.hiro.policy.FeedForwardPolicy
        the worker policy
    worker_reward : function
        reward function for the worker
    """

    def __init__(self,
                 sess,
                 ob_space,
                 ac_space,
                 co_space,
                 buffer_size,
                 batch_size,
                 actor_lr,
                 critic_lr,
                 clip_norm,
                 critic_l2_reg,
                 verbose,
                 tau,
                 gamma,
                 normalize_observations,
                 normalize_returns,
                 return_range,
                 noise=0.05,
                 layer_norm=False,
                 reuse=False,
                 layers=None,
                 act_fun=tf.nn.relu,
                 meta_period=10,
                 relative_goals=False,
                 off_policy_corrections=False,
                 use_fingerprints=False,
                 fingerprint_range=([0], [5]),
                 centralized_value_functions=False,
                 connected_gradients=False):
        """Instantiate the goal-directed hierarchical policy.

        Parameters
        ----------
        sess : tf.Session
            the current TensorFlow session
        ob_space : gym.space.*
            the observation space of the environment
        ac_space : gym.space.*
            the action space of the environment
        co_space : gym.space.*
            the context space of the environment
        buffer_size : int
            the max number of transitions to store
        batch_size : int
            SGD batch size
        actor_lr : float
            actor learning rate
        critic_lr : float
            critic learning rate
        clip_norm : float
            clip the gradients (disabled if None)
        critic_l2_reg : float
            l2 regularizer coefficient
        verbose : int
            the verbosity level: 0 none, 1 training information, 2 tensorflow
            debug
        tau : float
            target update rate
        gamma : float
            discount factor
        normalize_observations : bool
            should the observation be normalized
        normalize_returns : bool
            should the critic output be normalized
        return_range : (float, float)
            the bounding values for the critic output
        noise : float, optional
            scaling term to the range of the action space, that is subsequently
            used as the standard deviation of Gaussian noise added to the
            action if `apply_noise` is set to True in `get_action`. Defaults to
            0.05, i.e. 5% of action range.
        layer_norm : bool
            enable layer normalisation
        reuse : bool
            if the policy is reusable or not
        layers : list of int or None
            the size of the Neural network for the policy (if None, default to
            [64, 64])
        act_fun : tf.nn.*
            the activation function to use in the neural network
        meta_period : int, optional
            manger action period. Defaults to 10.
        relative_goals : bool, optional
            specifies whether the goal issued by the Manager is meant to be a
            relative or absolute goal, i.e. specific state or change in state
        off_policy_corrections : bool, optional
            whether to use off-policy corrections during the update procedure.
            See: https://arxiv.org/abs/1805.08296. Defaults to False.
        use_fingerprints : bool, optional
            specifies whether to add a time-dependent fingerprint to the
            observations
        fingerprint_range : (list of float, list of float), optional
            the low and high values for each fingerprint element, if they are
            being used
        centralized_value_functions : bool, optional
            specifies whether to use centralized value functions for the
            Manager and Worker critic functions
        connected_gradients : bool, optional
            whether to connect the graph between the manager and worker.
            Defaults to False.
        """
        super(GoalDirectedPolicy, self).__init__(sess,
                                                 ob_space, ac_space, co_space)

        self.meta_period = meta_period
        self.relative_goals = relative_goals
        self.off_policy_corrections = off_policy_corrections
        self.use_fingerprints = use_fingerprints
        self.fingerprint_range = fingerprint_range
        self.fingerprint_dim = (len(self.fingerprint_range[0]),)
        self.centralized_value_functions = centralized_value_functions
        self.connected_gradients = connected_gradients
        self.fingerprint_dim = (1,)
        self.fingerprint_range = ([0], [5])

        self.replay_buffer = HierReplayBuffer(int(buffer_size/meta_period))

        # =================================================================== #
        # Part 1. Setup the Manager                                           #
        # =================================================================== #

        # Compute the action space for the Manager. If the fingerprint terms
        # are being appended onto the observations, this should be removed from
        # the action space.
        if self.use_fingerprints:
            low = np.array(ob_space.low)[:-self.fingerprint_dim[0]]
            high = ob_space.high[:-self.fingerprint_dim[0]]
            manager_ac_space = Box(low=low, high=high)
        else:
            manager_ac_space = ob_space
        # FIXME: only for ant
        # manager_ac_space = Box(
        #     low=np.array([-10, -10, -0.5, -1, -1, -1, -1, -0.5, -0.3, -0.5,
        #                   -0.3, -0.5, -0.3, -0.5, -0.3]),
        #     high=np.array([10, 10, 0.5, 1, 1, 1, 1, 0.5, 0.3, 0.5, 0.3, 0.5,
        #                    0.3, 0.5, 0.3])
        # )

        # Create the Manager policy.
        with tf.variable_scope("Manager"):
            self.manager = FeedForwardPolicy(
                sess=sess,
                ob_space=ob_space,
                ac_space=manager_ac_space,
                co_space=co_space,
                buffer_size=buffer_size,
                batch_size=batch_size,
                actor_lr=actor_lr,
                critic_lr=critic_lr,
                clip_norm=clip_norm,
                critic_l2_reg=critic_l2_reg,
                verbose=verbose,
                tau=tau,
                gamma=gamma,
                normalize_observations=normalize_observations,
                normalize_returns=normalize_returns,
                return_range=return_range,
                layer_norm=layer_norm,
                reuse=reuse,
                layers=layers,
                act_fun=act_fun,
                scope="Manager",
                noise=noise,
            )

        # previous observation by the Manager
        self.prev_meta_obs = None

        # current action by the Manager
        self.meta_action = None

        # current meta reward, counting as the cumulative environment reward
        # during the meta period
        self.meta_reward = None

        # The following is redundant but necessary if the changes to the update
        # function are to be in the GoalDirected policy and not FeedForward.
        self.batch_size = batch_size

        # Use this to store a list of observations that stretch as long as the
        # dilated horizon chosen for the Manager. These observations correspond
        # to the s(t) in the HIRO paper.
        self._observations = []

        # Use this to store the list of environmental actions that the worker
        # takes. These actions correspond to the a(t) in the HIRO paper.
        self._worker_actions = []

        # rewards provided by the policy to the worker
        self._worker_rewards = []

        # done masks at every time step for the worker
        self._dones = []

        # =================================================================== #
        # Part 2. Setup the Worker                                            #
        # =================================================================== #

        # Create the Worker policy.
        with tf.variable_scope("Worker"):
            self.worker = FeedForwardPolicy(
                sess,
                ob_space=ob_space,
                ac_space=ac_space,
                co_space=manager_ac_space,
                buffer_size=buffer_size,
                batch_size=batch_size,
                actor_lr=actor_lr,
                critic_lr=critic_lr,
                clip_norm=clip_norm,
                critic_l2_reg=critic_l2_reg,
                verbose=verbose,
                tau=tau,
                gamma=gamma,
                normalize_observations=normalize_observations,
                normalize_returns=normalize_returns,
                return_range=return_range,
                layer_norm=layer_norm,
                reuse=reuse,
                layers=layers,
                act_fun=act_fun,
                scope="Worker",
                noise=noise,
            )

        # remove the last element to compute the reward FIXME
        if self.use_fingerprints:
            state_indices = list(np.arange(
                0, self.manager.ob_space.shape[0] - self.fingerprint_dim[0]))
        else:
            state_indices = None
        # state_indices = list(np.arange(0, self.manager.ac_space.shape[0]))

        # reward function for the worker
        def worker_reward(states, goals, next_states):
            return negative_distance(
                states=states,
                state_indices=state_indices,
                goals=goals,
                next_states=next_states,
                relative_context=relative_goals,
                offset=0.0
            )
        self.worker_reward = worker_reward

        if self.connected_gradients:
            manager_tf = self.manager.get_actor_tf()
            worker_obs_ph = self.worker.get_obs_ph()
            obs = tf.concat((worker_obs_ph, manager_tf), axis=1)
            self.worker.actor_tf = self.worker._make_actor(obs=obs)

    def initialize(self):
        """See parent class.

        This method calls the initialization methods of the manager and worker.
        """
        self.manager.initialize()
        self.worker.initialize()
        self.meta_reward = 0

    def update(self):
        """See parent class."""
        # Not enough samples in the replay buffer.
        if not self.replay_buffer.can_sample(self.batch_size):
            return (0, 0), (0, 0)

        # Get a batch.
        samples = self.replay_buffer.sample(batch_size=self.batch_size)

        # Collect the relevant components of each sample.
        meta_obs0, meta_obs1, meta_act, meta_rew, meta_done, worker_obs0, \
            worker_obs1, worker_act, worker_rew, worker_done = \
            self._process_samples(samples)

        # Update the Manager policy.
        m_critic_loss, m_actor_loss = self.manager.update_from_batch(
            obs0=meta_obs0,
            actions=meta_act,
            rewards=meta_rew,
            obs1=meta_obs1,
            terminals1=meta_done
        )

        # Update the Worker policy.
        w_critic_loss, w_actor_loss = self.worker.update_from_batch(
            obs0=worker_obs0,
            actions=worker_act,
            rewards=worker_rew,
            obs1=worker_obs1,
            terminals1=worker_done
        )

<<<<<<< HEAD
        if self.connected_gradients:
            # Reshape to match previous behavior and placeholder shape.
            rewards = manager_rewards.reshape(-1, 1)
            terminals1 = manager_done1.reshape(-1, 1)

            target_q = self.sess.run(self.manager.get_target_q(), feed_dict={
                self.manager.get_obs1_ph(): manager_obs1,
                self.manager.get_rew_ph(): rewards,
                self.manager.get_terminals1(): terminals1
            })

            # TODO this is the belly of the gradient beast
            # TODO ---------------------------------------
            # Get all gradients and perform a synced update.
            ops = [self.worker.get_actor_grads(),
                   self.worker.get_actor_loss(),
                   self.manager.get_critic_grads(),
                   self.manager.get_critic_loss()]
            td_map = {
                self.worker.get_obs_ph(): worker_obs0,
                self.worker.get_action_ph(): worker_actions,
                self.manager.get_rew_ph(): rewards,
                self.manager.get_critic_target(): target_q,
            }
            # TODO ---------------------------------------

            actor_grads, actor_loss, critic_grads, critic_loss = self.sess.run(
                ops, td_map)

            self.worker.get_actor_optimizer().update(
                actor_grads, learning_rate=self.worker.get_actor_lr())
            self.manager.get_critic_optimizer().update(
                critic_grads, learning_rate=self.manager.get_critic_lr())

            # Run target soft update operation.
            self.sess.run(self.manager.get_target_soft_updates())

            return critic_loss, actor_loss, td_map

        if self.off_policy_corrections:
            # Replace the goals with the most likely goals.
            goals = self._sample_best_meta_action(
                state_reps=None,  # FIXME
                next_state_reprs=None,  # FIXME
                prev_meta_actions=None,  # FIXME
                low_states=None,  # FIXME
                low_actions=None,  # FIXME
                low_state_reprs=None,  # FIXME
                tf_spec=None,  # FIXME
                k=8
            )

            # Update the Manager policy.
        self.manager.update_from_batch(
            obs0=None,  # FIXME
            actions=None,  # FIXME
            rewards=None,  # FIXME
            obs1=None,  # FIXME
            terminals1=None  # FIXME
        )

        # Update the Worker policy.
        self.worker.update_from_batch(
            obs0=None,  # FIXME
            actions=None,  # FIXME
            rewards=None,  # FIXME
            obs1=None,  # FIXME
            terminals1=None  # FIXME
        )

        return 0, 0, {}  # FIXME
=======
        return (m_critic_loss, w_critic_loss), (m_actor_loss, w_actor_loss)
>>>>>>> 62d2358e

    @staticmethod
    def _process_samples(samples):
        """Convert the samples into a form that is usable for an update.

        Parameters
        ----------
        samples : list of tuple
            each element of the tuples consists of:

            * list of (numpy.ndarray, numpy.ndarray): the previous and next
              manager observations for each meta period
            * list of numpy.ndarray: the meta action (goal) for each meta
              period
            * list of float: the meta reward for each meta period
              FIXME: maybe numpy.ndarray
            * list of list of numpy.ndarray: all observations for the worker
              for each meta period
              FIXME: maybe list of numpy.ndarray
            * list of list of numpy.ndarray: all actions for the worker for
              each meta period
              FIXME: maybe list of numpy.ndarray
            * list of list of float: all rewards for the worker for each meta
              period
              FIXME: maybe list of numpy.ndarray
            * list of list of float: all done masks for the worker for each
              meta period. The last done mask corresponds to the done mask of
              the manager
              FIXME: maybe list of numpy.ndarray

        Returns
        -------
        numpy.ndarray
            (batch_size, meta_obs) matrix of meta observations
        numpy.ndarray
            (batch_size, meta_obs) matrix of next meta-period meta observations
        numpy.ndarray
            (batch_size, meta_ac) matrix of meta actions
        numpy.ndarray
            (batch_size,) vector of meta rewards
        numpy.ndarray
            (batch_size,) vector of meta done masks
        numpy.ndarray
            (batch_size, worker_obs) matrix of worker observations
        numpy.ndarray
            (batch_size, worker_obs) matrix of next step worker observations
        numpy.ndarray
            (batch_size, worker_ac) matrix of worker actions
        numpy.ndarray
            (batch_size,) vector of worker rewards
        numpy.ndarray
            (batch_size,) vector of worker done masks
        """
        meta_obs0_all = []
        meta_obs1_all = []
        meta_act_all = []
        meta_rew_all = []
        meta_done_all = []
        worker_obs0_all = []
        worker_obs1_all = []
        worker_act_all = []
        worker_rew_all = []
        worker_done_all = []

        for sample in samples:
            # Extract the elements of the sample.
            meta_obs, meta_action, meta_reward, worker_obses, worker_actions, \
                worker_rewards, worker_dones = sample

            # Separate the current and next step meta observations.
            meta_obs0, meta_obs1 = meta_obs

            # The meta done value corresponds to the last done value.
            meta_done = worker_dones[-1]

            # Sample one obs0/obs1/action/reward from the list of per-meta-
            # period variables.
            indx_val = random.randint(0, len(worker_obses)-2)
            worker_obs0 = worker_obses[indx_val]
            worker_obs1 = worker_obses[indx_val + 1]
            worker_action = worker_actions[indx_val]
            worker_reward = worker_rewards[indx_val]
            worker_done = worker_dones[indx_val]

            # Add the new sample to the list of returned samples.
            meta_obs0_all.append(np.array(meta_obs0, copy=False))
            meta_obs1_all.append(np.array(meta_obs1, copy=False))
            meta_act_all.append(np.array(meta_action, copy=False))
            meta_rew_all.append(np.array(meta_reward, copy=False))
            meta_done_all.append(np.array(meta_done, copy=False))
            worker_obs0_all.append(np.array(worker_obs0, copy=False))
            worker_obs1_all.append(np.array(worker_obs1, copy=False))
            worker_act_all.append(np.array(worker_action, copy=False))
            worker_rew_all.append(np.array(worker_reward, copy=False))
            worker_done_all.append(np.array(worker_done, copy=False))

        return np.array(meta_obs0_all), \
            np.array(meta_obs1_all), \
            np.array(meta_act_all), \
            np.array(meta_rew_all), \
            np.array(meta_done_all), \
            np.array(worker_obs0_all), \
            np.array(worker_obs1_all), \
            np.array(worker_act_all), \
            np.array(worker_rew_all), \
            np.array(worker_done_all)

    def get_action(self, obs, apply_noise=False, **kwargs):
        """See parent class."""
        # Update the meta action, if the time period requires is.
        if kwargs["time"] % self.meta_period == 0:
            self.meta_action = self.manager.get_action(
                obs, apply_noise, **kwargs)

        # Return the worker action.
        return self.worker.get_action(
            obs, apply_noise, context_obs=self.meta_action)

    def value(self, obs, action=None, with_actor=True, **kwargs):
        """See parent class."""
        return 0  # FIXME

    def store_transition(self, obs0, action, reward, obs1, done, **kwargs):
        """See parent class."""
        # Compute the worker reward and append it to the list of rewards.
        self._worker_rewards.append(
            self.worker_reward(obs0, self.meta_action.flatten(), obs1)
        )

        # Add the environmental observations and done masks, and the worker
        # actions to their respective lists.
        self._worker_actions.append(action)
        self._observations.append(
            np.concatenate((obs0, self.meta_action.flatten()), axis=0))
        self._dones.append(done)

        # Increment the meta reward with the most recent reward.
        self.meta_reward += reward

        # Modify the previous meta observation whenever the action has changed.
        if kwargs["time"] % self.meta_period == 0:
            if kwargs.get("context_obs0") is not None:
                self.prev_meta_obs = np.concatenate(
                    (obs0, kwargs["context_obs0"].flatten()), axis=0)
            else:
                self.prev_meta_obs = np.copy(obs0)

        # Add a sample to the replay buffer.
        if (kwargs["time"] + 1) % self.meta_period == 0 or done:
            # Add the last observation if about to reset.
            if done:
                self._observations.append(
                    np.concatenate((obs1, self.meta_action.flatten()), axis=0))

            # Add the contextual observation, if applicable.
            if kwargs.get("context_obs1") is not None:
                meta_obs1 = np.concatenate(
                    (obs1, kwargs["context_obs1"].flatten()), axis=0)
            else:
                meta_obs1 = np.copy(obs1)

            # If this is the first time step, do not add the transition to the
            # meta replay buffer (it is not complete yet).
            if kwargs["time"] != 0:
                # Store a sample in the Manager policy.
                self.replay_buffer.add(
                    obs_t=self._observations,
                    goal_t=self.meta_action.flatten(),
                    action_t=self._worker_actions,
                    reward_t=self._worker_rewards,
                    done=self._dones,
                    meta_obs_t=(self.prev_meta_obs, meta_obs1),
                    meta_reward_t=self.meta_reward,
                )

                # Reset the meta reward.
                self.meta_reward = 0

                # Clear the worker rewards and actions, and the environmental
                # observation.
                self._observations = []
                self._worker_actions = []
                self._worker_rewards = []
                self._dones = []

    def _sample_best_meta_action(self,
                                 state_reps,
                                 next_state_reprs,
                                 prev_meta_actions,
                                 low_states,
                                 low_actions,
                                 low_state_reprs,
                                 k=8):
        """Return meta-actions that approximately maximize low-level log-probs.

        Parameters
        ----------
        state_reps : array_like
            current Manager state observation
        next_state_reprs : array_like
            next Manager state observation
        prev_meta_actions : array_like
            previous meta Manager action
        low_states : array_like
            current Worker state observation
        low_actions : array_like
            current Worker environmental action
        low_state_reprs : array_like
            current Worker state observation
        k : int, optional
            number of goals returned, excluding the initial goal and the mean
            value

        Returns
        -------
        array_like
            most likely meta-actions
        """
        # Collect several samples of potentially optimal goals.
        sampled_actions = self._sample(
            state_reps, next_state_reprs, k, prev_meta_actions)

        sampled_log_probs = tf.reshape(self._log_probs(
            tf.tile(low_states, [k, 1, 1]),
            tf.tile(low_actions, [k, 1, 1]),
            tf.tile(low_state_reprs, [k, 1, 1]),
            [tf.reshape(sampled_actions, [-1, sampled_actions.shape[-1]])]),
            [k, low_states.shape[0], low_states.shape[1], -1])

        fitness = tf.reduce_sum(sampled_log_probs, [2, 3])
        best_actions = tf.argmax(fitness, 0)
        best_goals = tf.gather_nd(
            sampled_actions,
            tf.stack([
                best_actions,
                tf.range(prev_meta_actions.shape[0], dtype=tf.int64)], -1))

        return best_goals

    def _log_probs(self, manager_obs, worker_obs, actions, goals):
        """Calculate the log probability of the next goal by the Manager.

        Parameters
        ----------
        manager_obs : array_like
            (batch_size, m_obs_dim) matrix of manager observations
        worker_obs : array_like
            (batch_size, w_obs_dim, meta_period) matrix of worker observations
        actions : array_like
            (batch_size, ac_dim, meta_period-1) list of low-level actions
        goals : array_like
            (batch_size, goal_dim, num_samples) matrix of sampled goals

        Returns
        -------
        array_like
            (batch_size, num_samples) error associated with every state /
            action / goal pair

        Helps
        -----
        * _sample_best_meta_action(self):
        """
        # Action a policy would perform given a specific observation / goal.
        pred_actions = self.worker.get_action(worker_obs, context_obs=goals)

        # Normalize the error based on the range of applicable goals.
        goal_space = self.manager.ac_space
        spec_range = goal_space.high - goal_space.low
        scale = np.tile(np.square(spec_range), (manager_obs.shape[0], 1))

        # Compute error as the distance between expected and actual actions.
        normalized_error = np.mean(
            np.square(np.divide(actions - pred_actions, scale)), axis=1)

        return -normalized_error

    def _sample(self, states, next_states, num_samples, orig_goals, sc=0.5):
        """Sample different goals.

        These goals are acquired from a random Gaussian distribution centered
        at s_{t+c} - s_t.

        Parameters
        ----------
        states : array_like
            (batch_size, obs_dim) matrix of current time step observation
        next_states : array_like
            (batch_size, obs_dim) matrix of next time step observation
        num_samples : int
            number of samples
        orig_goals : array_like
            (batch_size, goal_dim) matrix of original goal specified by Manager
        sc : float
            scaling factor for the normal distribution.

        Returns
        -------
        array_like
            (batch_size, goal_dim, num_samples) matrix of sampled goals

        Helps
        -----
        * _sample_best_meta_action(self)
        """
        batch_size, goal_dim = orig_goals.shape
        goal_space = self.manager.ac_space
        spec_range = goal_space.high - goal_space.low

        # Compute the mean and std for the Gaussian distribution to sample from
        loc = np.tile((next_states - states)[:, :goal_dim].flatten(),
                      (num_samples-2, 1))
        scale = np.tile(sc * spec_range / 2, (num_samples-2, batch_size))

        # Sample the requested number of goals from the Gaussian distribution.
        samples = loc + np.random.normal(
            size=(num_samples - 2, goal_dim * batch_size)) * scale

        # Add the original goal and the average of the original and final state
        # to the sampled goals.
        samples = np.vstack(
            [samples,
             (next_states - states)[:, :goal_dim].flatten(),
             orig_goals.flatten()],
        )

        # Clip the values based on the Manager action space range.
        minimum = np.tile(goal_space.low, (num_samples, batch_size))
        maximum = np.tile(goal_space.high, (num_samples, batch_size))
        samples = np.minimum(np.maximum(samples, minimum), maximum)

        # Reshape to (batch_size, goal_dim, num_samples).
        samples = samples.T.reshape((batch_size, goal_dim, num_samples))

        return samples

    def get_stats(self):
        """See parent class."""
        stats = {}
        # FIXME
        # stats.update(self.manager.get_stats())
        # stats.update(self.worker.get_stats())
        return stats

    def get_td_map(self):
        """See parent class."""
        # Not enough samples in the replay buffer.
        if not self.replay_buffer.can_sample(self.batch_size):
            return {}

        # Get a batch.
        samples = self.replay_buffer.sample(batch_size=self.batch_size)

        # Collect the relevant components of each sample.
        meta_obs0, meta_obs1, meta_act, meta_rew, meta_done, worker_obs0, \
            worker_obs1, worker_act, worker_rew, worker_done = \
            self._process_samples(samples)

        td_map = {}
        td_map.update(self.manager.get_td_map_from_batch(
            meta_obs0, meta_act, meta_rew, meta_obs1, meta_done))
        td_map.update(self.worker.get_td_map_from_batch(
            worker_obs0, worker_act, worker_rew, worker_obs1, worker_done))

        return td_map<|MERGE_RESOLUTION|>--- conflicted
+++ resolved
@@ -942,59 +942,6 @@
 
         return stats
 
-<<<<<<< HEAD
-    # TODO: delete all?
-    def get_target_q(self):
-        return self.target_q
-
-    def get_obs1_ph(self):
-        return self.obs1_ph
-
-    def get_rew_ph(self):
-        return self.rew_ph
-
-    def get_terminals1(self):
-        return self.terminals1
-
-    def get_actor_grads(self):
-        return self.actor_grads
-
-    def get_actor_loss(self):
-        return self.actor_loss
-
-    def get_critic_grads(self):
-        return self.critic_grads
-
-    def get_critic_loss(self):
-        return self.critic_loss
-
-    def get_obs_ph(self):
-        return self.obs_ph
-
-    def get_action_ph(self):
-        return self.action_ph
-
-    def get_critic_target(self):
-        return self.critic_target
-
-    def get_actor_optimizer(self):
-        return self.actor_optimizer
-
-    def get_actor_lr(self):
-        return self.actor_lr
-
-    def get_critic_optimizer(self):
-        return self.critic_optimizer
-
-    def get_critic_lr(self):
-        return self.critic_lr
-
-    def get_target_soft_updates(self):
-        return self.target_soft_updates
-
-    def get_actor_tf(self):
-        return self.actor_tf
-=======
     def get_td_map(self):
         """See parent class."""
         # Not enough samples in the replay buffer.
@@ -1029,7 +976,6 @@
         }
 
         return td_map
->>>>>>> 62d2358e
 
 
 class GoalDirectedPolicy(ActorCriticPolicy):
@@ -1380,67 +1326,47 @@
             worker_obs1, worker_act, worker_rew, worker_done = \
             self._process_samples(samples)
 
-        # Update the Manager policy.
-        m_critic_loss, m_actor_loss = self.manager.update_from_batch(
-            obs0=meta_obs0,
-            actions=meta_act,
-            rewards=meta_rew,
-            obs1=meta_obs1,
-            terminals1=meta_done
-        )
-
-        # Update the Worker policy.
-        w_critic_loss, w_actor_loss = self.worker.update_from_batch(
-            obs0=worker_obs0,
-            actions=worker_act,
-            rewards=worker_rew,
-            obs1=worker_obs1,
-            terminals1=worker_done
-        )
-
-<<<<<<< HEAD
         if self.connected_gradients:
             # Reshape to match previous behavior and placeholder shape.
-            rewards = manager_rewards.reshape(-1, 1)
-            terminals1 = manager_done1.reshape(-1, 1)
-
-            target_q = self.sess.run(self.manager.get_target_q(), feed_dict={
-                self.manager.get_obs1_ph(): manager_obs1,
-                self.manager.get_rew_ph(): rewards,
-                self.manager.get_terminals1(): terminals1
+            rewards = meta_rew.reshape(-1, 1)
+            terminals1 = meta_done.reshape(-1, 1)
+
+            target_q = self.sess.run(self.manager.target_q, feed_dict={
+                self.manager.obs1_ph: meta_obs1,
+                self.manager.rew_ph: rewards,
+                self.manager.terminals1: terminals1
             })
 
             # TODO this is the belly of the gradient beast
             # TODO ---------------------------------------
             # Get all gradients and perform a synced update.
-            ops = [self.worker.get_actor_grads(),
-                   self.worker.get_actor_loss(),
-                   self.manager.get_critic_grads(),
-                   self.manager.get_critic_loss()]
+            ops = [self.worker.actor_grads, self.worker.actor_loss,
+                   self.manager.critic_grads, self.manager.critic_loss]
             td_map = {
-                self.worker.get_obs_ph(): worker_obs0,
-                self.worker.get_action_ph(): worker_actions,
-                self.manager.get_rew_ph(): rewards,
-                self.manager.get_critic_target(): target_q,
+                self.worker.obs_ph: worker_obs0,
+                self.worker.action_ph: worker_act,
+                self.manager.rew_ph: rewards,
+                self.manager.critic_target: target_q,
             }
             # TODO ---------------------------------------
 
             actor_grads, actor_loss, critic_grads, critic_loss = self.sess.run(
                 ops, td_map)
 
-            self.worker.get_actor_optimizer().update(
-                actor_grads, learning_rate=self.worker.get_actor_lr())
-            self.manager.get_critic_optimizer().update(
-                critic_grads, learning_rate=self.manager.get_critic_lr())
+            self.worker.actor_optimizer.update(
+                actor_grads, learning_rate=self.worker.actor_lr)
+            for critic_optimizer in self.manager.critic_optimizer:
+                critic_optimizer.update(
+                    critic_grads, learning_rate=self.manager.critic_lr)
 
             # Run target soft update operation.
-            self.sess.run(self.manager.get_target_soft_updates())
+            self.sess.run(self.manager.target_soft_updates)
 
             return critic_loss, actor_loss, td_map
 
         if self.off_policy_corrections:
             # Replace the goals with the most likely goals.
-            goals = self._sample_best_meta_action(
+            meta_act = self._sample_best_meta_action(
                 state_reps=None,  # FIXME
                 next_state_reprs=None,  # FIXME
                 prev_meta_actions=None,  # FIXME
@@ -1451,28 +1377,25 @@
                 k=8
             )
 
-            # Update the Manager policy.
-        self.manager.update_from_batch(
-            obs0=None,  # FIXME
-            actions=None,  # FIXME
-            rewards=None,  # FIXME
-            obs1=None,  # FIXME
-            terminals1=None  # FIXME
+        # Update the Manager policy.
+        m_critic_loss, m_actor_loss = self.manager.update_from_batch(
+            obs0=meta_obs0,
+            actions=meta_act,
+            rewards=meta_rew,
+            obs1=meta_obs1,
+            terminals1=meta_done
         )
 
         # Update the Worker policy.
-        self.worker.update_from_batch(
-            obs0=None,  # FIXME
-            actions=None,  # FIXME
-            rewards=None,  # FIXME
-            obs1=None,  # FIXME
-            terminals1=None  # FIXME
+        w_critic_loss, w_actor_loss = self.worker.update_from_batch(
+            obs0=worker_obs0,
+            actions=worker_act,
+            rewards=worker_rew,
+            obs1=worker_obs1,
+            terminals1=worker_done
         )
 
-        return 0, 0, {}  # FIXME
-=======
         return (m_critic_loss, w_critic_loss), (m_actor_loss, w_actor_loss)
->>>>>>> 62d2358e
 
     @staticmethod
     def _process_samples(samples):
