"""TD3-compatible policies."""
import tensorflow as tf
import tensorflow.contrib as tc
import numpy as np
from functools import reduce
from copy import deepcopy
import logging

from hbaselines.hiro.tf_util import normalize, denormalize, flatgrad
from hbaselines.hiro.tf_util import get_trainable_vars, get_target_updates
from hbaselines.hiro.tf_util import reduce_std
from hbaselines.hiro.replay_buffer import ReplayBuffer
from hbaselines.common.reward_fns import negative_distance
from stable_baselines.common.mpi_adam import MpiAdam
from stable_baselines.common.mpi_running_mean_std import RunningMeanStd


class ActorCriticPolicy(object):
    """Base Actor Critic Policy.

    Attributes
    ----------
    sess : tf.Session
        the current TensorFlow session
    ob_space : gym.space.*
        the observation space of the environment
    ac_space : gym.space.*
        the action space of the environment
    co_space : gym.space.*
        the context space of the environment
    """

    def __init__(self, sess, ob_space, ac_space, co_space):
        """Instantiate the base policy object.

        Parameters
        ----------
        sess : tf.Session
            the current TensorFlow session
        ob_space : gym.space.*
            the observation space of the environment
        ac_space : gym.space.*
            the action space of the environment
        co_space : gym.space.*
            the context space of the environment
        """
        self.sess = sess
        self.ob_space = ob_space
        self.ac_space = ac_space
        self.co_space = co_space

    def initialize(self):
        """Initialize the policy.

        This is used at the beginning of training by the algorithm, after the
        model parameters have been initialized.
        """
        raise NotImplementedError

    def update(self):
        """Perform a gradient update step.

        Returns
        -------
        float
            critic loss
        float
            actor loss
        dict
            feed_dict map for the summary (to be run in the algorithm)
        """
        raise NotImplementedError

    def get_action(self, obs, **kwargs):
        """Call the actor methods to compute policy actions.

        Parameters
        ----------
        obs : array_like
            the observation

        Returns
        -------
        array_like
            computed action by the policy
        """
        raise NotImplementedError

    def value(self, obs, action=None, with_actor=True, **kwargs):
        """Call the critic methods to compute the value.

        Parameters
        ----------
        obs : array_like
            the observation
        action : array_like, optional
            the actions performed in the given observation
        with_actor : bool, optional
            specifies whether to use the actor when computing the values. In
            this case, the actions are computed directly from the actor, and
            the input actions are not used.

        Returns
        -------
        array_like
            computed value by the critic
        """
        raise NotImplementedError

    def store_transition(self, obs0, action, reward, obs1, done, **kwargs):
        """Store a transition in the replay buffer.

        Parameters
        ----------
        obs0 : array_like
            the last observation
        action : array_like
            the action
        reward : float
            the reward
        obs1 : array_like
            the current observation
        done : float
            is the episode done
        """
        raise NotImplementedError

    def get_stats(self):
        """Return the model statistics.

        This data wil be stored in the training csv file.

        Returns
        -------
        dict
            model statistic
        """
        raise NotImplementedError


class FeedForwardPolicy(ActorCriticPolicy):
    """Feed-forward neural network actor-critic policy.

    Attributes
    ----------
    sess : tf.Session
        the current TensorFlow session
    ob_space : gym.space.*
        the observation space of the environment
    ac_space : gym.space.*
        the action space of the environment
    co_space : gym.space.*
        the context space of the environment
    buffer_size : int
        the max number of transitions to store
    batch_size : int
        SGD batch size
    actor_lr : float
        actor learning rate
    critic_lr : float
        critic learning rate
    clip_norm : float
        clip the gradients (disabled if None)
    critic_l2_reg : float
        l2 regularizer coefficient
    verbose : int
        the verbosity level: 0 none, 1 training information, 2 tensorflow debug
    reuse : bool
        if the policy is reusable or not
    layers : list of int
        the size of the Neural network for the policy
    tau : float
        target update rate
    gamma : float
        discount factor
    layer_norm : bool
        enable layer normalisation
    normalize_observations : bool
        should the observation be normalized
    observation_range : (float, float)
        the bounding values for the observation
    normalize_returns : bool
        should the critic output be normalized
    return_range : (float, float)
        the bounding values for the critic output
    activ : tf.nn.*
        the activation function to use in the neural network
    replay_buffer : hbaselines.hiro.replay_buffer.ReplayBuffer
        the replay buffer
    critic_target : tf.placeholder
        a placeholder for the current-step estimate of the target Q values
    terminals1 : tf.placeholder
        placeholder for the next step terminals
    rew_ph : tf.placeholder
        placeholder for the rewards
    action_ph : tf.placeholder
        placeholder for the actions
    obs_ph : tf.placeholder
        placeholder for the observations
    obs1_ph : tf.placeholder
        placeholder for the next step observations
    obs_rms : stable_baselines.common.mpi_running_mean_std.RunningMeanStd
        an object that computes the running mean and standard deviations for
        the observations
    ret_rms : stable_baselines.common.mpi_running_mean_std.RunningMeanStd
        an object that computes the running mean and standard deviations for
        the rewards
    actor_tf : tf.Variable
        the output from the actor network
    normalized_critic_tf : tf.Variable
        normalized output from the critic
    normalized_critic_with_actor_tf : tf.Variable
        normalized output from the critic with the action provided directly by
        the actor policy
    critic_tf : tf.Variable
        de-normalized output from the critic
    critic_with_actor_tf : tf.Variable
        de-normalized output from the critic with the action provided directly
        by the actor policy
    target_q : tf.Variable
        the Q-value as estimated by the current reward and next step estimate
        by the target Q-value
    target_init_updates : tf.Operation
        an operation that sets the values of the trainable parameters of the
        target actor/critic to match those actual actor/critic
    target_soft_updates : tf.Operation
        soft target update function
    actor_loss : tf.Operation
        the operation that returns the loss of the actor
    actor_grads : tf.Operation
        the operation that returns the gradients of the trainable parameters of
        the actor
    actor_optimizer : tf.Operation
        the operation that updates the trainable parameters of the actor
    critic_loss : tf.Operation
        the operation that returns the loss of the critic
    critic_grads : tf.Operation
        the operation that returns the gradients of the trainable parameters of
        the critic
    critic_optimizer : tf.Operation
        the operation that updates the trainable parameters of the critic
    stats_sample : dict
        a batch of samples to compute model means and stds from
    """

    def __init__(self,
                 sess,
                 ob_space,
                 ac_space,
                 co_space,
                 buffer_size,
                 batch_size,
                 actor_lr,
                 critic_lr,
                 clip_norm,
                 critic_l2_reg,
                 verbose,
                 tau,
                 gamma,
                 normalize_observations,
                 observation_range,
                 normalize_returns,
                 return_range,
                 layer_norm=False,
                 reuse=False,
                 layers=None,
                 act_fun=tf.nn.relu,
                 scope=None,
                 use_fingerprint=False,
                 fingerprint_dim=fingerprint_dim):
        """Instantiate the feed-forward neural network policy.

        Parameters
        ----------
        sess : tf.Session
            the current TensorFlow session
        ob_space : gym.space.*
            the observation space of the environment
        ac_space : gym.space.*
            the action space of the environment
        co_space : gym.space.*
            the context space of the environment
        buffer_size : int
            the max number of transitions to store
        batch_size : int
            SGD batch size
        actor_lr : float
            actor learning rate
        critic_lr : float
            critic learning rate
        clip_norm : float
            clip the gradients (disabled if None)
        critic_l2_reg : float
            l2 regularizer coefficient
        verbose : int
            the verbosity level: 0 none, 1 training information, 2 tensorflow
            debug
        tau : float
            target update rate
        gamma : float
            discount factor
        normalize_observations : bool
            should the observation be normalized
        observation_range : (float, float)
            the bounding values for the observation
        normalize_returns : bool
            should the critic output be normalized
        return_range : (float, float)
            the bounding values for the critic output
        layer_norm : bool
            enable layer normalisation
        reuse : bool
            if the policy is reusable or not
        layers : list of int or None
            the size of the Neural network for the policy (if None, default to
            [64, 64])
        act_fun : tf.nn.*
            the activation function to use in the neural network
        scope : str
            an upper-level scope term. Used by policies that call this one.
        use_fingerprint : bool 
            if fingerprints are used or not 

        Raises
        ------
        AssertionError
            if the layers is not a list of at least size 1
        """
        super(FeedForwardPolicy, self).__init__(sess,
                                                ob_space, ac_space, co_space)

        self.buffer_size = buffer_size
        self.batch_size = batch_size
        self.actor_lr = actor_lr
        self.critic_lr = critic_lr
        self.clip_norm = clip_norm
        self.critic_l2_reg = critic_l2_reg
        self.verbose = verbose
        self.reuse = reuse
        self.layers = layers or [300, 300]
        self.tau = tau
        self.gamma = gamma
        self.layer_norm = layer_norm
        self.normalize_observations = normalize_observations
        self.observation_range = observation_range
        self.normalize_returns = normalize_returns
        self.return_range = return_range
        self.activ = act_fun
        self.use_fingerprint = use_fingerprint
        self.fingerprint_dim = (1,)
        assert len(self.layers) >= 1, \
            "Error: must have at least one hidden layer for the policy."

        # =================================================================== #
        # Step 1: Create a replay buffer object.                              #
        # =================================================================== #

        self.replay_buffer = ReplayBuffer(self.buffer_size)

        # =================================================================== #
        # Step 2: Create input variables.                                     #
        # =================================================================== #


        # Compute the shape of the input observation space, which may include
        # the contextual term.
        if co_space is None:
            ob_dim = ob_dim
        else:
            ob_dim = tuple(map(sum, zip(ob_dim, co_space.shape)))

        with tf.variable_scope("input", reuse=False):
            self.critic_target = tf.placeholder(
                tf.float32,
                shape=(None, 1),
                name='critic_target')
            self.terminals1 = tf.placeholder(
                tf.float32,
                shape=(None, 1),
                name='terminals1')
            self.rew_ph = tf.placeholder(
                tf.float32,
                shape=(None, 1),
                name='rewards')
            self.action_ph = tf.placeholder(
                tf.float32,
                shape=(None,) + ac_space.shape,
                name='actions')
            self.obs_ph = tf.placeholder(
                tf.float32,
                shape=(None,) + ob_dim,
                name='observations')
            self.obs1_ph = tf.placeholder(
                tf.float32,
                shape=(None,) + ob_dim,
                name='observations')

        # logging of rewards to tensorboard
        with tf.variable_scope("input_info", reuse=False):
            tf.summary.scalar('rewards', tf.reduce_mean(self.rew_ph))

        # =================================================================== #
        # Step 3: Additional (optional) normalizing terms.                    #
        # =================================================================== #

        # Observation normalization.
        if normalize_observations:
            with tf.variable_scope('obs_rms'):
                self.obs_rms = RunningMeanStd(shape=ob_dim)
        else:
            self.obs_rms = None

        normalized_obs0 = tf.clip_by_value(
            normalize(self.obs_ph, self.obs_rms),
            observation_range[0], observation_range[1])
        normalized_obs1 = tf.clip_by_value(
            normalize(self.obs1_ph, self.obs_rms),
            observation_range[0], observation_range[1])

        # Return normalization.
        if normalize_returns:
            with tf.variable_scope('ret_rms'):
                self.ret_rms = RunningMeanStd()
        else:
            self.ret_rms = None

        # =================================================================== #
        # Step 4: Create actor and critic variables.                          #
        # =================================================================== #

        # Create networks and core TF parts that are shared across setup parts.
        with tf.variable_scope("model", reuse=False):
            self.actor_tf = self._make_actor(normalized_obs0)
            self.normalized_critic_tf = self._make_critic(
                normalized_obs0,
                self.action_ph)
            self.normalized_critic_with_actor_tf = self._make_critic(
                normalized_obs0, self.actor_tf, reuse=True)

        with tf.variable_scope("target", reuse=False):
            actor_target = self._make_actor(normalized_obs1)
            critic_target = self._make_critic(normalized_obs1, actor_target)

        with tf.variable_scope("loss", reuse=False):
            self.critic_tf = denormalize(
                tf.clip_by_value(
                    self.normalized_critic_tf,
                    return_range[0],
                    return_range[1]),
                self.ret_rms)

            self.critic_with_actor_tf = denormalize(
                tf.clip_by_value(
                    self.normalized_critic_with_actor_tf,
                    return_range[0],
                    return_range[1]),
                self.ret_rms)

            q_obs1 = denormalize(critic_target, self.ret_rms)
            self.target_q = self.rew_ph + (1-self.terminals1) * gamma * q_obs1

            tf.summary.scalar('critic_target',
                              tf.reduce_mean(self.critic_target))

        # Create the target update operations.
        model_scope = 'model/'
        target_scope = 'target/'
        if scope is not None:
            model_scope = scope + '/' + model_scope
            target_scope = scope + '/' + target_scope
        init_updates, soft_updates = get_target_updates(
            get_trainable_vars(model_scope),
            get_trainable_vars(target_scope),
            tau, verbose)
        self.target_init_updates = init_updates
        self.target_soft_updates = soft_updates

        # =================================================================== #
        # Step 5: Setup the optimizers for the actor and critic.              #
        # =================================================================== #

        with tf.variable_scope("Adam_mpi", reuse=False):
            self._setup_actor_optimizer(scope=scope)
            self._setup_critic_optimizer(scope=scope)
            tf.summary.scalar('actor_loss', self.actor_loss)
            tf.summary.scalar('critic_loss', self.critic_loss)

        # =================================================================== #
        # Step 6: Setup the operations for computing model statistics.        #
        # =================================================================== #

        self.stats_sample = None

        # Setup the running means and standard deviations of the model inputs
        # and outputs.
        self.stats_ops, self.stats_names = self._setup_stats()

    def _setup_actor_optimizer(self, scope):
        """Create the actor loss, gradient, and optimizer."""
        if self.verbose >= 2:
            logging.info('setting up actor optimizer')

        scope_name = 'model/pi/'
        if scope is not None:
            scope_name = scope + '/' + scope_name

        self.actor_loss = -tf.reduce_mean(self.critic_with_actor_tf)
        actor_shapes = [var.get_shape().as_list()
                        for var in get_trainable_vars(scope_name)]
        actor_nb_params = sum([reduce(lambda x, y: x * y, shape)
                               for shape in actor_shapes])
        if self.verbose >= 2:
            logging.info('  actor shapes: {}'.format(actor_shapes))
            logging.info('  actor params: {}'.format(actor_nb_params))

        self.actor_grads = flatgrad(
            self.actor_loss,
            get_trainable_vars(scope_name),
            clip_norm=self.clip_norm)
        self.actor_optimizer = MpiAdam(
            var_list=get_trainable_vars(scope_name),
            beta1=0.9, beta2=0.999, epsilon=1e-08)

    def _setup_critic_optimizer(self, scope):
        """Create the critic loss, gradient, and optimizer."""
        if self.verbose >= 2:
            logging.info('setting up critic optimizer')

        normalized_critic_target_tf = tf.clip_by_value(
            normalize(self.critic_target, self.ret_rms),
            self.return_range[0],
            self.return_range[1])

        self.critic_loss = tf.reduce_mean(tf.square(
            self.normalized_critic_tf - normalized_critic_target_tf))

        scope_name = 'model/qf/'
        if scope is not None:
            scope_name = scope + '/' + scope_name

        if self.critic_l2_reg > 0.:
            critic_reg_vars = [
                var for var in get_trainable_vars(scope_name)
                if 'bias' not in var.name
                and 'qf_output' not in var.name
                and 'b' not in var.name
            ]

            if self.verbose >= 2:
                for var in critic_reg_vars:
                    logging.info('  regularizing: {}'.format(var.name))
                logging.info('  applying l2 regularization with {}'.format(
                    self.critic_l2_reg))

            critic_reg = tc.layers.apply_regularization(
                tc.layers.l2_regularizer(self.critic_l2_reg),
                weights_list=critic_reg_vars
            )
            self.critic_loss += critic_reg

        critic_shapes = [var.get_shape().as_list()
                         for var in get_trainable_vars(scope_name)]
        critic_nb_params = sum([reduce(lambda x, y: x * y, shape)
                                for shape in critic_shapes])

        if self.verbose >= 2:
            logging.info('  critic shapes: {}'.format(critic_shapes))
            logging.info('  critic params: {}'.format(critic_nb_params))

        self.critic_grads = flatgrad(
            self.critic_loss,
            get_trainable_vars(scope_name),
            clip_norm=self.clip_norm)

        self.critic_optimizer = MpiAdam(
            var_list=get_trainable_vars(scope_name),
            beta1=0.9, beta2=0.999, epsilon=1e-08)

    def _make_actor(self, obs=None, reuse=False, scope="pi"):
        """Create an actor tensor.

        Parameters
        ----------
        obs : tf.placeholder or None
            the input observation placeholder
        reuse : bool
            whether or not to reuse parameters
        scope : str
            the scope name of the actor

        Returns
        -------
        tf.Variable
            the output from the actor
        """
        if obs is None:
            obs = self.obs_ph

        with tf.variable_scope(scope, reuse=reuse):
            # flatten the input placeholder
            pi_h = tf.layers.flatten(obs)

            # create the hidden layers
            for i, layer_size in enumerate(self.layers):
                pi_h = tf.layers.dense(pi_h, layer_size, name='fc' + str(i))
                if self.layer_norm:
                    pi_h = tf.contrib.layers.layer_norm(
                        pi_h, center=True, scale=True)
                pi_h = self.activ(pi_h)

            # create the output layer
            policy = tf.nn.tanh(tf.layers.dense(
                pi_h,
                self.ac_space.shape[0],
                name=scope,
                kernel_initializer=tf.random_uniform_initializer(
                    minval=-3e-3, maxval=3e-3)))

        # FIXME
        # # scaling terms to the output from the actor
        # action_means = tf.constant(
        #     (self.ac_space.high + self.ac_space.low) / 2.,
        #     dtype=tf.float32
        # )
        # action_magnitudes = tf.constant(
        #     (self.ac_space.high - self.ac_space.low) / 2.,
        #     dtype=tf.float32
        # )
        #
        # return action_means + action_magnitudes * policy

        return policy

    def _make_critic(self, obs=None, action=None, reuse=False, scope="qf"):
        """Create a critic tensor.

        Parameters
        ----------
        obs : tf.placeholder or None
            the input observation placeholder
        action : tf.placeholder or None
            the input action placeholder
        reuse : bool
            whether or not to reuse parameters
        scope : str
            the scope name of the actor

        Returns
        -------
        tf.Variable
            the output from the critic
        """
        if obs is None:
            obs = self.obs_ph
        if action is None:
            action = self.action_ph

        with tf.variable_scope(scope, reuse=reuse):
            # flatten the input placeholder
            qf_h = tf.layers.flatten(obs)

            # create the hidden layers
            for i, layer_size in enumerate(self.layers):
                qf_h = tf.layers.dense(qf_h, layer_size, name='fc' + str(i))
                if self.layer_norm:
                    qf_h = tf.contrib.layers.layer_norm(
                        qf_h, center=True, scale=True)
                qf_h = self.activ(qf_h)
                if i == 0:
                    qf_h = tf.concat([qf_h, action], axis=-1)

            # create the output layer
            qvalue_fn = tf.layers.dense(
                qf_h,
                1,
                name='qf_output',
                kernel_initializer=tf.random_uniform_initializer(
                    minval=-3e-3, maxval=3e-3))

        return qvalue_fn

    def update(self):
        """See parent class."""
        # Not enough samples in the replay buffer.
        if not self.replay_buffer.can_sample(self.batch_size):
            return 0, 0, {}

        # Get a batch
        obs0, actions, rewards, obs1, terminals1 = self.replay_buffer.sample(
            batch_size=self.batch_size,global_time=self.total_steps)

        self.update_from_batch(obs0, actions, rewards, obs1, terminals1)

    def update_from_batch(self, obs0, actions, rewards, obs1, terminals1):
        """Perform gradient update step given a batch of data.

        Parameters
        ----------
        obs0 : np.ndarray
            batch of observations
        actions : numpy float
            batch of actions executed given obs_batch
        rewards : numpy float
            rewards received as results of executing act_batch
        obs1 : np.ndarray
            next set of observations seen after executing act_batch
        terminals1 : numpy bool
            done_mask[i] = 1 if executing act_batch[i] resulted in the end of
            an episode and 0 otherwise.

        Returns
        -------
        float
            critic loss
        float
            actor loss
        dict
            feed_dict map for the summary (to be run in the algorithm)
        """
        # Reshape to match previous behavior and placeholder shape.
        rewards = rewards.reshape(-1, 1)
        terminals1 = terminals1.reshape(-1, 1)

        target_q = self.sess.run(self.target_q, feed_dict={
            self.obs1_ph: obs1,
            self.rew_ph: rewards,
            self.terminals1: terminals1
        })

        # Get all gradients and perform a synced update.
        ops = [self.actor_grads, self.actor_loss, self.critic_grads,
               self.critic_loss]
        td_map = {
            self.obs_ph: obs0,
            self.action_ph: actions,
            self.rew_ph: rewards,
            self.critic_target: target_q,
        }

        actor_grads, actor_loss, critic_grads, critic_loss = self.sess.run(
            ops, td_map)

        self.actor_optimizer.update(
            actor_grads, learning_rate=self.actor_lr)
        self.critic_optimizer.update(
            critic_grads, learning_rate=self.critic_lr)

        # Run target soft update operation.
        self.sess.run(self.target_soft_updates)

        return critic_loss, actor_loss, td_map

    def get_action(self, obs, **kwargs):
        """See parent class."""
        # Add the contextual observation, if applicable.
        context_obs = kwargs.get("context_obs")
        if context_obs[0] is not None:
            obs = np.concatenate((obs, context_obs), axis=1)

        return self.sess.run(self.actor_tf, {self.obs_ph: obs})

    def value(self, obs, action=None, with_actor=True, **kwargs):
        """See parent class."""
        # Add the contextual observation, if applicable.
        context_obs = kwargs.get("context_obs")
        if context_obs[0] is not None:
            obs = np.concatenate((obs, context_obs), axis=1)

        if with_actor:
            return self.sess.run(
                self.critic_with_actor_tf,
                feed_dict={self.obs_ph: obs})
        else:
            return self.sess.run(
                self.critic_tf,
                feed_dict={self.obs_ph: obs, self.action_ph: action})

    def store_transition(self, obs0, action, reward, obs1, done, **kwargs):
        """See parent class."""
        # Add the contextual observation, if applicable.
        if kwargs.get("context_obs0") is not None:
            obs0 = np.concatenate((obs0, kwargs["context_obs0"]), axis=0)
        if kwargs.get("context_obs1") is not None:
            obs1 = np.concatenate((obs1, kwargs["context_obs1"]), axis=0)

        self.replay_buffer.add(obs0, action, reward, obs1, float(done))
        if self.normalize_observations:
            self.obs_rms.update(np.array([obs0]))

    def initialize(self):
        """See parent class.

        This method syncs the actor and critic optimizers across CPUs, and
        initializes the target parameters to match the model parameters.
        """
        self.actor_optimizer.sync()
        self.critic_optimizer.sync()
        self.sess.run(self.target_init_updates)

    def _setup_stats(self):
        """Create the running means and std of the model inputs and outputs."""
        ops = []
        names = []

        if self.normalize_returns:
            ops += [self.ret_rms.mean, self.ret_rms.std]
            names += ['ret_rms_mean', 'ret_rms_std']

        if self.normalize_observations:
            ops += [tf.reduce_mean(self.obs_rms.mean),
                    tf.reduce_mean(self.obs_rms.std)]
            names += ['obs_rms_mean', 'obs_rms_std']

        ops += [tf.reduce_mean(self.critic_tf)]
        names += ['reference_Q_mean']
        ops += [reduce_std(self.critic_tf)]
        names += ['reference_Q_std']

        ops += [tf.reduce_mean(self.critic_with_actor_tf)]
        names += ['reference_actor_Q_mean']
        ops += [reduce_std(self.critic_with_actor_tf)]
        names += ['reference_actor_Q_std']

        ops += [tf.reduce_mean(self.actor_tf)]
        names += ['reference_action_mean']
        ops += [reduce_std(self.actor_tf)]
        names += ['reference_action_std']

        return ops, names

    def get_stats(self):
        """See parent class.

        Get the mean and standard dev of the model's inputs and outputs.

        Returns
        -------
        dict
            the means and stds
        """
        if self.stats_sample is None:
            # Get a sample and keep that fixed for all further computations.
            # This allows us to estimate the change in value for the same set
            # of inputs.
            obs0, actions, rewards, obs1, terminals1 = \
                self.replay_buffer.sample(batch_size=self.batch_size)
            self.stats_sample = {
                'obs0': obs0,
                'actions': actions,
                'rewards': rewards,
                'obs1': obs1,
                'terminals1': terminals1
            }

        feed_dict = {
            self.action_ph: self.stats_sample['actions']
        }

        for placeholder in [self.action_ph]:
            if placeholder is not None:
                feed_dict[placeholder] = self.stats_sample['actions']

        for placeholder in [self.obs_ph, self.obs1_ph]:
            if placeholder is not None:
                feed_dict[placeholder] = self.stats_sample['obs0']

        values = self.sess.run(self.stats_ops, feed_dict=feed_dict)

        names = self.stats_names[:]
        assert len(names) == len(values)
        stats = dict(zip(names, values))

        return stats


class GoalDirectedPolicy(ActorCriticPolicy):
    """Goal-directed hierarchical reinforcement learning model.

    TODO: Description

    See: http://papers.nips.cc/paper/714-feudal-reinforcement-learning.pdf

    Attributes
    ----------
    manager : hbaselines.hiro.policy.FeedForwardPolicy
        the manager policy
    meta_period : int
        manger action period
    relative_goals : bool
        specifies whether the goal issued by the Manager is meant to be a
        relative or absolute goal, i.e. specific state or change in state
    off_policy_corrections : bool
        whether to use off-policy corrections during the update procedure. See:
        https://arxiv.org/abs/1805.08296.
    use_fingerprints : bool
        specifies whether to add a time-dependent fingerprint to the
        observations
    centralized_value_functions : bool
        specifies whether to use centralized value functions for the Manager
        and Worker critic functions
    connected_gradients : bool
        whether to connect the graph between the manager and worker
    prev_meta_obs : array_like
        previous observation by the Manager
    prev_meta_action : array_like
        action by the Manager at the previous time step
    meta_action : array_like
        current action by the Manager
    meta_reward : float
        current meta reward, counting as the cumulative environment reward
        during the meta period
    batch_size : int
        SGD batch size
    worker : hbaselines.hiro.policy.FeedForwardPolicy
        the worker policy
    worker_reward : function
        reward function for the worker
    """

    def __init__(self,
                 sess,
                 ob_space,
                 ac_space,
                 co_space,
                 buffer_size,
                 batch_size,
                 actor_lr,
                 critic_lr,
                 clip_norm,
                 critic_l2_reg,
                 verbose,
                 tau,
                 gamma,
                 normalize_observations,
                 observation_range,
                 normalize_returns,
                 return_range,
                 layer_norm=False,
                 reuse=False,
                 layers=None,
                 act_fun=tf.nn.relu,
<<<<<<< HEAD
                 fingerprint_dim = fingerprint_dim):
        """Instantiate the HIRO policy.
=======
                 meta_period=10,
                 relative_goals=False,
                 off_policy_corrections=False,
                 use_fingerprints=False,
                 centralized_value_functions=False,
                 connected_gradients=False):
        """Instantiate the goal-directed hierarchical policy.
>>>>>>> 24d939d0

        Parameters
        ----------
        sess : tf.Session
            the current TensorFlow session
        ob_space : gym.space.*
            the observation space of the environment
        ac_space : gym.space.*
            the action space of the environment
        co_space : gym.space.*
            the context space of the environment
        buffer_size : int
            the max number of transitions to store
        batch_size : int
            SGD batch size
        actor_lr : float
            actor learning rate
        critic_lr : float
            critic learning rate
        clip_norm : float
            clip the gradients (disabled if None)
        critic_l2_reg : float
            l2 regularizer coefficient
        verbose : int
            the verbosity level: 0 none, 1 training information, 2 tensorflow
            debug
        tau : float
            target update rate
        gamma : float
            discount factor
        normalize_observations : bool
            should the observation be normalized
        observation_range : (float, float)
            the bounding values for the observation
        normalize_returns : bool
            should the critic output be normalized
        return_range : (float, float)
            the bounding values for the critic output
        layer_norm : bool
            enable layer normalisation
        reuse : bool
            if the policy is reusable or not
        layers : list of int or None
            the size of the Neural network for the policy (if None, default to
            [64, 64])
        act_fun : tf.nn.*
            the activation function to use in the neural network
<<<<<<< HEAD
        fingerprint_dim: int 
            dimension of the fingerprint added 
        Raises
        ------
        AssertionError
            if the layers is not a list of at least size 1
        """
        self.fingerprint_dim = fingerprint_dim
        super(HIROPolicy, self).__init__(sess, ob_space, ac_space, co_space)
=======
        meta_period : int, optional
            manger action period. Defaults to 10.
        relative_goals : bool, optional
            specifies whether the goal issued by the Manager is meant to be a
            relative or absolute goal, i.e. specific state or change in state
        off_policy_corrections : bool, optional
            whether to use off-policy corrections during the update procedure.
            See: https://arxiv.org/abs/1805.08296. Defaults to False.
        use_fingerprints : bool, optional
            specifies whether to add a time-dependent fingerprint to the
            observations
        centralized_value_functions : bool, optional
            specifies whether to use centralized value functions for the
            Manager and Worker critic functions
        connected_gradients : bool, optional
            whether to connect the graph between the manager and worker.
            Defaults to False.
        """
        super(GoalDirectedPolicy, self).__init__(sess,
                                                 ob_space, ac_space, co_space)

        self.meta_period = meta_period
        self.relative_goals = relative_goals
        self.off_policy_corrections = off_policy_corrections
        self.use_fingerprints = use_fingerprints
        self.centralized_value_functions = centralized_value_functions
        self.connected_gradients = connected_gradients
>>>>>>> 24d939d0

        # =================================================================== #
        # Part 1. Setup the Manager                                           #
        # =================================================================== #

        # Create the Manager policy.
        with tf.variable_scope("Manager"):
            self.manager = FeedForwardPolicy(
                sess=sess,
                ob_space=ob_space+self.fingerprint_dim,  
                ac_space=ob_space,  # outputs actions for each observations
                co_space=co_space,
                buffer_size=buffer_size,
                batch_size=batch_size,
                actor_lr=actor_lr,
                critic_lr=critic_lr,
                clip_norm=clip_norm,
                critic_l2_reg=critic_l2_reg,
                verbose=verbose,
                tau=tau,
                gamma=gamma,
                normalize_observations=normalize_observations,
                observation_range=observation_range,
                normalize_returns=normalize_returns,
                return_range=return_range,
                layer_norm=layer_norm,
                reuse=reuse,
                layers=layers,
                act_fun=act_fun,
                scope="Manager"
            )

        # previous observation by the Manager
        self.prev_meta_obs = None

        # action by the Manager at the previous time step
        self.prev_meta_action = None

        # current action by the Manager
        self.meta_action = None

        # current meta reward, counting as the cumulative environment reward
        # during the meta period
        self.meta_reward = None

<<<<<<< HEAD
        
=======
        # The following is redundant but necessary if the changes to the update
        # function are to be in the GoalDirected policy and not FeedForward.
        self.batch_size = batch_size

>>>>>>> 24d939d0
        # =================================================================== #
        # Part 2. Setup the Worker                                            #
        # =================================================================== #

        # Create the Worker policy.
        with tf.variable_scope("Worker"):
            self.worker = FeedForwardPolicy(
                sess,
                ob_space=ob_space+self.fingerprint_dim,  
                ac_space=ac_space,
                co_space=ob_space,
                buffer_size=buffer_size,
                batch_size=batch_size,
                actor_lr=actor_lr,
                critic_lr=critic_lr,
                clip_norm=clip_norm,
                critic_l2_reg=critic_l2_reg,
                verbose=verbose,
                tau=tau,
                gamma=gamma,
                normalize_observations=normalize_observations,
                observation_range=observation_range,
                normalize_returns=normalize_returns,
                return_range=return_range,
                layer_norm=layer_norm,
                reuse=reuse,
                layers=layers,
                act_fun=act_fun,
                scope="Worker"
            )

        # remove the last element to compute the reward 
        if self.use_fingerprint:
            state_indices = np.arange(0, self.ob_dim - 1)
        else:
            state_indices = None

        # reward function for the worker
        def worker_reward(states, goals, next_states):
            return negative_distance(
                states=states,
                state_indices=state_indices,
                goals=goals,
                next_states=next_states,
                relative_context=False,
                diff=False,
                offset=0.0
            )[0]
        self.worker_reward = worker_reward

    def initialize(self):
        """See parent class.

        This method calls the initialization methods of the manager and worker.
        """
        self.manager.initialize()
        self.worker.initialize()

    def update(self):
        """See parent class."""
        # Not enough samples in the replay buffer.
        if not self.manager.replay_buffer.can_sample(self.batch_size) or \
                not self.worker.replay_buffer.can_sample(self.batch_size):
            return 0, 0, {}

        # Get a batch.
        worker_obs0, _, worker_actions, worker_rewards, worker_done1, \
            _, _, worker_obs1 = self.worker.replay_buffer.sample(
                batch_size=self.batch_size)

        manager_obs0, _, manager_actions, manager_rewards, manager_done1, \
            _, _, manager_obs1 = self.manager.replay_buffer.sample(
                batch_size=self.batch_size)

        # Update the Manager policy.
        self.manager.update_from_batch(
            obs0=manager_obs0,
            actions=manager_actions,
            rewards=manager_rewards,
            obs1=manager_obs1,
            terminals1=manager_done1
        )

        # Update the Worker policy.
        self.worker.update_from_batch(
            obs0=worker_obs0,
            actions=worker_actions,
            rewards=worker_rewards,
            obs1=worker_obs1,
            terminals1=worker_done1
        )

        return 0, 0, {}  # FIXME

    def get_action(self, obs, state=None, mask=None, **kwargs):
        """See parent class."""
        # Update the meta action, if the time period requires is.
        if kwargs["time"] % self.meta_period == 0:
            self.meta_action = self.manager.get_action(obs)

        # Return the worker action.
        worker_obs = np.concatenate((obs, self.meta_action), axis=1)
        return self.worker.get_action(worker_obs)

    def value(self, obs, action=None, with_actor=True, state=None, mask=None):
        """See parent class."""
        return 0  # FIXME

    def store_transition(self, obs0, action, reward, obs1, done, **kwargs):
        """See parent class."""
        # Add a sample to the meta transition, if required.
        if kwargs["time"] % self.meta_period == 0 or done:
            # If this is the first time step, do not add the transition to the
            # meta replay buffer (it is not complete yet).
            if kwargs["time"] != 0:
                # Store a sample in the Manager policy.
                self.manager.store_transition(
                    obs0=self.prev_meta_obs,
                    context_obs0=kwargs.get("context_obs0"),
                    action=self.prev_meta_action[0],
                    reward=self.meta_reward + reward,
                    obs1=obs1,
                    context_obs1=kwargs.get("context_obs1"),
                    done=done
                )
            else:
                # This hasn't been assigned yet, so assign it here.
                self.prev_meta_action = deepcopy(self.meta_action)

            # Reset the meta reward and previous meta observation.
            self.meta_reward = 0
            self.prev_meta_obs = np.copy(obs0)
        else:
            # Increment the meta reward with the most recent reward.
            self.meta_reward += reward

        # Compute the worker reward.
        worker_reward = self.worker_reward(obs0, self.meta_action, obs1)

        # Add the worker transition to the replay buffer.
        self.worker.store_transition(
            obs0=obs0,
            context_obs0=self.prev_meta_action,
            action=action,
            reward=worker_reward,
            obs1=obs1,
            context_obs1=self.meta_action,
            done=done
        )

        # Update the prev meta action to match that of the current time step.
        self.prev_meta_action = deepcopy(self.meta_action)

    def get_stats(self):
        """See parent class."""
        return {}  # FIXME<|MERGE_RESOLUTION|>--- conflicted
+++ resolved
@@ -266,8 +266,7 @@
                  layers=None,
                  act_fun=tf.nn.relu,
                  scope=None,
-                 use_fingerprint=False,
-                 fingerprint_dim=fingerprint_dim):
+                 use_fingerprint=False):
         """Instantiate the feed-forward neural network policy.
 
         Parameters
@@ -687,7 +686,7 @@
 
         # Get a batch
         obs0, actions, rewards, obs1, terminals1 = self.replay_buffer.sample(
-            batch_size=self.batch_size,global_time=self.total_steps)
+            batch_size=self.batch_size)
 
         self.update_from_batch(obs0, actions, rewards, obs1, terminals1)
 
@@ -939,10 +938,6 @@
                  reuse=False,
                  layers=None,
                  act_fun=tf.nn.relu,
-<<<<<<< HEAD
-                 fingerprint_dim = fingerprint_dim):
-        """Instantiate the HIRO policy.
-=======
                  meta_period=10,
                  relative_goals=False,
                  off_policy_corrections=False,
@@ -950,7 +945,6 @@
                  centralized_value_functions=False,
                  connected_gradients=False):
         """Instantiate the goal-directed hierarchical policy.
->>>>>>> 24d939d0
 
         Parameters
         ----------
@@ -998,17 +992,6 @@
             [64, 64])
         act_fun : tf.nn.*
             the activation function to use in the neural network
-<<<<<<< HEAD
-        fingerprint_dim: int 
-            dimension of the fingerprint added 
-        Raises
-        ------
-        AssertionError
-            if the layers is not a list of at least size 1
-        """
-        self.fingerprint_dim = fingerprint_dim
-        super(HIROPolicy, self).__init__(sess, ob_space, ac_space, co_space)
-=======
         meta_period : int, optional
             manger action period. Defaults to 10.
         relative_goals : bool, optional
@@ -1036,7 +1019,6 @@
         self.use_fingerprints = use_fingerprints
         self.centralized_value_functions = centralized_value_functions
         self.connected_gradients = connected_gradients
->>>>>>> 24d939d0
 
         # =================================================================== #
         # Part 1. Setup the Manager                                           #
@@ -1046,7 +1028,7 @@
         with tf.variable_scope("Manager"):
             self.manager = FeedForwardPolicy(
                 sess=sess,
-                ob_space=ob_space+self.fingerprint_dim,  
+                ob_space=ob_space + self.fingerprint_dim,  # FIXME
                 ac_space=ob_space,  # outputs actions for each observations
                 co_space=co_space,
                 buffer_size=buffer_size,
@@ -1082,14 +1064,10 @@
         # during the meta period
         self.meta_reward = None
 
-<<<<<<< HEAD
-        
-=======
         # The following is redundant but necessary if the changes to the update
         # function are to be in the GoalDirected policy and not FeedForward.
         self.batch_size = batch_size
 
->>>>>>> 24d939d0
         # =================================================================== #
         # Part 2. Setup the Worker                                            #
         # =================================================================== #
