"""TD3-compatible policies."""
import tensorflow as tf
import tensorflow.contrib.slim as slim
import numpy as np
from functools import reduce
from gym.spaces import Box
import random

from hbaselines.hiro.tf_util import get_trainable_vars, get_target_updates
from hbaselines.hiro.tf_util import reduce_std
from hbaselines.hiro.replay_buffer import ReplayBuffer, HierReplayBuffer
from hbaselines.common.reward_fns import negative_distance


class ActorCriticPolicy(object):
    """Base Actor Critic Policy.

    Attributes
    ----------
    sess : tf.compat.v1.Session
        the current TensorFlow session
    ob_space : gym.space.*
        the observation space of the environment
    ac_space : gym.space.*
        the action space of the environment
    co_space : gym.space.*
        the context space of the environment
    """

    def __init__(self, sess, ob_space, ac_space, co_space):
        """Instantiate the base policy object.

        Parameters
        ----------
        sess : tf.compat.v1.Session
            the current TensorFlow session
        ob_space : gym.space.*
            the observation space of the environment
        ac_space : gym.space.*
            the action space of the environment
        co_space : gym.space.*
            the context space of the environment
        """
        self.sess = sess
        self.ob_space = ob_space
        self.ac_space = ac_space
        self.co_space = co_space

    def initialize(self):
        """Initialize the policy.

        This is used at the beginning of training by the algorithm, after the
        model parameters have been initialized.
        """
        raise NotImplementedError

    def update(self, update_actor=True, **kwargs):
        """Perform a gradient update step.

        Parameters
        ----------
        update_actor : bool
            specifies whether to update the actor policy. The critic policy is
            still updated if this value is set to False.

        Returns
        -------
        float
            critic loss
        float
            actor loss
        """
        raise NotImplementedError

    def get_action(self, obs, apply_noise, random_actions, **kwargs):
        """Call the actor methods to compute policy actions.

        Parameters
        ----------
        obs : array_like
            the observation
        apply_noise : bool
            whether to add Gaussian noise to the output of the actor. Defaults
            to False
        random_actions : bool
            if set to True, actions are sampled randomly from the action space
            instead of being computed by the policy. This is used for
            exploration purposes.

        Returns
        -------
        array_like
            computed action by the policy
        """
        raise NotImplementedError

    def value(self, obs, action=None, **kwargs):
        """Call the critic methods to compute the value.

        Parameters
        ----------
        obs : array_like
            the observation
        action : array_like, optional
            the actions performed in the given observation

        Returns
        -------
        array_like
            computed value by the critic
        """
        raise NotImplementedError

    def store_transition(self, obs0, action, reward, obs1, done, **kwargs):
        """Store a transition in the replay buffer.

        Parameters
        ----------
        obs0 : array_like
            the last observation
        action : array_like
            the action
        reward : float
            the reward
        obs1 : array_like
            the current observation
        done : float
            is the episode done
        """
        raise NotImplementedError

    def get_stats(self):
        """Return the model statistics.

        This data wil be stored in the training csv file.

        Returns
        -------
        dict
            model statistic
        """
        raise NotImplementedError

    def get_td_map(self):
        """Return dict map for the summary (to be run in the algorithm)."""
        raise NotImplementedError


class FeedForwardPolicy(ActorCriticPolicy):
    """Feed-forward neural network actor-critic policy.

    Attributes
    ----------
    sess : tf.compat.v1.Session
        the current TensorFlow session
    ob_space : gym.space.*
        the observation space of the environment
    ac_space : gym.space.*
        the action space of the environment
    co_space : gym.space.*
        the context space of the environment
    buffer_size : int
        the max number of transitions to store
    batch_size : int
        SGD batch size
    actor_lr : float
        actor learning rate
    critic_lr : float
        critic learning rate
    verbose : int
        the verbosity level: 0 none, 1 training information, 2 tensorflow debug
    reuse : bool
        if the policy is reusable or not
    layers : list of int
        the size of the Neural network for the policy
    tau : float
        target update rate
    gamma : float
        discount factor
    noise : float
        scaling term to the range of the action space, that is subsequently
        used as the standard deviation of Gaussian noise added to the action if
        `apply_noise` is set to True in `get_action`
    target_policy_noise : float
        standard deviation term to the noise from the output of the target
        actor policy. See TD3 paper for more.
    target_noise_clip : float
        clipping term for the noise injected in the target actor policy
    layer_norm : bool
        enable layer normalisation
    activ : tf.nn.*
        the activation function to use in the neural network
    use_huber : bool
        specifies whether to use the huber distance function as the loss for
        the critic. If set to False, the mean-squared error metric is used
        instead
    zero_obs : bool
        whether to zero the first and second elements of the observations for
        the actor and worker computations. Used for the Ant* envs.
    replay_buffer : hbaselines.hiro.replay_buffer.ReplayBuffer
        the replay buffer
    critic_target : tf.compat.v1.placeholder
        a placeholder for the current-step estimate of the target Q values
    terminals1 : tf.compat.v1.placeholder
        placeholder for the next step terminals
    rew_ph : tf.compat.v1.placeholder
        placeholder for the rewards
    action_ph : tf.compat.v1.placeholder
        placeholder for the actions
    obs_ph : tf.compat.v1.placeholder
        placeholder for the observations
    obs1_ph : tf.compat.v1.placeholder
        placeholder for the next step observations
    actor_tf : tf.Variable
        the output from the actor network
    critic_tf : tf.Variable
        the output from the critic network
    critic_with_actor_tf : tf.Variable
        the output from the critic network with the action provided directly by
        the actor policy
    target_q : tf.Variable
        the Q-value as estimated by the current reward and next step estimate
        by the target Q-value
    target_init_updates : tf.Operation
        an operation that sets the values of the trainable parameters of the
        target actor/critic to match those actual actor/critic
    target_soft_updates : tf.Operation
        soft target update function
    actor_loss : tf.Operation
        the operation that returns the loss of the actor
    actor_optimizer : tf.Operation
        the operation that updates the trainable parameters of the actor
    critic_loss : tf.Operation
        the operation that returns the loss of the critic
    critic_optimizer : tf.Operation
        the operation that updates the trainable parameters of the critic
    stats_sample : dict
        a batch of samples to compute model means and stds from
    """

    def __init__(self,
                 sess,
                 ob_space,
                 ac_space,
                 co_space,
                 buffer_size,
                 batch_size,
                 actor_lr,
                 critic_lr,
                 verbose,
                 tau,
                 gamma,
                 noise,
                 target_policy_noise,
                 target_noise_clip,
                 layer_norm,
                 layers,
                 act_fun,
                 use_huber,
                 reuse=False,
                 scope=None,
                 zero_obs=False):
        """Instantiate the feed-forward neural network policy.

        Parameters
        ----------
        sess : tf.compat.v1.Session
            the current TensorFlow session
        ob_space : gym.space.*
            the observation space of the environment
        ac_space : gym.space.*
            the action space of the environment
        co_space : gym.space.*
            the context space of the environment
        buffer_size : int
            the max number of transitions to store
        batch_size : int
            SGD batch size
        actor_lr : float
            actor learning rate
        critic_lr : float
            critic learning rate
        verbose : int
            the verbosity level: 0 none, 1 training information, 2 tensorflow
            debug
        tau : float
            target update rate
        gamma : float
            discount factor
        noise : float
            scaling term to the range of the action space, that is subsequently
            used as the standard deviation of Gaussian noise added to the
            action if `apply_noise` is set to True in `get_action`
        target_policy_noise : float
            standard deviation term to the noise from the output of the target
            actor policy. See TD3 paper for more.
        target_noise_clip : float
            clipping term for the noise injected in the target actor policy
        layer_norm : bool
            enable layer normalisation
        layers : list of int or None
            the size of the Neural network for the policy (if None, default to
            [64, 64])
        act_fun : tf.nn.*
            the activation function to use in the neural network
        use_huber : bool
            specifies whether to use the huber distance function as the loss
            for the critic. If set to False, the mean-squared error metric is
            used instead
        reuse : bool
            if the policy is reusable or not
        scope : str
            an upper-level scope term. Used by policies that call this one.
        zero_obs : bool
            whether to zero the first and second elements of the observations
            for the actor and worker computations. Used for the Ant* envs.

        Raises
        ------
        AssertionError
            if the layers is not a list of at least size 1
        """
        super(FeedForwardPolicy, self).__init__(sess,
                                                ob_space, ac_space, co_space)

        # action magnitudes
        ac_mag = 0.5 * (ac_space.high - ac_space.low)

        self.buffer_size = buffer_size
        self.batch_size = batch_size
        self.actor_lr = actor_lr
        self.critic_lr = critic_lr
        self.verbose = verbose
        self.reuse = reuse
        self.layers = layers or [256, 256]
        self.tau = tau
        self.gamma = gamma
        self.noise = noise * ac_mag
        self.target_policy_noise = np.array([ac_mag * target_policy_noise])
        self.target_noise_clip = np.array([ac_mag * target_noise_clip])
        self.layer_norm = layer_norm
        self.activ = act_fun
        self.use_huber = use_huber
        self.zero_obs = zero_obs
        assert len(self.layers) >= 1, \
            "Error: must have at least one hidden layer for the policy."

        # =================================================================== #
        # Step 1: Create a replay buffer object.                              #
        # =================================================================== #

        self.replay_buffer = ReplayBuffer(self.buffer_size)

        # =================================================================== #
        # Step 2: Create input variables.                                     #
        # =================================================================== #

        # Compute the shape of the input observation space, which may include
        # the contextual term.
        ob_dim = ob_space.shape
        if co_space is not None:
            ob_dim = tuple(map(sum, zip(ob_dim, co_space.shape)))

        with tf.compat.v1.variable_scope("input", reuse=False):
            self.critic_target = tf.compat.v1.placeholder(
                tf.float32,
                shape=(None, 1),
                name='critic_target')
            self.terminals1 = tf.compat.v1.placeholder(
                tf.float32,
                shape=(None, 1),
                name='terminals1')
            self.rew_ph = tf.compat.v1.placeholder(
                tf.float32,
                shape=(None, 1),
                name='rewards')
            self.action_ph = tf.compat.v1.placeholder(
                tf.float32,
                shape=(None,) + ac_space.shape,
                name='actions')
            self.obs_ph = tf.compat.v1.placeholder(
                tf.float32,
                shape=(None,) + ob_dim,
                name='observations')
            self.obs1_ph = tf.compat.v1.placeholder(
                tf.float32,
                shape=(None,) + ob_dim,
                name='observations')

        # logging of rewards to tensorboard
        with tf.compat.v1.variable_scope("input_info", reuse=False):
            tf.compat.v1.summary.scalar('rewards', tf.reduce_mean(self.rew_ph))

        # =================================================================== #
        # Step 3: Create actor and critic variables.                          #
        # =================================================================== #

        # Create networks and core TF parts that are shared across setup parts.
        with tf.compat.v1.variable_scope("model", reuse=False):
            self.actor_tf = self.make_actor(self.obs_ph)
            self.critic_tf = [
                self.make_critic(self.obs_ph, self.action_ph,
                                 scope="qf_{}".format(i))
                for i in range(2)
            ]
            self.critic_with_actor_tf = [
                self.make_critic(self.obs_ph, self.actor_tf, reuse=True,
                                 scope="qf_{}".format(i))
                for i in range(2)
            ]

        with tf.compat.v1.variable_scope("target", reuse=False):
            # create the target actor policy
            actor_target = self.make_actor(self.obs1_ph)

            # smooth target policy by adding clipped noise to target actions
            target_noise = tf.random_normal(
                tf.shape(actor_target), stddev=self.target_policy_noise)
            target_noise = tf.clip_by_value(
                target_noise, -self.target_noise_clip, self.target_noise_clip)

            # clip the noisy action to remain in the bounds [-1, 1]
            noisy_actor_target = tf.clip_by_value(
                actor_target + target_noise,
                self.ac_space.low,
                self.ac_space.high
            )

            # create the target critic policies
            critic_target = [
                self.make_critic(self.obs1_ph, noisy_actor_target,
                                 scope="qf_{}".format(i))
                for i in range(2)
            ]

        with tf.compat.v1.variable_scope("loss", reuse=False):
            q_obs1 = tf.minimum(critic_target[0], critic_target[1])
            self.target_q = tf.stop_gradient(
                self.rew_ph + (1. - self.terminals1) * gamma * q_obs1)

            tf.compat.v1.summary.scalar('critic_target',
                                        tf.reduce_mean(self.target_q))

        # Create the target update operations.
        model_scope = 'model/'
        target_scope = 'target/'
        if scope is not None:
            model_scope = scope + '/' + model_scope
            target_scope = scope + '/' + target_scope
        init_updates, soft_updates = get_target_updates(
            get_trainable_vars(model_scope),
            get_trainable_vars(target_scope),
            tau, verbose)
        self.target_init_updates = init_updates
        self.target_soft_updates = soft_updates

        # =================================================================== #
        # Step 4: Setup the optimizers for the actor and critic.              #
        # =================================================================== #

        with tf.compat.v1.variable_scope("Adam_mpi", reuse=False):
            self._setup_actor_optimizer(scope=scope)
            self._setup_critic_optimizer(scope=scope)
            tf.compat.v1.summary.scalar('actor_loss', self.actor_loss)
            tf.compat.v1.summary.scalar('critic_loss', self.critic_loss)

        # =================================================================== #
        # Step 5: Setup the operations for computing model statistics.        #
        # =================================================================== #

        self.stats_sample = None

        # Setup the running means and standard deviations of the model inputs
        # and outputs.
        self.stats_ops, self.stats_names = self._setup_stats(scope or "Model")

    def _setup_actor_optimizer(self, scope):
        """Create the actor loss, gradient, and optimizer."""
        if self.verbose >= 2:
            print('setting up actor optimizer')

        scope_name = 'model/pi/'
        if scope is not None:
            scope_name = scope + '/' + scope_name

        # compute the actor loss
        self.actor_loss = -tf.reduce_mean(self.critic_with_actor_tf[0])

        if self.verbose >= 2:
            actor_shapes = [var.get_shape().as_list()
                            for var in get_trainable_vars(scope_name)]
            actor_nb_params = sum([reduce(lambda x, y: x * y, shape)
                                   for shape in actor_shapes])
            print('  actor shapes: {}'.format(actor_shapes))
            print('  actor params: {}'.format(actor_nb_params))

        # create an optimizer object
        optimizer = tf.compat.v1.train.AdamOptimizer(self.actor_lr)

        self.actor_optimizer = optimizer.minimize(
            self.actor_loss,
            var_list=get_trainable_vars(scope_name)
        )

    def _setup_critic_optimizer(self, scope):
        """Create the critic loss, gradient, and optimizer."""
        if self.verbose >= 2:
            print('setting up critic optimizer')

        # choose the loss function
        if self.use_huber:
            loss_fn = tf.compat.v1.losses.huber_loss
        else:
            loss_fn = tf.compat.v1.losses.mean_squared_error

        self.critic_loss = \
            loss_fn(self.critic_tf[0], self.target_q) + \
            loss_fn(self.critic_tf[1], self.target_q)

        self.critic_optimizer = []

        for i in range(2):
            scope_name = 'model/qf_{}/'.format(i)
            if scope is not None:
                scope_name = scope + '/' + scope_name

            if self.verbose >= 2:
                critic_shapes = [var.get_shape().as_list()
                                 for var in get_trainable_vars(scope_name)]
                critic_nb_params = sum([reduce(lambda x, y: x * y, shape)
                                        for shape in critic_shapes])
                print('  critic shapes: {}'.format(critic_shapes))
                print('  critic params: {}'.format(critic_nb_params))

            # create an optimizer object
            optimizer = tf.compat.v1.train.AdamOptimizer(self.critic_lr)

            # create the optimizer object
            self.critic_optimizer.append(optimizer.minimize(self.critic_loss))

    def make_actor(self, obs, reuse=False, scope="pi"):
        """Create an actor tensor.

        Parameters
        ----------
        obs : tf.compat.v1.placeholder
            the input observation placeholder
        reuse : bool
            whether or not to reuse parameters
        scope : str
            the scope name of the actor

        Returns
        -------
        tf.Variable
            the output from the actor
        """
        with tf.compat.v1.variable_scope(scope, reuse=reuse):
            pi_h = obs

            # zero out the first two observations if requested
            if self.zero_obs:
                pi_h *= tf.constant([0.0] * 2 + [1.0] * (pi_h.shape[-1] - 2))

            # create the hidden layers
            for i, layer_size in enumerate(self.layers):
                pi_h = tf.layers.dense(
                    pi_h,
                    layer_size,
                    name='fc' + str(i),
                    kernel_initializer=slim.variance_scaling_initializer(
                        factor=1.0 / 3.0, mode='FAN_IN', uniform=True))
                if self.layer_norm:
                    pi_h = tf.contrib.layers.layer_norm(
                        pi_h, center=True, scale=True)
                pi_h = self.activ(pi_h)

            # create the output layer
            policy = tf.nn.tanh(tf.layers.dense(
                pi_h,
                self.ac_space.shape[0],
                name='output',
                kernel_initializer=tf.random_uniform_initializer(
                    minval=-3e-3, maxval=3e-3)))

            # scaling terms to the output from the policy
            ac_means = (self.ac_space.high + self.ac_space.low) / 2.
            ac_magnitudes = (self.ac_space.high - self.ac_space.low) / 2.

            policy = ac_means + ac_magnitudes * policy

        return policy

    def make_critic(self, obs, action, reuse=False, scope="qf"):
        """Create a critic tensor.

        Parameters
        ----------
        obs : tf.compat.v1.placeholder
            the input observation placeholder
        action : tf.compat.v1.placeholder
            the input action placeholder
        reuse : bool
            whether or not to reuse parameters
        scope : str
            the scope name of the actor

        Returns
        -------
        tf.Variable
            the output from the critic
        """
        with tf.compat.v1.variable_scope(scope, reuse=reuse):
            # concatenate the observations and actions
            qf_h = tf.concat([obs, action], axis=-1)

            # zero out the first two observations if requested
            if self.zero_obs:
                qf_h *= tf.constant([0.0] * 2 + [1.0] * (qf_h.shape[-1] - 2))

            # create the hidden layers
            for i, layer_size in enumerate(self.layers):
                qf_h = tf.layers.dense(
                    qf_h,
                    layer_size,
                    name='fc' + str(i),
                    kernel_initializer=slim.variance_scaling_initializer(
                        factor=1.0 / 3.0, mode='FAN_IN', uniform=True))
                if self.layer_norm:
                    qf_h = tf.contrib.layers.layer_norm(
                        qf_h, center=True, scale=True)
                qf_h = self.activ(qf_h)

            # create the output layer
            qvalue_fn = tf.layers.dense(
                qf_h,
                1,
                name='qf_output',
                kernel_initializer=tf.random_uniform_initializer(
                    minval=-3e-3, maxval=3e-3))

        return qvalue_fn

    def update(self, update_actor=True, **kwargs):
        """Perform a gradient update step.

        **Note**; The target update soft updates occur at the same frequency as
        the actor update frequencies.

        Parameters
        ----------
        update_actor : bool
            specifies whether to update the actor policy. The critic policy is
            still updated if this value is set to False.

        Returns
        -------
        float
            critic loss
        float
            actor loss
        """
        # Not enough samples in the replay buffer.
        if not self.replay_buffer.can_sample(self.batch_size):
            return 0, 0

        # Get a batch
        obs0, actions, rewards, obs1, terminals1 = self.replay_buffer.sample(
            batch_size=self.batch_size)

        return self.update_from_batch(obs0, actions, rewards, obs1, terminals1,
                                      update_actor=update_actor)

    def update_from_batch(self,
                          obs0,
                          actions,
                          rewards,
                          obs1,
                          terminals1,
                          update_actor=True):
        """Perform gradient update step given a batch of data.

        Parameters
        ----------
        obs0 : np.ndarray
            batch of observations
        actions : numpy float
            batch of actions executed given obs_batch
        rewards : numpy float
            rewards received as results of executing act_batch
        obs1 : np.ndarray
            next set of observations seen after executing act_batch
        terminals1 : numpy bool
            done_mask[i] = 1 if executing act_batch[i] resulted in the end of
            an episode and 0 otherwise.
        update_actor : bool, optional
            specified whether to perform gradient update procedures to the
            actor policy. Default set to True. Note that the update procedure
            for the critic is always performed when calling this method.

        Returns
        -------
        float
            critic loss
        float
            actor loss
        """
        # Reshape to match previous behavior and placeholder shape.
        rewards = rewards.reshape(-1, 1)
        terminals1 = terminals1.reshape(-1, 1)

        # Update operations for the critic networks.
        step_ops = [self.critic_loss,
                    self.critic_optimizer[0],
                    self.critic_optimizer[1]]

        if update_actor:
            # Actor updates and target soft update operation.
            step_ops += [self.actor_loss,
                         self.actor_optimizer,
                         self.target_soft_updates]

        # Perform the update operations and collect the critic loss.
        critic_loss, *_vals = self.sess.run(step_ops, feed_dict={
            self.obs_ph: obs0,
            self.action_ph: actions,
            self.rew_ph: rewards,
            self.obs1_ph: obs1,
            self.terminals1: terminals1
        })

        # Extract the actor loss.
        actor_loss = _vals[2] if update_actor else 0

        return critic_loss, actor_loss

    def get_action(self, obs, apply_noise, random_actions, **kwargs):
        """See parent class."""
        # Add the contextual observation, if applicable.
        context_obs = kwargs.get("context_obs")
        if context_obs[0] is not None:
            obs = np.concatenate((obs, context_obs), axis=1)

        if random_actions:
            action = np.array([self.ac_space.sample()])
        else:
            action = self.sess.run(self.actor_tf, {self.obs_ph: obs})

            if apply_noise:
                # # convert noise percentage to absolute value
                # noise = self.noise * (self.ac_space.high -
                #                       self.ac_space.low) / 2
                # # apply Ornstein-Uhlenbeck process
                # noise *= np.maximum(
                #     np.exp(-0.8*kwargs['total_steps']/1e6), 0.5)

                # compute noisy action
                if apply_noise:
                    action += np.random.normal(0, self.noise, action.shape)

                # clip by bounds
                action = np.clip(action, self.ac_space.low, self.ac_space.high)

        return action

    def value(self, obs, action=None, **kwargs):
        """See parent class."""
        # Add the contextual observation, if applicable.
        context_obs = kwargs.get("context_obs")
        if context_obs[0] is not None:
            obs = np.concatenate((obs, context_obs), axis=1)

        return self.sess.run(
            self.critic_tf,
            feed_dict={self.obs_ph: obs, self.action_ph: action})

    def store_transition(self, obs0, action, reward, obs1, done, **kwargs):
        """See parent class."""
        # Add the contextual observation, if applicable.
        if kwargs.get("context_obs0") is not None:
            obs0 = np.concatenate(
                (obs0, kwargs["context_obs0"].flatten()), axis=0)
        if kwargs.get("context_obs1") is not None:
            obs1 = np.concatenate(
                (obs1, kwargs["context_obs1"].flatten()), axis=0)

        self.replay_buffer.add(obs0, action, reward, obs1, float(done))

    def initialize(self):
        """See parent class.

        This method syncs the actor and critic optimizers across CPUs, and
        initializes the target parameters to match the model parameters.
        """
        self.sess.run(self.target_init_updates)

    def _setup_stats(self, base="Model"):
        """Create the running means and std of the model inputs and outputs.

        This method also adds the same running means and stds as scalars to
        tensorboard for additional storage.
        """
        ops = []
        names = []

        ops += [tf.reduce_mean(self.critic_tf[0])]
        names += ['{}/reference_Q1_mean'.format(base)]
        ops += [reduce_std(self.critic_tf[0])]
        names += ['{}/reference_Q1_std'.format(base)]

        ops += [tf.reduce_mean(self.critic_tf[1])]
        names += ['{}/reference_Q2_mean'.format(base)]
        ops += [reduce_std(self.critic_tf[1])]
        names += ['{}/reference_Q2_std'.format(base)]

        ops += [tf.reduce_mean(self.critic_with_actor_tf[0])]
        names += ['{}/reference_actor_Q1_mean'.format(base)]
        ops += [reduce_std(self.critic_with_actor_tf[0])]
        names += ['{}/reference_actor_Q1_std'.format(base)]

        ops += [tf.reduce_mean(self.critic_with_actor_tf[1])]
        names += ['{}/reference_actor_Q2_mean'.format(base)]
        ops += [reduce_std(self.critic_with_actor_tf[1])]
        names += ['{}/reference_actor_Q2_std'.format(base)]

        ops += [tf.reduce_mean(self.actor_tf)]
        names += ['{}/reference_action_mean'.format(base)]
        ops += [reduce_std(self.actor_tf)]
        names += ['{}/reference_action_std'.format(base)]

        # Add all names and ops to the tensorboard summary.
        for op, name in zip(ops, names):
            tf.compat.v1.summary.scalar(name, op)

        return ops, names

    def get_stats(self):
        """See parent class.

        Get the mean and standard dev of the model's inputs and outputs.

        Returns
        -------
        dict
            the means and stds
        """
        if self.stats_sample is None:
            # Get a sample and keep that fixed for all further computations.
            # This allows us to estimate the change in value for the same set
            # of inputs.
            obs0, actions, rewards, obs1, terminals1 = \
                self.replay_buffer.sample(batch_size=self.batch_size)
            self.stats_sample = {
                'obs0': obs0,
                'actions': actions,
                'rewards': rewards,
                'obs1': obs1,
                'terminals1': terminals1
            }

        feed_dict = {
            self.action_ph: self.stats_sample['actions'],
            self.obs_ph: self.stats_sample['obs0'],
            self.obs1_ph: self.stats_sample['obs1']
        }

        values = self.sess.run(self.stats_ops, feed_dict=feed_dict)

        names = self.stats_names[:]
        assert len(names) == len(values)
        stats = dict(zip(names, values))

        return stats

    def get_td_map(self):
        """See parent class."""
        # Not enough samples in the replay buffer.
        if not self.replay_buffer.can_sample(self.batch_size):
            return {}

        # Get a batch.
        obs0, actions, rewards, obs1, terminals1 = self.replay_buffer.sample(
            batch_size=self.batch_size)

        return self.get_td_map_from_batch(
            obs0, actions, rewards, obs1, terminals1)

    def get_td_map_from_batch(self, obs0, actions, rewards, obs1, terminals1):
        """Convert a batch to a td_map."""
        # Reshape to match previous behavior and placeholder shape.
        rewards = rewards.reshape(-1, 1)
        terminals1 = terminals1.reshape(-1, 1)

        td_map = {
            self.obs_ph: obs0,
            self.action_ph: actions,
            self.rew_ph: rewards,
            self.obs1_ph: obs1,
            self.terminals1: terminals1
        }

        return td_map


class GoalDirectedPolicy(ActorCriticPolicy):
    """Goal-directed hierarchical reinforcement learning model.

    This policy is an implementation of the two-level hierarchy presented
    in [1], which itself is similar to the feudal networks formulation [2, 3].
    This network consists of a high-level, or Manager, pi_{\theta_H} that
    computes and outputs goals g_t ~ pi_{\theta_H}(s_t, h) every meta_period
    time steps, and a low-level policy pi_{\theta_L} that takes as inputs the
    current state and the assigned goals and attempts to perform an action
    a_t ~ pi_{\theta_L}(s_t,g_t) that satisfies these goals.

    The Manager is rewarded based on the original environment reward function:
    r_H = r(s,a;h).

    The Target term, h, parameterizes the reward assigned to the Manager in
    order to allow the policy to generalize to several goals within a task, a
    technique that was first proposed by [4].

    Finally, the Worker is motivated to follow the goals set by the Manager via
    an intrinsic reward based on the distance between the current observation
    and the goal observation: r_L (s_t, g_t, s_{t+1}) = ||s_t + g_t - s_{t+1}||

    Bibliography:

    [1] Nachum, Ofir, et al. "Data-efficient hierarchical reinforcement
        learning." Advances in Neural Information Processing Systems. 2018.
    [2] Dayan, Peter, and Geoffrey E. Hinton. "Feudal reinforcement learning."
        Advances in neural information processing systems. 1993.
    [3] Vezhnevets, Alexander Sasha, et al. "Feudal networks for hierarchical
        reinforcement learning." Proceedings of the 34th International
        Conference on Machine Learning-Volume 70. JMLR. org, 2017.
    [4] Schaul, Tom, et al. "Universal value function approximators."
        International Conference on Machine Learning. 2015.

    Attributes
    ----------
    manager : hbaselines.hiro.policy.FeedForwardPolicy
        the manager policy
    meta_period : int
        manger action period
    relative_goals : bool
        specifies whether the goal issued by the Manager is meant to be a
        relative or absolute goal, i.e. specific state or change in state
    off_policy_corrections : bool
        whether to use off-policy corrections during the update procedure. See:
        https://arxiv.org/abs/1805.08296.
    use_fingerprints : bool
        specifies whether to add a time-dependent fingerprint to the
        observations
    fingerprint_range : (list of float, list of float)
        the low and high values for each fingerprint element, if they are being
        used
    fingerprint_dim : tuple of int
        the shape of the fingerprint elements, if they are being used
    centralized_value_functions : bool
        specifies whether to use centralized value functions for the Manager
        and Worker critic functions
    connected_gradients : bool
        whether to connect the graph between the manager and worker
    cg_weights : float
        weights for the gradients of the loss of the worker with respect to the
        parameters of the manager. Only used if `connected_gradients` is set to
        True.
    prev_meta_obs : array_like
        previous observation by the Manager
    meta_action : array_like
        current action by the Manager
    meta_reward : float
        current meta reward, counting as the cumulative environment reward
        during the meta period
    batch_size : int
        SGD batch size
    worker : hbaselines.hiro.policy.FeedForwardPolicy
        the worker policy
    worker_reward : function
        reward function for the worker
    """

    def __init__(self,
                 sess,
                 ob_space,
                 ac_space,
                 co_space,
                 buffer_size,
                 batch_size,
                 actor_lr,
                 critic_lr,
                 verbose,
                 tau,
                 gamma,
                 noise,
                 target_policy_noise,
                 target_noise_clip,
                 layer_norm,
                 layers,
                 act_fun,
                 use_huber,
                 meta_period,
                 relative_goals,
                 off_policy_corrections,
                 use_fingerprints,
                 fingerprint_range,
                 centralized_value_functions,
                 connected_gradients,
                 cg_weights,
                 reuse=False,
                 env_name=""):
        """Instantiate the goal-directed hierarchical policy.

        Parameters
        ----------
        sess : tf.compat.v1.Session
            the current TensorFlow session
        ob_space : gym.space.*
            the observation space of the environment
        ac_space : gym.space.*
            the action space of the environment
        co_space : gym.space.*
            the context space of the environment
        buffer_size : int
            the max number of transitions to store
        batch_size : int
            SGD batch size
        actor_lr : float
            actor learning rate
        critic_lr : float
            critic learning rate
        verbose : int
            the verbosity level: 0 none, 1 training information, 2 tensorflow
            debug
        tau : float
            target update rate
        gamma : float
            discount factor
        noise : float
            scaling term to the range of the action space, that is subsequently
            used as the standard deviation of Gaussian noise added to the
            action if `apply_noise` is set to True in `get_action`.
        target_policy_noise : float
            standard deviation term to the noise from the output of the target
            actor policy. See TD3 paper for more.
        target_noise_clip : float
            clipping term for the noise injected in the target actor policy
        layer_norm : bool
            enable layer normalisation
        reuse : bool
            if the policy is reusable or not
        layers : list of int or None
            the size of the neural network for the policy
        act_fun : tf.nn.*
            the activation function to use in the neural network
        use_huber : bool
            specifies whether to use the huber distance function as the loss
            for the critic. If set to False, the mean-squared error metric is
            used instead
        meta_period : int
            manger action period
        relative_goals : bool
            specifies whether the goal issued by the Manager is meant to be a
            relative or absolute goal, i.e. specific state or change in state
        off_policy_corrections : bool
            whether to use off-policy corrections during the update procedure.
            See: https://arxiv.org/abs/1805.08296
        use_fingerprints : bool
            specifies whether to add a time-dependent fingerprint to the
            observations
        fingerprint_range : (list of float, list of float)
            the low and high values for each fingerprint element, if they are
            being used
        centralized_value_functions : bool
            specifies whether to use centralized value functions for the
            Manager and Worker critic functions
        connected_gradients : bool
            whether to connect the graph between the manager and worker
        cg_weights : float
            weights for the gradients of the loss of the worker with respect to
            the parameters of the manager. Only used if `connected_gradients`
            is set to True.
        """
        super(GoalDirectedPolicy, self).__init__(sess,
                                                 ob_space, ac_space, co_space)

        self.meta_period = meta_period
        self.relative_goals = relative_goals
        self.off_policy_corrections = off_policy_corrections
        self.use_fingerprints = use_fingerprints
        self.fingerprint_range = fingerprint_range
        self.fingerprint_dim = (len(self.fingerprint_range[0]),)
        self.centralized_value_functions = centralized_value_functions
        self.connected_gradients = connected_gradients
        self.cg_weights = cg_weights

        self.replay_buffer = HierReplayBuffer(int(buffer_size/meta_period))

        # =================================================================== #
        # Part 1. Setup the Manager                                           #
        # =================================================================== #

        # Compute the action space for the Manager. If the fingerprint terms
        # are being appended onto the observations, this should be removed from
        # the action space.
        if env_name in ["AntMaze", "AntPush", "AntFall", "AntGather"]:
            manager_ac_space = Box(
                low=np.array([-10, -10, -0.5, -1, -1, -1, -1, -0.5, -0.3, -0.5,
                              -0.3, -0.5, -0.3, -0.5, -0.3]),
                high=np.array([10, 10, 0.5, 1, 1, 1, 1, 0.5, 0.3, 0.5, 0.3,
                               0.5, 0.3, 0.5, 0.3]),
                dtype=np.float32,
            )
        elif env_name == "UR5":
            manager_ac_space = Box(
                low=np.array([-2 * np.pi, -2 * np.pi, -2 * np.pi, -4, -4, -4]),
                high=np.array([2 * np.pi, 2 * np.pi, 2 * np.pi, 4, 4, 4]),
                dtype=np.float32,
            )
        elif env_name == "Pendulum":
            manager_ac_space = Box(
                low=np.array([-np.pi, -15]),
                high=np.array([np.pi, 15]),
                dtype=np.float32
            )
        elif env_name == "figureeight0":
            if self.relative_goals:
                manager_ac_space = Box(-.5, .5, shape=(1,), dtype=np.float32)
            else:
                manager_ac_space = Box(0, 1, shape=(1,), dtype=np.float32)
        elif env_name == "figureeight1":
            if self.relative_goals:
                manager_ac_space = Box(-.5, .5, shape=(7,), dtype=np.float32)
            else:
                manager_ac_space = Box(0, 1, shape=(7,), dtype=np.float32)
        elif env_name == "figureeight2":
            if self.relative_goals:
                manager_ac_space = Box(-.5, .5, shape=(14,), dtype=np.float32)
            else:
                manager_ac_space = Box(0, 1, shape=(14,), dtype=np.float32)
        elif env_name == "merge0":
            if self.relative_goals:
                manager_ac_space = Box(-.5, .5, shape=(5,), dtype=np.float32)
            else:
                manager_ac_space = Box(0, 1, shape=(5,), dtype=np.float32)
        elif env_name == "merge1":
            if self.relative_goals:
                manager_ac_space = Box(-.5, .5, shape=(13,), dtype=np.float32)
            else:
                manager_ac_space = Box(0, 1, shape=(13,), dtype=np.float32)
        elif env_name == "merge2":
            if self.relative_goals:
                manager_ac_space = Box(-.5, .5, shape=(17,), dtype=np.float32)
            else:
                manager_ac_space = Box(0, 1, shape=(17,), dtype=np.float32)
        else:
            if self.use_fingerprints:
                low = np.array(ob_space.low)[:-self.fingerprint_dim[0]]
                high = ob_space.high[:-self.fingerprint_dim[0]]
                manager_ac_space = Box(low=low, high=high, dtype=np.float32)
            else:
                manager_ac_space = ob_space

        # Create the Manager policy.
        with tf.compat.v1.variable_scope("Manager"):
            self.manager = FeedForwardPolicy(
                sess=sess,
                ob_space=ob_space,
                ac_space=manager_ac_space,
                co_space=co_space,
                buffer_size=buffer_size,
                batch_size=batch_size,
                actor_lr=actor_lr,
                critic_lr=critic_lr,
                verbose=verbose,
                tau=tau,
                gamma=gamma,
                layer_norm=layer_norm,
                reuse=reuse,
                layers=layers,
                act_fun=act_fun,
                use_huber=use_huber,
                scope="Manager",
                noise=noise,
                target_policy_noise=target_policy_noise,
                target_noise_clip=target_noise_clip,
                zero_obs=False,
            )

        # previous observation by the Manager
        self.prev_meta_obs = None

        # current action by the Manager
        self.meta_action = None

        # current meta reward, counting as the cumulative environment reward
        # during the meta period
        self.meta_reward = None

        # The following is redundant but necessary if the changes to the update
        # function are to be in the GoalDirected policy and not FeedForward.
        self.batch_size = batch_size

        # Use this to store a list of observations that stretch as long as the
        # dilated horizon chosen for the Manager. These observations correspond
        # to the s(t) in the HIRO paper.
        self._observations = []

        # Use this to store the list of environmental actions that the worker
        # takes. These actions correspond to the a(t) in the HIRO paper.
        self._worker_actions = []

        # rewards provided by the policy to the worker
        self._worker_rewards = []

        # done masks at every time step for the worker
        self._dones = []

        # actions performed by the manager during a given meta period. Used by
        # the replay buffer.
        self._meta_actions = []

        # =================================================================== #
        # Part 2. Setup the Worker                                            #
        # =================================================================== #

        # Create the Worker policy.
        with tf.compat.v1.variable_scope("Worker"):
            self.worker = FeedForwardPolicy(
                sess,
                ob_space=ob_space,
                ac_space=ac_space,
                co_space=manager_ac_space,
                buffer_size=buffer_size,
                batch_size=batch_size,
                actor_lr=actor_lr,
                critic_lr=critic_lr,
                verbose=verbose,
                tau=tau,
                gamma=gamma,
                layer_norm=layer_norm,
                reuse=reuse,
                layers=layers,
                act_fun=act_fun,
                use_huber=use_huber,
                scope="Worker",
                noise=noise,
                target_policy_noise=target_policy_noise,
                target_noise_clip=target_noise_clip,
                zero_obs=env_name in ["AntMaze", "AntPush", "AntFall"],
            )

        # remove the last element to compute the reward FIXME
        if self.use_fingerprints:
            state_indices = list(np.arange(
                0, self.manager.ob_space.shape[0] - self.fingerprint_dim[0]))
        else:
            state_indices = None

        if env_name in ["AntMaze", "AntPush", "AntFall", "AntGather"]:
            state_indices = list(np.arange(0, self.manager.ac_space.shape[0]))
        elif env_name == "UR5":
            state_indices = None
        elif env_name == "Pendulum":
            state_indices = [0, 2]
        elif env_name == "figureeight0":
            state_indices = [13]
        elif env_name == "figureeight1":
            state_indices = [i for i in range(1, 14, 2)]
        elif env_name == "figureeight2":
            state_indices = [i for i in range(14)]
        elif env_name == "merge0":
            state_indices = [5 * i for i in range(5)]
        elif env_name == "merge1":
            state_indices = [5 * i for i in range(13)]
        elif env_name == "merge2":
            state_indices = [5 * i for i in range(17)]

        # reward function for the worker
        def worker_reward(states, goals, next_states):
            return negative_distance(
                states=states,
                state_indices=state_indices,
                goals=goals,
                next_states=next_states,
                relative_context=relative_goals,
                offset=0.0
            )
        self.worker_reward = worker_reward

        if self.connected_gradients:
            self._setup_connected_gradients()

    def initialize(self):
        """See parent class.

        This method calls the initialization methods of the manager and worker.
        """
        self.manager.initialize()
        self.worker.initialize()
        self.meta_reward = 0

    def update(self, update_actor=True, **kwargs):
        """Perform a gradient update step.

        This is done both at the level of the Manager and Worker policies.

        The kwargs argument for this method contains two additional terms:

        * update_meta (bool): specifies whether to perform a gradient update
          step for the meta-policy (i.e. Manager)
        * update_meta_actor (bool): similar to the `update_policy` term, but
          for the meta-policy. Note that, if `update_meta` is set to False,
          this term is void.

        **Note**; The target update soft updates for both the manager and the
        worker policies occur at the same frequency as their respective actor
        update frequencies.

        Parameters
        ----------
        update_actor : bool
            specifies whether to update the actor policy. The critic policy is
            still updated if this value is set to False.

        Returns
        -------
        (float, float)
            manager critic loss, worker critic loss
        (float, float)
            manager actor loss, worker actor loss
        """
        # Not enough samples in the replay buffer.
        if not self.replay_buffer.can_sample(self.batch_size):
            return (0, 0), (0, 0)

        # Get a batch.
        samples = self.replay_buffer.sample(batch_size=self.batch_size)

        # Collect the relevant components of each sample.
        meta_obs0, meta_obs1, meta_act, meta_rew, meta_done, worker_obs0, \
            worker_obs1, worker_act, worker_rew, worker_done = \
            self._process_samples(samples)

        # Update the Manager policy.
        if kwargs['update_meta']:
            if self.connected_gradients:
                # Perform the connected gradients update procedure.
                m_critic_loss, m_actor_loss = self._connected_gradients_update(
                    obs0=meta_obs0,
                    actions=meta_act,
                    rewards=meta_rew,
                    obs1=meta_obs1,
                    terminals1=meta_done,
                    update_actor=kwargs['update_meta_actor'],
                    worker_obs0=worker_obs0,
                    worker_obs1=worker_obs1,
                    worker_actions=worker_act,
                )
            else:
                m_critic_loss, m_actor_loss = self.manager.update_from_batch(
                    obs0=meta_obs0,
                    actions=meta_act,
                    rewards=meta_rew,
                    obs1=meta_obs1,
                    terminals1=meta_done,
                    update_actor=kwargs['update_meta_actor'],
                )
        else:
            m_critic_loss, m_actor_loss = 0, 0

        # Update the Worker policy.
        w_critic_loss, w_actor_loss = self.worker.update_from_batch(
            obs0=worker_obs0,
            actions=worker_act,
            rewards=worker_rew,
            obs1=worker_obs1,
            terminals1=worker_done,
            update_actor=update_actor,
        )

        return (m_critic_loss, w_critic_loss), (m_actor_loss, w_actor_loss)

    @staticmethod
    def _process_samples(samples):
        """Convert the samples into a form that is usable for an update.

        **Note**: We choose to always pass a done mask of 0 (i.e. not done) for
        the worker batches.

        Parameters
        ----------
        samples : list of tuple or Any
            each element of the tuples consists of:

            * list of (numpy.ndarray, numpy.ndarray): the previous and next
              manager observations for each meta period
            * list of numpy.ndarray: the meta action (goal) for each meta
              period
            * list of float: the meta reward for each meta period
            * list of list of numpy.ndarray: all observations for the worker
              for each meta period
            * list of list of numpy.ndarray: all actions for the worker for
              each meta period
            * list of list of float: all rewards for the worker for each meta
              period
            * list of list of float: all done masks for the worker for each
              meta period. The last done mask corresponds to the done mask of
              the manager

        Returns
        -------
        numpy.ndarray
            (batch_size, meta_obs) matrix of meta observations
        numpy.ndarray
            (batch_size, meta_obs) matrix of next meta-period meta observations
        numpy.ndarray
            (batch_size, meta_ac) matrix of meta actions
        numpy.ndarray
            (batch_size,) vector of meta rewards
        numpy.ndarray
            (batch_size,) vector of meta done masks
        numpy.ndarray
            (batch_size, worker_obs) matrix of worker observations
        numpy.ndarray
            (batch_size, worker_obs) matrix of next step worker observations
        numpy.ndarray
            (batch_size, worker_ac) matrix of worker actions
        numpy.ndarray
            (batch_size,) vector of worker rewards
        numpy.ndarray
            (batch_size,) vector of worker done masks
        """
        meta_obs0_all = []
        meta_obs1_all = []
        meta_act_all = []
        meta_rew_all = []
        meta_done_all = []
        worker_obs0_all = []
        worker_obs1_all = []
        worker_act_all = []
        worker_rew_all = []
        worker_done_all = []

        for sample in samples:
            # Extract the elements of the sample.
            meta_obs, meta_action, meta_reward, worker_obses, worker_actions, \
                worker_rewards, worker_dones = sample

            # Separate the current and next step meta observations.
            meta_obs0, meta_obs1 = meta_obs

            # The meta done value corresponds to the last done value.
            meta_done = worker_dones[-1]

            # Sample one obs0/obs1/action/reward from the list of per-meta-
            # period variables.
            indx_val = random.randint(0, len(worker_obses)-2)
            worker_obs0 = worker_obses[indx_val]
            worker_obs1 = worker_obses[indx_val + 1]
            worker_action = worker_actions[indx_val]
            worker_reward = worker_rewards[indx_val]
            worker_done = 0  # see docstring

            # Add the new sample to the list of returned samples.
            meta_obs0_all.append(np.array(meta_obs0, copy=False))
            meta_obs1_all.append(np.array(meta_obs1, copy=False))
            meta_act_all.append(np.array(meta_action, copy=False))
            meta_rew_all.append(np.array(meta_reward, copy=False))
            meta_done_all.append(np.array(meta_done, copy=False))
            worker_obs0_all.append(np.array(worker_obs0, copy=False))
            worker_obs1_all.append(np.array(worker_obs1, copy=False))
            worker_act_all.append(np.array(worker_action, copy=False))
            worker_rew_all.append(np.array(worker_reward, copy=False))
            worker_done_all.append(np.array(worker_done, copy=False))

        return np.array(meta_obs0_all), \
            np.array(meta_obs1_all), \
            np.array(meta_act_all), \
            np.array(meta_rew_all), \
            np.array(meta_done_all), \
            np.array(worker_obs0_all), \
            np.array(worker_obs1_all), \
            np.array(worker_act_all), \
            np.array(worker_rew_all), \
            np.array(worker_done_all)

    def get_action(self, obs, apply_noise, random_actions, **kwargs):
        """See parent class."""
        # Update the meta action, if the time period requires is.
        if len(self._observations) == 0:
            self.meta_action = self.manager.get_action(
                obs, apply_noise, random_actions, **kwargs)

        # Return the worker action.
        worker_action = self.worker.get_action(
            obs, apply_noise, random_actions,
            context_obs=self.meta_action,
            total_steps=kwargs['total_steps'])

        return worker_action

    def value(self, obs, action=None, **kwargs):
        """See parent class."""
        return 0, 0  # FIXME

    def store_transition(self, obs0, action, reward, obs1, done, **kwargs):
        """See parent class."""
        # # Normalize some variables so that a scaled version of the worker
        # # reward can be computed with respect to the meta action range
        # state_indices = list(np.arange(0, self.manager.ac_space.shape[0]))
        # ac_space = self.manager.ac_space
        # ac_means = (ac_space.high + ac_space.low) / 2.
        # ac_magnitudes = (ac_space.high - ac_space.low) / 2.
        # rew_obs0 = obs0.copy()
        # rew_obs0[state_indices] = \
        #     (rew_obs0[state_indices] - ac_means) / ac_magnitudes
        # rew_obs1 = obs1.copy()
        # rew_obs1[state_indices] = \
        #     (rew_obs1[state_indices] - ac_means) / ac_magnitudes
        # Compute the worker reward and append it to the list of rewards.
        # self._worker_rewards.append(
        #     self.worker_reward(rew_obs0, self.meta_action.flatten(), rew_obs1)
        #     # + 0.01 * reward
        # )

        # Compute the worker reward and append it to the list of rewards.
        self._worker_rewards.append(
            self.worker_reward(obs0, self.meta_action.flatten(), obs1)
        )

        # Add the environmental observations and done masks, and the manager
        # and worker actions to their respective lists.
        self._worker_actions.append(action)
        self._meta_actions.append(self.meta_action.flatten())
        self._observations.append(
            np.concatenate((obs0, self.meta_action.flatten()), axis=0))
        self._dones.append(done)

        # update the meta-action in accordance with HIRO
        if self.relative_goals:
            prev_goal = self.meta_action.flatten()
            self.meta_action = np.array([obs0[:prev_goal.shape[0]] + prev_goal
                                         - obs1[:prev_goal.shape[0]]])

        # Increment the meta reward with the most recent reward.
        self.meta_reward += reward

        # Modify the previous meta observation whenever the action has changed.
        if len(self._observations) == 1:
            if kwargs.get("context_obs0") is not None:
                self.prev_meta_obs = np.concatenate(
                    (obs0, kwargs["context_obs0"].flatten()), axis=0)
            else:
                self.prev_meta_obs = np.copy(obs0)

        # Add a sample to the replay buffer.
        if len(self._observations) == self.meta_period or done:
            # Add the last observation.
            self._observations.append(
                np.concatenate((obs1, self.meta_action.flatten()), axis=0))

            # Add the contextual observation, if applicable.
            if kwargs.get("context_obs1") is not None:
                meta_obs1 = np.concatenate(
                    (obs1, kwargs["context_obs1"].flatten()), axis=0)
            else:
                meta_obs1 = np.copy(obs1)

            # Store a sample in the Manager policy.
            self.replay_buffer.add(
                obs_t=self._observations,
                goal_t=self._meta_actions[0],
                action_t=self._worker_actions,
                reward_t=self._worker_rewards,
                done=self._dones,
                meta_obs_t=(self.prev_meta_obs, meta_obs1),
                meta_reward_t=self.meta_reward,
            )

            # Reset the meta reward.
            self.meta_reward = 0

            # Clear the worker rewards and actions, and the environmental
            # observation.
            self._observations = []
            self._worker_actions = []
            self._worker_rewards = []
            self._dones = []
            self._meta_actions = []

    def _sample_best_meta_action(self,
                                 state_reps,
                                 next_state_reprs,
                                 prev_meta_actions,
                                 low_states,
                                 low_actions,
                                 low_state_reprs,
                                 k=8):
        """Return meta-actions that approximately maximize low-level log-probs.

        Parameters
        ----------
        state_reps : array_like
            current Manager state observation
        next_state_reprs : array_like
            next Manager state observation
        prev_meta_actions : array_like
            previous meta Manager action
        low_states : array_like
            current Worker state observation
        low_actions : array_like
            current Worker environmental action
        low_state_reprs : array_like
            current Worker state observation
        k : int, optional
            number of goals returned, excluding the initial goal and the mean
            value

        Returns
        -------
        array_like
            most likely meta-actions
        """
        # Collect several samples of potentially optimal goals.
        sampled_actions = self._sample(
            state_reps, next_state_reprs, k, prev_meta_actions)

        sampled_log_probs = tf.reshape(self._log_probs(
            tf.tile(low_states, [k, 1, 1]),
            tf.tile(low_actions, [k, 1, 1]),
            tf.tile(low_state_reprs, [k, 1, 1]),
            [tf.reshape(sampled_actions, [-1, sampled_actions.shape[-1]])]),
            [k, low_states.shape[0], low_states.shape[1], -1])

        fitness = tf.reduce_sum(sampled_log_probs, [2, 3])
        best_actions = tf.argmax(fitness, 0)
        best_goals = tf.gather_nd(
            sampled_actions,
            tf.stack([
                best_actions,
                tf.range(prev_meta_actions.shape[0], dtype=tf.int64)], -1))

        return best_goals

    def _log_probs(self, manager_obs, worker_obs, actions, goals):
        """Calculate the log probability of the next goal by the Manager.

        Parameters
        ----------
        manager_obs : array_like
            (batch_size, m_obs_dim) matrix of manager observations
        worker_obs : array_like
            (batch_size, w_obs_dim, meta_period) matrix of worker observations
        actions : array_like
            (batch_size, ac_dim, meta_period-1) list of low-level actions
        goals : array_like
            (batch_size, goal_dim, num_samples) matrix of sampled goals

        Returns
        -------
        array_like
            (batch_size, num_samples) error associated with every state /
            action / goal pair

        Helps
        -----
        * _sample_best_meta_action(self):
        """
        # Action a policy would perform given a specific observation / goal.
        pred_actions = self.worker.get_action(
            worker_obs,
            context_obs=goals,
            apply_noise=False,
            random_actions=False,
        )

        # Normalize the error based on the range of applicable goals.
        goal_space = self.manager.ac_space
        spec_range = goal_space.high - goal_space.low
        scale = np.tile(np.square(spec_range), (manager_obs.shape[0], 1))

        # Compute error as the distance between expected and actual actions.
        normalized_error = np.mean(
            np.square(np.divide(actions - pred_actions, scale)), axis=1)

        return -normalized_error

    def _sample(self, states, next_states, num_samples, orig_goals, sc=0.5):
        """Sample different goals.

        These goals are acquired from a random Gaussian distribution centered
        at s_{t+c} - s_t.

        Parameters
        ----------
        states : array_like
            (batch_size, obs_dim) matrix of current time step observation
        next_states : array_like
            (batch_size, obs_dim) matrix of next time step observation
        num_samples : int
            number of samples
        orig_goals : array_like
            (batch_size, goal_dim) matrix of original goal specified by Manager
        sc : float
            scaling factor for the normal distribution.

        Returns
        -------
        array_like
            (batch_size, goal_dim, num_samples) matrix of sampled goals

        Helps
        -----
        * _sample_best_meta_action(self)
        """
        batch_size, goal_dim = orig_goals.shape
        goal_space = self.manager.ac_space
        spec_range = goal_space.high - goal_space.low

        # Compute the mean and std for the Gaussian distribution to sample from
        loc = np.tile((next_states - states)[:, :goal_dim].flatten(),
                      (num_samples-2, 1))
        scale = np.tile(sc * spec_range / 2, (num_samples-2, batch_size))

        # Sample the requested number of goals from the Gaussian distribution.
        samples = loc + np.random.normal(
            size=(num_samples - 2, goal_dim * batch_size)) * scale

        # Add the original goal and the average of the original and final state
        # to the sampled goals.
        samples = np.vstack(
            [samples,
             (next_states - states)[:, :goal_dim].flatten(),
             orig_goals.flatten()],
        )

        # Clip the values based on the Manager action space range.
        minimum = np.tile(goal_space.low, (num_samples, batch_size))
        maximum = np.tile(goal_space.high, (num_samples, batch_size))
        samples = np.minimum(np.maximum(samples, minimum), maximum)

        # Reshape to (batch_size, goal_dim, num_samples).
        samples = samples.T.reshape((batch_size, goal_dim, num_samples))

        return samples

    def get_stats(self):
        """See parent class."""
        stats = {}
        # FIXME
        # stats.update(self.manager.get_stats())
        # stats.update(self.worker.get_stats())
        return stats

    def get_td_map(self):
        """See parent class."""
        # Not enough samples in the replay buffer.
        if not self.replay_buffer.can_sample(self.batch_size):
            return {}

        # Get a batch.
        samples = self.replay_buffer.sample(batch_size=self.batch_size)

        # Collect the relevant components of each sample.
        meta_obs0, meta_obs1, meta_act, meta_rew, meta_done, worker_obs0, \
            worker_obs1, worker_act, worker_rew, worker_done = \
            self._process_samples(samples)

        td_map = {}
        td_map.update(self.manager.get_td_map_from_batch(
            meta_obs0, meta_act, meta_rew, meta_obs1, meta_done))
        td_map.update(self.worker.get_td_map_from_batch(
            worker_obs0, worker_act, worker_rew, worker_obs1, worker_done))

        return td_map

    def _setup_connected_gradients(self):
        """Create the updated manager optimization with connected gradients."""
<<<<<<< HEAD
        m_ac_size = self.manager.ac_space.shape[0]
        m_obs_size = self.manager.ob_space.shape[0]
        if self.manager.co_space is not None:
            m_obs_size += + self.manager.co_space.shape[0]

        # create necessary placeholders
        self.m_obs_ph = tf.compat.v1.placeholder(
            tf.float32,
            shape=(None, m_obs_size),
=======
        # create necessary placeholders
        self.m_obs_ph = tf.compat.v1.placeholder(
            tf.float32,
            shape=(None, self.manager.ob_space.shape[0]
                   + self.manager.co_space.shape[0]),
>>>>>>> f930a22d
            name='m_obs_ph')
        self.w_obs_ph = tf.compat.v1.placeholder(
            tf.float32,
            shape=(None, self.worker.ob_space.shape[0]),
            name='w_obs_ph')
        self.w_ac_ph = tf.compat.v1.placeholder(
            tf.float32,
            shape=(None, self.worker.ac_space.shape[0]),
            name='w_ac_ph')

        # create a copy of the manager policy
        with tf.compat.v1.variable_scope("Manager/model"):
            manager_tf = self.manager.make_actor(self.m_obs_ph, reuse=True)

        # handle situation of relative goals
        if self.relative_goals:
            # FIXME
<<<<<<< HEAD
            goal = self.m_obs_ph[:, :m_ac_size] + manager_tf \
                - self.w_obs_ph[:, :m_ac_size]
=======
            goal = self.m_obs_ph[:, :15] + manager_tf - self.w_obs_ph[:, :15]
>>>>>>> f930a22d
        else:
            goal = manager_tf

        # concatenate the output from the manager with the worker policy.
        obs = tf.concat([self.w_obs_ph, goal], axis=-1)

        # create the worker policy with inputs directly from the manager
        with tf.compat.v1.variable_scope("Worker/model"):
            worker_with_manager_obs = self.worker.make_critic(
                obs, self.w_ac_ph, reuse=True, scope="qf_0")

        # create a tensorflow operation that mimics the reward function that is
        # used to provide feedback to the worker
        if self.relative_goals:
            reward_fn = -tf.compat.v1.losses.mean_squared_error(
<<<<<<< HEAD
                self.w_obs_ph[:, :m_ac_size] + goal,
                self.worker.obs1_ph[:, :m_ac_size])
        else:
            reward_fn = -tf.compat.v1.losses.mean_squared_error(
                goal, self.worker.obs1_ph[:, :m_ac_size])
=======
                self.w_obs_ph[:, :15] + goal, self.worker.obs1_ph[:, :15])
        else:
            reward_fn = -tf.compat.v1.losses.mean_squared_error(
                goal, self.worker.obs1_ph[:, :15])
>>>>>>> f930a22d

        # compute the worker loss with respect to the manager actions
        self.cg_loss = - tf.reduce_mean(worker_with_manager_obs) - reward_fn

        # create the optimizer object
        optimizer = tf.compat.v1.train.AdamOptimizer(self.manager.actor_lr)
        self.cg_optimizer = optimizer.minimize(
            self.manager.actor_loss + self.cg_weights * self.cg_loss,
            var_list=get_trainable_vars("Manager/model/pi/"),
        )

    def _connected_gradients_update(self,
                                    obs0,
                                    actions,
                                    rewards,
                                    obs1,
                                    terminals1,
                                    worker_obs0,
                                    worker_obs1,
                                    worker_actions,
                                    update_actor=True):
        """Perform the gradient update procedure for the HRL-CG algorithm.

        TODO

        Parameters
        ----------
        obs0 : array_like
            TODO
        actions : array_like
            TODO
        rewards : array_like
            TODO
        obs1 : array_like
            TODO
        terminals1 : array_like
            TODO
        worker_obs0 : array_like
            TODO
        worker_obs1 : array_like
            TODO
        worker_actions : array_like
            TODO
        update_actor : array_like
            TODO

        Returns
        -------
        float
            manager critic loss
        float
            manager actor loss
        """
        # Reshape to match previous behavior and placeholder shape.
        rewards = rewards.reshape(-1, 1)
        terminals1 = terminals1.reshape(-1, 1)

        # Update operations for the critic networks.
        step_ops = [self.manager.critic_loss,
                    self.manager.critic_optimizer[0],
                    self.manager.critic_optimizer[1]]

        feed_dict = {
            self.manager.obs_ph: obs0,
            self.manager.action_ph: actions,
            self.manager.rew_ph: rewards,
            self.manager.obs1_ph: obs1,
            self.manager.terminals1: terminals1
        }

        if update_actor:
            # Actor updates and target soft update operation.
            step_ops += [self.manager.actor_loss,
                         self.cg_optimizer,  # This is what's replaced...
                         self.manager.target_soft_updates]

            feed_dict.update({
                self.m_obs_ph: obs0,  # TODO: remove?
<<<<<<< HEAD
                self.w_obs_ph: worker_obs0[:, :self.worker.ob_space.shape[0]],
                self.w_ac_ph: worker_actions,
=======
                self.w_obs_ph: worker_obs0[:, :30],
                self.w_ac_ph: worker_actions,
                # self.worker.obs_ph: worker_obs0,
>>>>>>> f930a22d
                self.worker.obs1_ph: worker_obs1,
            })

        # Perform the update operations and collect the critic loss.
        critic_loss, *_vals = self.sess.run(step_ops, feed_dict=feed_dict)

        # Extract the actor loss.
        actor_loss = _vals[2] if update_actor else 0

        return critic_loss, actor_loss<|MERGE_RESOLUTION|>--- conflicted
+++ resolved
@@ -1777,7 +1777,6 @@
 
     def _setup_connected_gradients(self):
         """Create the updated manager optimization with connected gradients."""
-<<<<<<< HEAD
         m_ac_size = self.manager.ac_space.shape[0]
         m_obs_size = self.manager.ob_space.shape[0]
         if self.manager.co_space is not None:
@@ -1787,13 +1786,6 @@
         self.m_obs_ph = tf.compat.v1.placeholder(
             tf.float32,
             shape=(None, m_obs_size),
-=======
-        # create necessary placeholders
-        self.m_obs_ph = tf.compat.v1.placeholder(
-            tf.float32,
-            shape=(None, self.manager.ob_space.shape[0]
-                   + self.manager.co_space.shape[0]),
->>>>>>> f930a22d
             name='m_obs_ph')
         self.w_obs_ph = tf.compat.v1.placeholder(
             tf.float32,
@@ -1811,12 +1803,8 @@
         # handle situation of relative goals
         if self.relative_goals:
             # FIXME
-<<<<<<< HEAD
             goal = self.m_obs_ph[:, :m_ac_size] + manager_tf \
                 - self.w_obs_ph[:, :m_ac_size]
-=======
-            goal = self.m_obs_ph[:, :15] + manager_tf - self.w_obs_ph[:, :15]
->>>>>>> f930a22d
         else:
             goal = manager_tf
 
@@ -1832,18 +1820,11 @@
         # used to provide feedback to the worker
         if self.relative_goals:
             reward_fn = -tf.compat.v1.losses.mean_squared_error(
-<<<<<<< HEAD
                 self.w_obs_ph[:, :m_ac_size] + goal,
                 self.worker.obs1_ph[:, :m_ac_size])
         else:
             reward_fn = -tf.compat.v1.losses.mean_squared_error(
                 goal, self.worker.obs1_ph[:, :m_ac_size])
-=======
-                self.w_obs_ph[:, :15] + goal, self.worker.obs1_ph[:, :15])
-        else:
-            reward_fn = -tf.compat.v1.losses.mean_squared_error(
-                goal, self.worker.obs1_ph[:, :15])
->>>>>>> f930a22d
 
         # compute the worker loss with respect to the manager actions
         self.cg_loss = - tf.reduce_mean(worker_with_manager_obs) - reward_fn
@@ -1922,14 +1903,9 @@
 
             feed_dict.update({
                 self.m_obs_ph: obs0,  # TODO: remove?
-<<<<<<< HEAD
                 self.w_obs_ph: worker_obs0[:, :self.worker.ob_space.shape[0]],
                 self.w_ac_ph: worker_actions,
-=======
-                self.w_obs_ph: worker_obs0[:, :30],
-                self.w_ac_ph: worker_actions,
                 # self.worker.obs_ph: worker_obs0,
->>>>>>> f930a22d
                 self.worker.obs1_ph: worker_obs1,
             })
 
