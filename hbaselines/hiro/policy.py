--- conflicted
+++ resolved
@@ -243,18 +243,13 @@
                  verbose,
                  tau,
                  gamma,
-<<<<<<< HEAD
                  noise,
+                 target_policy_noise,
+                 target_noise_clip,
                  layer_norm,
                  layers,
                  act_fun,
                  use_huber,
-=======
-                 noise=0.1,
-                 target_policy_noise=0.2,
-                 target_noise_clip=0.5,
-                 layer_norm=False,
->>>>>>> 835d88a6
                  reuse=False,
                  scope=None):
         """Instantiate the feed-forward neural network policy.
@@ -287,16 +282,12 @@
         noise : float
             scaling term to the range of the action space, that is subsequently
             used as the standard deviation of Gaussian noise added to the
-<<<<<<< HEAD
-            action if `apply_noise` is set to True in `get_action`.
-=======
             action if `apply_noise` is set to True in `get_action`
         target_policy_noise : float
             standard deviation term to the noise from the output of the target
             actor policy. See TD3 paper for more.
         target_noise_clip : float
             clipping term for the noise injected in the target actor policy
->>>>>>> 835d88a6
         layer_norm : bool
             enable layer normalisation
         layers : list of int or None
@@ -946,8 +937,9 @@
                  verbose,
                  tau,
                  gamma,
-<<<<<<< HEAD
                  noise,
+                 target_policy_noise,
+                 target_noise_clip,
                  layer_norm,
                  layers,
                  act_fun,
@@ -956,23 +948,9 @@
                  relative_goals,
                  off_policy_corrections,
                  use_fingerprints,
-=======
-                 noise=0.1,
-                 target_policy_noise=0.2,
-                 target_noise_clip=0.5,
-                 layer_norm=False,
-                 reuse=False,
-                 layers=None,
-                 act_fun=tf.nn.relu,
-                 use_huber=False,
-                 meta_period=10,
-                 relative_goals=False,
-                 off_policy_corrections=False,
-                 use_fingerprints=False,
->>>>>>> 835d88a6
-                 fingerprint_range=([0], [5]),
-                 centralized_value_functions=False,
-                 connected_gradients=False,
+                 fingerprint_range,
+                 centralized_value_functions,
+                 connected_gradients,
                  reuse=False,
                  env_name=""):
         """Instantiate the goal-directed hierarchical policy.
