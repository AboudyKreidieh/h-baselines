--- conflicted
+++ resolved
@@ -571,11 +571,7 @@
 
             # zero out the first two observations if requested
             if self.zero_obs:
-<<<<<<< HEAD
-                obs *= tf.constant([0.0] * 2 + [1.0] * (obs.shape[-1] - 2))
-=======
                 pi_h *= tf.constant([0.0] * 2 + [1.0] * (pi_h.shape[-1] - 2))
->>>>>>> 52a85d0c
 
             # create the hidden layers
             for i, layer_size in enumerate(self.layers):
@@ -1223,11 +1219,8 @@
         # done masks at every time step for the worker
         self._dones = []
 
-<<<<<<< HEAD
-=======
         # actions performed by the manager during a given meta period. Used by
         # the replay buffer.
->>>>>>> 52a85d0c
         self._meta_actions = []
 
         # =================================================================== #
@@ -1257,11 +1250,7 @@
                 noise=noise,
                 target_policy_noise=target_policy_noise,
                 target_noise_clip=target_noise_clip,
-<<<<<<< HEAD
-                zero_obs=True,
-=======
                 zero_obs=env_name in ["AntMaze", "AntPush", "AntFall"],
->>>>>>> 52a85d0c
             )
 
         # remove the last element to compute the reward FIXME
