--- conflicted
+++ resolved
@@ -1,29 +1,19 @@
 """SAC-compatible multi-agent feedforward policy."""
 import tensorflow as tf
 import numpy as np
-<<<<<<< HEAD
 from functools import reduce
-=======
->>>>>>> 5e3202b7
 
 from hbaselines.multi_fcnet.base import MultiFeedForwardPolicy as BasePolicy
 from hbaselines.fcnet.sac import FeedForwardPolicy
 from hbaselines.multi_fcnet.replay_buffer import MultiReplayBuffer
 from hbaselines.multi_fcnet.replay_buffer import SharedReplayBuffer
-<<<<<<< HEAD
 from hbaselines.utils.tf_util import get_trainable_vars
 from hbaselines.utils.tf_util import reduce_std
 from hbaselines.utils.tf_util import gaussian_likelihood
 from hbaselines.utils.tf_util import apply_squashing_func
 
-
 # Stabilizing term to avoid NaN (prevents division by zero or log of zero)
 EPS = 1e-6
-=======
-from hbaselines.utils.tf_util import gaussian_likelihood
-from hbaselines.utils.tf_util import apply_squashing_func
-
->>>>>>> 5e3202b7
 # Cap the standard deviation of the actor
 LOG_STD_MAX = 2
 LOG_STD_MIN = -20
@@ -84,7 +74,6 @@
     value_target : tf.Variable
         the output from the target value function. Takes as input the next-step
         observations
-<<<<<<< HEAD
     critic_loss : tf.Operation
         the operation that returns the loss of the critic
     critic_optimizer : tf.Operation
@@ -102,8 +91,6 @@
         the operation that returns the loss of the actor
     actor_optimizer : tf.Operation
         the operation that updates the trainable parameters of the actor
-=======
->>>>>>> 5e3202b7
     """
 
     def __init__(self,
@@ -237,7 +224,6 @@
         self.log_alpha = None
         self.alpha = None
         self.value_target = None
-<<<<<<< HEAD
         self.critic_loss = None
         self.critic_optimizer = None
         self.target_init_updates = None
@@ -246,8 +232,6 @@
         self.alpha_optimizer = None
         self.actor_loss = None
         self.actor_optimizer = None
-=======
->>>>>>> 5e3202b7
 
         super(MultiFeedForwardPolicy, self).__init__(
             sess=sess,
@@ -281,19 +265,11 @@
     def _setup_maddpg(self, scope):
         """See setup."""
         if self.shared:
-<<<<<<< HEAD
             self._setup_maddpg_shared(scope)
         else:
             self._setup_maddpg_independent(scope)
 
     def _setup_maddpg_shared(self, scope):
-=======
-            self._setup_maddpg_shared()
-        else:
-            self._setup_maddpg_independent()
-
-    def _setup_maddpg_shared(self):
->>>>>>> 5e3202b7
         """Perform shared form of MADDPG setup."""
         # Create an input placeholder for the full state observations.
         self.all_obs_ph = tf.compat.v1.placeholder(
@@ -329,10 +305,7 @@
         self.action_ph = []
         self.obs_ph = []
         self.obs1_ph = []
-<<<<<<< HEAD
         actors = []
-=======
->>>>>>> 5e3202b7
 
         # Compute the shape of the input observation space, which may
         # include the contextual term.
@@ -393,7 +366,6 @@
                 self.log_alpha = log_alpha
                 self.alpha = alpha
                 self.value_target = value_target
-<<<<<<< HEAD
             actors.append(policy_out)
 
         # Combine all actors for when creating a centralized differentiable
@@ -426,10 +398,6 @@
         )
 
     def _setup_maddpg_independent(self, scope):
-=======
-
-    def _setup_maddpg_independent(self):
->>>>>>> 5e3202b7
         """Perform independent form of MADDPG setup."""
         self.all_obs_ph = {}
         self.all_obs1_ph = {}
@@ -450,10 +418,7 @@
         self.log_alpha = {}
         self.alpha = {}
         self.value_target = {}
-<<<<<<< HEAD
         actors = []
-=======
->>>>>>> 5e3202b7
 
         # The size of the full action space.
         all_ac_dim = sum(
@@ -547,7 +512,6 @@
             self.log_alpha[key] = log_alpha
             self.alpha[key] = alpha
             self.value_target[key] = value_target
-<<<<<<< HEAD
             actors.append(policy_out)
 
         # Combine all actors for when creating a centralized differentiable
@@ -595,8 +559,6 @@
                     target_entropy=self.target_entropy[key],
                     policy_out=self.policy_out[key]
                 )
-=======
->>>>>>> 5e3202b7
 
     def _setup_agent(self,
                      obs_ph,
@@ -678,7 +640,6 @@
         return deterministic_action, policy_out, logp_pi, logp_action, qf1, \
             qf2, value_fn, log_alpha, alpha, value_target
 
-<<<<<<< HEAD
     def _setup_agent_ops(self,
                          scope,
                          all_obs_ph,
@@ -813,8 +774,6 @@
         return critic_loss, critic_optimizer, init, soft, alpha_l, alpha_o, \
             actor_l, actor_o
 
-=======
->>>>>>> 5e3202b7
     def make_actor(self, obs, ac_space, action, reuse=False, scope="pi"):
         """Create the actor variables.
 
@@ -909,10 +868,7 @@
             whether to create the Q-functions
         create_vf : bool
             whether to create the value function
-<<<<<<< HEAD
-
-=======
->>>>>>> 5e3202b7
+
         Returns
         -------
         tf.Variable
@@ -991,7 +947,6 @@
                 qf1, qf2 = None, None
 
         return qf1, qf2, value_fn
-<<<<<<< HEAD
 
     def _setup_critic_update(self,
                              qf1_pi,
@@ -1263,8 +1218,6 @@
             'reference_log_probability_mean', tf.reduce_mean(logp_pi))
         tf.compat.v1.summary.scalar(
             'reference_log_probability_std', reduce_std(logp_pi))
-=======
->>>>>>> 5e3202b7
 
     def _initialize_maddpg(self):
         """See initialize."""
