--- conflicted
+++ resolved
@@ -1295,24 +1295,17 @@
             [action[key] for key in sorted(list(action.keys()))], axis=1)
 
         if self.shared:
-<<<<<<< HEAD
-            value = self.sess.run(
-=======
             # Compute the shared value.
             value_all = self.sess.run(
->>>>>>> 364a5668
                 [self.qf1, self.qf2],  # , self.value_fn],  FIXME
                 feed_dict={
                     self.all_obs_ph: obs,
                     self.all_action_ph: all_actions
                 }
             )
-<<<<<<< HEAD
-=======
 
             # Distribute across all agents.
             value = {key: value_all for key in action.keys()}
->>>>>>> 364a5668
         else:
             # Loop through all agent.
             value = {}
@@ -1344,11 +1337,7 @@
             # Collect the observations and actions in order as listed by their
             # agent IDs. FIXME: this could cause problems in the merge.
             list_obs0, list_obs1, list_action = [], [], []
-<<<<<<< HEAD
-            for key in obs0.keys():
-=======
             for key in sorted(list(obs0.keys())):
->>>>>>> 364a5668
                 list_obs0.append(self._get_obs(
                     obs0[key], None if context0 is None else context0[key]))
                 list_obs1.append(self._get_obs(
@@ -1399,10 +1388,6 @@
             rewards = rewards.reshape(-1, 1)
             done1 = done1.reshape(-1, 1)
 
-<<<<<<< HEAD
-            td_map = {
-                self.all_obs_ph: all_obs0,
-=======
             # Combine all actions under one variable. This is done by order of
             # agent IDs in alphabetical order.
             # FIXME: this could cause problems in the merge.
@@ -1411,7 +1396,6 @@
             td_map = {
                 self.all_obs_ph: all_obs0,
                 self.all_action_ph: all_actions,
->>>>>>> 364a5668
                 self.all_obs1_ph: all_obs1,
                 self.rew_ph: rewards,
                 self.terminals1: done1
@@ -1449,10 +1433,7 @@
                     self.action_ph[key]: actions,
                     self.obs1_ph[key]: obs1[key],
                     self.all_obs_ph[key]: all_obs0,
-<<<<<<< HEAD
-=======
                     self.all_action_ph[key]: all_actions,
->>>>>>> 364a5668
                     self.all_obs1_ph[key]: all_obs1,
                 })
 
