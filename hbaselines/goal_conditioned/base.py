--- conflicted
+++ resolved
@@ -90,21 +90,7 @@
     cg_weights : float
         weights for the gradients of the loss of the lower-level policies with
         respect to the parameters of the higher-level policies. Only used if
-<<<<<<< HEAD
-        `connected_gradients` is set to True.
-=======
         `cooperative_gradients` is set to True.
-    use_fingerprints : bool
-        specifies whether to add a time-dependent fingerprint to the
-        observations
-    fingerprint_range : (list of float, list of float)
-        the low and high values for each fingerprint element, if they are being
-        used
-    fingerprint_dim : tuple of int
-        the shape of the fingerprint elements, if they are being used
-    centralized_value_functions : bool
-        specifies whether to use centralized value functions
->>>>>>> 884d68cc
     policy : list of hbaselines.base_policies.ActorCriticPolicy
         a list of policy object for each level in the hierarchy, order from
         highest to lowest level policy
@@ -231,19 +217,7 @@
         cg_weights : float
             weights for the gradients of the loss of the lower-level policies
             with respect to the parameters of the higher-level policies. Only
-<<<<<<< HEAD
             used if `connected_gradients` is set to True.
-=======
-            used if `cooperative_gradients` is set to True.
-        use_fingerprints : bool
-            specifies whether to add a time-dependent fingerprint to the
-            observations
-        fingerprint_range : (list of float, list of float)
-            the low and high values for each fingerprint element, if they are
-            being used
-        centralized_value_functions : bool
-            specifies whether to use centralized value functions
->>>>>>> 884d68cc
         meta_policy : type [ hbaselines.base_policies.ActorCriticPolicy ]
             the policy model to use for the meta policies
         worker_policy : type [ hbaselines.base_policies.ActorCriticPolicy ]
