--- conflicted
+++ resolved
@@ -583,23 +583,9 @@
         actor_loss = []
         critic_loss = []
 
-<<<<<<< HEAD
-        if kwargs['update_meta'] and not self.pretrain_worker:
-            # Replace the goals with the most likely goals.
-            if self.off_policy_corrections:
-                meta_act = self._sample_best_meta_action(
-                    meta_obs0=obs0[0],
-                    meta_obs1=obs1[0],
-                    meta_action=act[0],
-                    worker_obses=additional["worker_obses"],
-                    worker_actions=additional["worker_actions"],
-                    k=8
-                )
-                act[0] = meta_act
-=======
         # Loop through all meta-policies.
         for i in range(self.num_levels - 1):
-            if kwargs['update_meta'][i]:
+            if kwargs['update_meta'][i] and not self.pretrain_worker:
                 # Replace the goals with the most likely goals.
                 if self.off_policy_corrections and i == 0:  # FIXME
                     meta_act = self._sample_best_meta_action(
@@ -611,7 +597,6 @@
                         k=8
                     )
                     act[i] = meta_act
->>>>>>> d895a506
 
                 if self.cooperative_gradients:
                     # Perform the cooperative gradients update procedure.
