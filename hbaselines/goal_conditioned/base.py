"""Base goal-conditioned hierarchical policy."""
import tensorflow as tf
import numpy as np
from copy import deepcopy
import os
import random

from hbaselines.base_policies import ActorCriticPolicy
from hbaselines.goal_conditioned.replay_buffer import HierReplayBuffer
from hbaselines.utils.reward_fns import negative_distance
from hbaselines.utils.env_util import get_meta_ac_space, get_state_indices
from hbaselines.exploration_strategies import EpsilonGreedy
from hbaselines.utils.tf_util import get_trainable_vars


class GoalConditionedPolicy(ActorCriticPolicy):
    r"""Goal-conditioned hierarchical reinforcement learning model.

    TODO
    This policy is an implementation of the two-level hierarchy presented
    in [1], which itself is similar to the feudal networks formulation [2, 3].
    This network consists of a high-level, or Manager, pi_{\theta_H} that
    computes and outputs goals g_t ~ pi_{\theta_H}(s_t, h) every `meta_period`
    time steps, and a low-level policy pi_{\theta_L} that takes as inputs the
    current state and the assigned goals and attempts to perform an action
    a_t ~ pi_{\theta_L}(s_t,g_t) that satisfies these goals.

    The highest level policy is rewarded based on the original environment
    reward function: r_H = r(s,a;h).

    The Target term, h, parametrizes the reward assigned to the highest level
    policy in order to allow the policy to generalize to several goals within a
    task, a technique that was first proposed by [4].

    Finally, the Worker is motivated to follow the goals set by the Manager via
    an intrinsic reward based on the distance between the current observation
    and the goal observation:
    r_L (s_t, g_t, s_{t+1}) = -||s_t + g_t - s_{t+1}||_2

    Bibliography:

    [1] Nachum, Ofir, et al. "Data-efficient hierarchical reinforcement
        learning." Advances in Neural Information Processing Systems. 2018.
    [2] Dayan, Peter, and Geoffrey E. Hinton. "Feudal reinforcement learning."
        Advances in neural information processing systems. 1993.
    [3] Vezhnevets, Alexander Sasha, et al. "Feudal networks for hierarchical
        reinforcement learning." Proceedings of the 34th International
        Conference on Machine Learning-Volume 70. JMLR. org, 2017.
    [4] Schaul, Tom, et al. "Universal value function approximators."
        International Conference on Machine Learning. 2015.

    Attributes
    ----------
    num_levels : int
        number of levels within the hierarchy. Must be greater than 1. Two
        levels correspond to a Manager/Worker paradigm.
    meta_period : int
        meta-policy action period
    intrinsic_reward_type : str
        the reward function to be used by the worker. Must be one of:

        * "negative_distance": the negative two norm between the states and
          desired absolute or relative goals.
        * "scaled_negative_distance": similar to the negative distance reward
          where the states, goals, and next states are scaled by the inverse of
          the action space of the manager policy
        * "non_negative_distance": the negative two norm between the states and
          desired absolute or relative goals offset by the maximum goal space
          (to ensure non-negativity)
        * "scaled_non_negative_distance": similar to the non-negative distance
          reward where the states, goals, and next states are scaled by the
          inverse of the action space of the manager policy
        * "exp_negative_distance": equal to exp(-negative_distance^2). The
          result is a reward between 0 and 1. This is useful for policies that
          terminate early.
        * "scaled_exp_negative_distance": similar to the previous worker reward
          type but with states, actions, and next states that are scaled.
    intrinsic_reward_scale : float
        the value that the intrinsic reward should be scaled by
    relative_goals : bool
        specifies whether the goal issued by the higher-level policies is meant
        to be a relative or absolute goal, i.e. specific state or change in
        state
    off_policy_corrections : bool
        whether to use off-policy corrections during the update procedure. See:
        https://arxiv.org/abs/1805.08296.
    hindsight : bool
        whether to use hindsight action and goal transitions, as well as
        subgoal testing. See: https://arxiv.org/abs/1712.00948
    subgoal_testing_rate : float
        rate at which the original (non-hindsight) sample is stored in the
        replay buffer as well. Used only if `hindsight` is set to True.
    cooperative_gradients : bool
        whether to use the cooperative gradient update procedure for the
        higher-level policy. See: https://arxiv.org/abs/1912.02368v1
    cg_weights : float
        weights for the gradients of the loss of the lower-level policies with
        respect to the parameters of the higher-level policies. Only used if
        `cooperative_gradients` is set to True.
    pretrain_worker : bool
        specifies whether you are pre-training the lower-level policies.
        Actions by the high-level policy are randomly sampled from its action
        space.
    pretrain_path : str or None
        path to the pre-trained worker policy checkpoints
    pretrain_ckpt : int or None
        checkpoint number to use within the worker policy path. If set to None,
        the most recent checkpoint is used.
    policy : list of hbaselines.base_policies.ActorCriticPolicy
        a list of policy object for each level in the hierarchy, order from
        highest to lowest level policy
    replay_buffer : hbaselines.goal_conditioned.replay_buffer.HierReplayBuffer
        the replay buffer object
    goal_indices : list of int
        the state indices for the intrinsic rewards
    intrinsic_reward_fn : function
        reward function for the lower-level policies
    """

    def __init__(self,
                 sess,
                 ob_space,
                 ac_space,
                 co_space,
                 buffer_size,
                 batch_size,
                 actor_lr,
                 critic_lr,
                 verbose,
                 tau,
                 gamma,
                 use_huber,
                 l2_penalty,
                 model_params,
                 num_levels,
                 meta_period,
                 intrinsic_reward_type,
                 intrinsic_reward_scale,
                 relative_goals,
                 off_policy_corrections,
                 hindsight,
                 subgoal_testing_rate,
                 cooperative_gradients,
                 cg_weights,
                 cg_delta,
                 pretrain_worker,
                 pretrain_path,
                 pretrain_ckpt,
                 scope=None,
                 env_name="",
                 num_envs=1,
                 meta_policy=None,
                 worker_policy=None,
                 additional_params=None):
        """Instantiate the goal-conditioned hierarchical policy.

        Parameters
        ----------
        sess : tf.compat.v1.Session
            the current TensorFlow session
        ob_space : gym.spaces.*
            the observation space of the environment
        ac_space : gym.spaces.*
            the action space of the environment
        co_space : gym.spaces.*
            the context space of the environment
        buffer_size : int
            the max number of transitions to store
        batch_size : int
            SGD batch size
        actor_lr : float
            actor learning rate
        critic_lr : float
            critic learning rate
        verbose : int
            the verbosity level: 0 none, 1 training information, 2 tensorflow
            debug
        tau : float
            target update rate
        gamma : float
            discount factor
        use_huber : bool
            specifies whether to use the huber distance function as the loss
            for the critic. If set to False, the mean-squared error metric is
            used instead
        model_params : dict
            dictionary of model-specific parameters. See parent class.
        num_levels : int
            number of levels within the hierarchy. Must be greater than 1. Two
            levels correspond to a Manager/Worker paradigm.
        meta_period : int
            meta-policy action period
        intrinsic_reward_type : str
            the reward function to be used by the worker. Must be one of:

            * "negative_distance": the negative two norm between the states and
              desired absolute or relative goals.
            * "scaled_negative_distance": similar to the negative distance
              reward where the states, goals, and next states are scaled by the
              inverse of the action space of the manager policy
            * "non_negative_distance": the negative two norm between the states
              and desired absolute or relative goals offset by the maximum goal
              space (to ensure non-negativity)
            * "scaled_non_negative_distance": similar to the non-negative
              distance reward where the states, goals, and next states are
              scaled by the inverse of the action space of the manager policy
            * "exp_negative_distance": equal to exp(-negative_distance^2). The
              result is a reward between 0 and 1. This is useful for policies
              that terminate early.
            * "scaled_exp_negative_distance": similar to the previous worker
              reward type but with states, actions, and next states that are
              scaled.
        intrinsic_reward_scale : float
            the value that the intrinsic reward should be scaled by
        relative_goals : bool
            specifies whether the goal issued by the higher-level policies is
            meant to be a relative or absolute goal, i.e. specific state or
            change in state
        off_policy_corrections : bool
            whether to use off-policy corrections during the update procedure.
            See: https://arxiv.org/abs/1805.08296
        hindsight : bool
            whether to include hindsight action and goal transitions in the
            replay buffer. See: https://arxiv.org/abs/1712.00948
        subgoal_testing_rate : float
            rate at which the original (non-hindsight) sample is stored in the
            replay buffer as well. Used only if `hindsight` is set to True.
        cooperative_gradients : bool
            whether to use the cooperative gradient update procedure for the
            higher-level policy. See: https://arxiv.org/abs/1912.02368v1
        cg_weights : float
            weights for the gradients of the loss of the lower-level policies
            with respect to the parameters of the higher-level policies. Only
            used if `cooperative_gradients` is set to True.
        cg_delta : float
            the desired lower-level expected returns. If set to None, a fixed
            Lagrangian specified by cg_weights is used instead. Only used if
            `cooperative_gradients` is set to True.
        pretrain_worker : bool
            specifies whether you are pre-training the lower-level policies.
            Actions by the high-level policy are randomly sampled from the
            action space.
        pretrain_path : str or None
            path to the pre-trained worker policy checkpoints
        pretrain_ckpt : int or None
            checkpoint number to use within the worker policy path. If set to
            None, the most recent checkpoint is used.
        meta_policy : type [ hbaselines.base_policies.ActorCriticPolicy ]
            the policy model to use for the meta policies
        worker_policy : type [ hbaselines.base_policies.ActorCriticPolicy ]
            the policy model to use for the worker policy
        additional_params : dict
            additional algorithm-specific policy parameters. Used internally by
            the class when instantiating other (child) policies.
        """
        super(GoalConditionedPolicy, self).__init__(
            sess=sess,
            ob_space=ob_space,
            ac_space=ac_space,
            co_space=co_space,
            buffer_size=buffer_size,
            batch_size=batch_size,
            actor_lr=actor_lr,
            critic_lr=critic_lr,
            verbose=verbose,
            tau=tau,
            gamma=gamma,
            use_huber=use_huber,
            l2_penalty=l2_penalty,
            model_params=model_params,
            num_envs=num_envs,
        )

        assert num_levels >= 2, "num_levels must be greater than or equal to 2"

        self.num_levels = num_levels
        self.meta_period = meta_period
        self.intrinsic_reward_type = intrinsic_reward_type
        self.intrinsic_reward_scale = intrinsic_reward_scale
        self.relative_goals = relative_goals
        self.off_policy_corrections = off_policy_corrections
        self.hindsight = hindsight
        self.subgoal_testing_rate = subgoal_testing_rate
        self.cooperative_gradients = cooperative_gradients
        self.cg_weights = cg_weights
        self.cg_delta = cg_delta
        self.pretrain_worker = pretrain_worker
        self.pretrain_path = pretrain_path
        self.pretrain_ckpt = pretrain_ckpt

        # Get the observation and action space of the higher level policies.
        meta_ac_space = get_meta_ac_space(
            ob_space=ob_space,
            relative_goals=relative_goals,
            env_name=env_name,
        )

        # =================================================================== #
        # Step 1: Create the policies for the individual levels.              #
        # =================================================================== #

        # Create the exploration strategy.
        self.exp_strategy = EpsilonGreedy(meta_ac_space)

        self.policy = []

        # The policies are ordered from the highest level to lowest level
        # policies in the hierarchy.
        for i in range(num_levels):
            # Determine the appropriate parameters to use for the policy in the
            # current level.
            policy_fn = meta_policy if i < (num_levels - 1) else worker_policy
            ac_space_i = meta_ac_space if i < (num_levels - 1) else ac_space
            co_space_i = co_space if i == 0 else meta_ac_space
            ob_space_i = ob_space

            # The policies are ordered from the highest level to lowest level
            # policies in the hierarchy.
            with tf.compat.v1.variable_scope("level_{}".format(i)):
                # Compute the scope name based on any outer scope term.
                scope_i = "level_{}".format(i)
                if scope is not None:
                    scope_i = "{}/{}".format(scope, scope_i)

                # TODO: description.
                model_params_i = model_params.copy()
                model_params_i.update({
                    "ignore_flat_channels":
                        model_params["ignore_flat_channels"] if i < 1 else [],
                    "ignore_image":
                        model_params["ignore_image"] if i < 1 else True,
                })

                # Create the next policy.
                self.policy.append(policy_fn(
                    sess=sess,
                    ob_space=ob_space_i,
                    ac_space=ac_space_i,
                    co_space=co_space_i,
                    buffer_size=buffer_size,
                    batch_size=batch_size,
                    actor_lr=actor_lr,
                    critic_lr=critic_lr,
                    verbose=verbose,
                    tau=tau,
                    gamma=gamma,
                    use_huber=use_huber,
                    l2_penalty=l2_penalty,
                    model_params=model_params_i,
                    scope=scope_i,
                    **(additional_params or {}),
                ))

        # =================================================================== #
        # Step 2: Create attributes for the replay buffer.                    #
        # =================================================================== #

        # Create the replay buffer.
        self.replay_buffer = HierReplayBuffer(
            buffer_size=int(buffer_size/meta_period),
            batch_size=batch_size,
            meta_period=meta_period,
            obs_dim=ob_space.shape[0],
            ac_dim=ac_space.shape[0],
            co_dim=None if co_space is None else co_space.shape[0],
            goal_dim=meta_ac_space.shape[0],
            num_levels=num_levels
        )

        # current action by the meta-level policies
        self.meta_action = [[None for _ in range(num_levels - 1)]
                            for _ in range(num_envs)]

        # a list of all the actions performed by each level in the hierarchy,
        # ordered from highest to lowest level policy. A separate element is
        # used for each environment.
        self._actions = [[[] for _ in range(self.num_levels)]
                         for _ in range(num_envs)]

        # a list of the rewards (intrinsic or other) experienced by every level
        # in the hierarchy, ordered from highest to lowest level policy. A
        # separate element is used for each environment.
        self._rewards = [[[0]] + [[] for _ in range(self.num_levels - 1)]
                         for _ in range(num_envs)]

        # a list of observations that stretch as long as the dilated horizon
        # chosen for the highest level policy. A separate element is used for
        # each environment.
        self._observations = [[] for _ in range(num_envs)]

        # the first and last contextual term. A separate element is used for
        # each environment.
        self._contexts = [[] for _ in range(num_envs)]

        # a list of done masks at every time step. A separate element is used
        # for each environment.
        self._dones = [[] for _ in range(num_envs)]

        # Collect the state indices for the intrinsic rewards.
        self.goal_indices = get_state_indices(ob_space, env_name)

        # Define the intrinsic reward function.
        if intrinsic_reward_type in ["negative_distance",
                                     "scaled_negative_distance",
                                     "non_negative_distance",
                                     "scaled_non_negative_distance",
                                     "exp_negative_distance",
                                     "scaled_exp_negative_distance"]:
            # Offset the distance measure by the maximum possible distance to
            # ensure non-negativity.
            if "non_negative" in intrinsic_reward_type:
                offset = np.sqrt(np.sum(np.square(
                    meta_ac_space.high - meta_ac_space.low), -1))
            else:
                offset = 0

            # Scale the outputs from the state by the meta-action space if you
            # wish to scale the worker reward.
            if intrinsic_reward_type.startswith("scaled"):
                scale = 0.5 * (meta_ac_space.high - meta_ac_space.low)
            else:
                scale = 1

            def intrinsic_reward_fn(states, goals, next_states):
                return negative_distance(
                    states=states[self.goal_indices] / scale,
                    goals=goals / scale,
                    next_states=next_states[self.goal_indices] / scale,
                    relative_context=relative_goals,
                    offset=0.0,
                ) + offset

            # Perform the exponential and squashing operations to keep the
            # intrinsic reward between 0 and 1.
            if "exp" in intrinsic_reward_type:
                def exp_intrinsic_reward_fn(states, goals, next_states):
                    # TODO: temporary
                    span = sum(np.square(self.policy[0].ac_space.high -
                                         self.policy[0].ac_space.low))
                    rew = intrinsic_reward_fn(states, goals, next_states)
                    return np.exp(- (rew / (span / 40)) ** 2)
                self.intrinsic_reward_fn = exp_intrinsic_reward_fn
            else:
                self.intrinsic_reward_fn = intrinsic_reward_fn
        else:
            raise ValueError("Unknown intrinsic reward type: {}".format(
                intrinsic_reward_type))

        # =================================================================== #
        # Step 3: Create algorithm-specific features.                         #
        # =================================================================== #

        # a fixed goal transition function for the meta-actions in between meta
        # periods. This is used when relative_goals is set to True in order to
        # maintain a fixed absolute position of the goal.
        if relative_goals:
            def goal_transition_fn(obs0, goal, obs1):
                return obs0 + goal - obs1
        else:
            def goal_transition_fn(obs0, goal, obs1):
                return goal
        self.goal_transition_fn = goal_transition_fn

        # Utility method for indexing the goal out of an observation variable.
        self.crop_to_goal = lambda g: tf.gather(
            g,
            tf.tile(tf.expand_dims(np.array(self.goal_indices), 0),
                    [self.batch_size, 1]),
            batch_dims=1, axis=1)

        if self.cooperative_gradients:
            if scope is None:
                self._setup_cooperative_gradients()
            else:
                with tf.compat.v1.variable_scope(scope):
                    self._setup_cooperative_gradients()

    def initialize(self):
        """See parent class.

        This method performs the following operations:

        - It calls the initialization methods of the policies at every level of
          the hierarchy to match the target value function parameters with the
          current policy parameters.
        - It also imports the worker policy from a pre-trained checkpoint if a
          path to one is specified.
        """
        # Initialize the separate policies in the hierarchy.
        for i in range(self.num_levels):
            self.policy[i].initialize()

        if self.pretrain_path is not None:
            ckpt_path = os.path.join(self.pretrain_path, "checkpoints")

            # Get the checkpoint number.
            if self.pretrain_ckpt is None:
                filenames = os.listdir(ckpt_path)
                metafiles = [f[:-5] for f in filenames if f[-5:] == ".meta"]
                metanum = [int(f.split("-")[-1]) for f in metafiles]
                ckpt_num = max(metanum)
            else:
                ckpt_num = self.pretrain_ckpt

            # Extract the checkpoint path.
            ckpt_path = os.path.join(ckpt_path, "itr-{}".format(ckpt_num))
            var_list = tf.train.list_variables(ckpt_path)
            ckpt_reader = tf.train.load_checkpoint(ckpt_path)

            # Check that the number of levels match.
            assert var_list[-1][0].startswith(
                "level_{}".format(self.num_levels-1)), \
                "Number of levels between the checkpoint and current policy " \
                "do not match. Policy={}, Checkpoint={}".format(
                    self.num_levels,
                    int(var_list[-1][0].split("/")[0][6:]) + 1)

            # Check that the names and shapes of the lowest-level policy
            # parameters match the current policy.
            current_vars = {
                v.name: v.shape.as_list()
                for v in get_trainable_vars()
            }
            for var in var_list:
                var_name, var_shape = var
                var_name = "{}:0".format(var_name)
                # We only check the lowest level policies.
                if var_name.startswith("level_{}".format(self.num_levels-1)):
                    assert var_name in current_vars.keys(), \
                        "{} not available in current policy.".format(var_name)
                    current_shape = current_vars[var_name]
                    assert current_shape == var_shape, \
                        "Shape mismatch for {}, {} != {}".format(
                            var_name, var_shape, current_shape)

            # Import the lowest-level policy parameters.
            current_vars = {v.name: v for v in get_trainable_vars()}
            for var in var_list:
                var_name, var_shape = var
                if var_name.startswith("level_{}".format(self.num_levels-1)):
                    value = ckpt_reader.get_tensor(var_name)
                    var_name = "{}:0".format(var_name)
                    self.sess.run(
                        tf.compat.v1.assign(current_vars[var_name], value))

    def update(self, update_actor=True, **kwargs):
        """Perform a gradient update step.

        This is done both at every level of the hierarchy.

        The kwargs argument for this method contains two additional terms:

        * update_meta (bool): specifies whether to perform a gradient update
          step for the meta-policies
        * update_meta_actor (bool): similar to the `update_policy` term, but
          for the meta-policy. Note that, if `update_meta` is set to False,
          this term is void.

        **Note**; The target update soft updates for all policies occur at the
        same frequency as their respective actor update frequencies.

        Parameters
        ----------
        update_actor : bool
            specifies whether to update the actor policy. The critic policy is
            still updated if this value is set to False.
        """
        # Not enough samples in the replay buffer.
        if not self.replay_buffer.can_sample():
            return

        # Specifies whether to remove additional data from the replay buffer
        # sampling procedure. Since only a subset of algorithms use additional
        # data, removing it can speedup the other algorithms.
        with_additional = self.off_policy_corrections

        # Specifies the levels to collect data from, corresponding to the
        # levels that will be trained. This also helps speedup the operation.
        collect_levels = [i for i in range(self.num_levels - 1) if
                          kwargs["update_meta"][i]] + [self.num_levels - 1]

        # Get a batch.
        obs0, obs1, act, rew, done, additional = self.replay_buffer.sample(
            with_additional, collect_levels)

        # Do not use done masks for lower-level policies with negative
        # intrinsic rewards (these the policies to terminate early).
        if self._negative_reward_fn():
            for i in range(self.num_levels - 1):
                done[i+1] = np.array([False] * done[i+1].shape[0])

        # Loop through all meta-policies.
        for i in range(self.num_levels - 1):
            if kwargs['update_meta'][i] and not self.pretrain_worker:
                # Replace the goals with the most likely goals.
                if self.off_policy_corrections and i == 0:  # FIXME
                    meta_act = self._sample_best_meta_action(
                        meta_obs0=obs0[i],
                        meta_obs1=obs1[i],
                        meta_action=act[i],
                        worker_obses=additional["worker_obses"],
                        worker_actions=additional["worker_actions"],
                        k=8
                    )
                    act[i] = meta_act

                if self.cooperative_gradients:
                    # Perform the cooperative gradients update procedure.
                    self._cooperative_gradients_update(
                        obs0=obs0,
                        actions=act,
                        rewards=rew,
                        obs1=obs1,
                        terminals1=done,
                        level_num=i,
                        update_actor=kwargs['update_meta_actor'],
                    )
                else:
                    # Perform the regular meta update procedure.
<<<<<<< HEAD
                    # TODO: update the rewards
                    # exploration_strategy.update_reward(rew[i])
                    vf_loss, pi_loss = self.policy[i].update_from_batch(
=======
                    self.policy[i].update_from_batch(
>>>>>>> 6928a1b2
                        obs0=obs0[i],
                        actions=act[i],
                        rewards=rew[i],
                        obs1=obs1[i],
                        terminals1=done[i],
                        update_actor=kwargs['update_meta_actor'],
                    )

        # Update the lowest level policy.
        self.policy[-1].update_from_batch(
            obs0=obs0[-1],
            actions=act[-1],
            rewards=rew[-1],
            obs1=obs1[-1],
            terminals1=done[-1],
            update_actor=update_actor,
        )

    def get_action(self, obs, context, apply_noise, random_actions, env_num=0):
        """See parent class."""
        # Loop through the policies in the hierarchy.
        for i in range(self.num_levels - 1):
            if self._update_meta(i, env_num):
                if self.pretrain_worker:
                    # Sample goals randomly when performing pre-training.
                    self.meta_action[env_num][i] = np.array([
                        self.policy[i].ac_space.sample()])
                else:
                    context_i = context if i == 0 \
                        else self.meta_action[env_num][i - 1]

                    # Update the meta action based on the output from the
                    # policy if the time period requires is.
                    self.meta_action[env_num][i] = self.policy[i].get_action(
                        obs, context_i, apply_noise, random_actions)
            else:
                # Update the meta-action in accordance with a fixed transition
                # function.
                self.meta_action[env_num][i] = self.goal_transition_fn(
                    obs0=np.array(
                        [self._observations[env_num][-1][self.goal_indices]]),
                    goal=self.meta_action[env_num][i],
                    obs1=obs[:, self.goal_indices]
                )

        # Return the action to be performed within the environment (i.e. the
        # action by the lowest level policy).
        action = self.policy[-1].get_action(
            obs=obs,
            context=self.meta_action[env_num][-1],
            apply_noise=apply_noise,
            random_actions=random_actions and self.pretrain_path is None)

        return action

    def store_transition(self, obs0, context0, action, reward, obs1, context1,
                         done, is_final_step, env_num=0, evaluate=False):
        """See parent class."""
        # the time since the most recent sample began collecting step samples
        t_start = len(self._observations[env_num])

        # Flatten the observations.
        obs0 = obs0.flatten()
        obs1 = obs1.flatten()

        for i in range(1, self.num_levels):
            # Actions and intrinsic rewards for the high-level policies are
            # only updated when the action is recomputed by the graph.
            if t_start % self.meta_period ** (i-1) == 0:
                self._rewards[env_num][-i].append(0)
                self._actions[env_num][-i-1].append(
                    self.meta_action[env_num][-i].flatten())

            # Compute the intrinsic rewards and append them to the list of
            # rewards.
            self._rewards[env_num][-i][-1] += \
                self.intrinsic_reward_scale / self.meta_period ** (i-1) * \
                self.intrinsic_reward_fn(
                    states=obs0,
                    goals=self.meta_action[env_num][-i].flatten(),
                    next_states=obs1
                )

        # The highest level policy receives the sum of environmental rewards.
        self._rewards[env_num][0][0] += reward

        # The lowest level policy's actions are received from the algorithm.
        self._actions[env_num][-1].append(action)

        # Add the environmental observations and contextual terms to their
        # respective lists.
        self._observations[env_num].append(obs0)
        if t_start == 0:
            self._contexts[env_num].append(context0)

        # Modify the done mask in accordance with the TD3 algorithm. Done masks
        # that correspond to the final step are set to False.
        self._dones[env_num].append(done and not is_final_step)

        # Add a sample to the replay buffer.
        if len(self._observations[env_num]) == \
                self.meta_period ** (self.num_levels - 1) or done:
            # Add the last observation and context.
            self._observations[env_num].append(obs1)
            self._contexts[env_num].append(context1)

            # Compute the current state goals to add to the final observation.
            for i in range(self.num_levels - 1):
                self._actions[env_num][i].append(self.goal_transition_fn(
                    obs0=obs0[self.goal_indices],
                    goal=self.meta_action[env_num][i],
                    obs1=obs1[self.goal_indices]
                ).flatten())

            # Avoid storing samples when performing evaluations.
            if not evaluate:
                if not self.hindsight \
                        or random.random() < self.subgoal_testing_rate:
                    # Store a sample in the replay buffer.
                    self.replay_buffer.add(
                        obs_t=self._observations[env_num],
                        context_t=self._contexts[env_num],
                        action_t=self._actions[env_num],
                        reward_t=self._rewards[env_num],
                        done_t=self._dones[env_num],
                    )

                if self.hindsight:
                    # Some temporary attributes.
                    worker_obses = [
                        self._get_obs(self._observations[env_num][i],
                                      self._actions[env_num][0][i], 0)
                        for i in range(len(self._observations[env_num]))]
                    intrinsic_rewards = self._rewards[env_num][-1]

                    # Implement hindsight action and goal transitions.
                    goal, rewards = self._hindsight_actions_goals(
                        initial_observations=worker_obses,
                        initial_rewards=intrinsic_rewards
                    )
                    new_actions = deepcopy(self._actions[env_num])
                    new_actions[0] = goal
                    new_rewards = deepcopy(self._rewards[env_num])
                    new_rewards[-1] = rewards

                    # Store the hindsight sample in the replay buffer.
                    self.replay_buffer.add(
                        obs_t=self._observations[env_num],
                        context_t=self._contexts[env_num],
                        action_t=new_actions,
                        reward_t=new_rewards,
                        done_t=self._dones[env_num],
                    )

            # Clear the memory that has been stored in the replay buffer.
            self.clear_memory(env_num)

    def _update_meta(self, level, env_num):
        """Determine whether a meta-policy should update its action.

        This is done by checking the length of the observation lists that are
        passed to the replay buffer, which are cleared whenever the highest
        level meta-period has been met or the environment has been reset.

        Parameters
        ----------
        level : int
            the level of the policy
        env_num : int
            the environment number. Used to handle situations when multiple
            parallel environments are being used.

        Returns
        -------
        bool
            True if the action should be updated by the meta-policy at the
            given level
        """
        return len(self._observations[env_num]) % \
            (self.meta_period ** (self.num_levels - level - 1)) == 0

    def clear_memory(self, env_num):
        """Clear internal memory that is used by the replay buffer."""
        self._actions[env_num] = [[] for _ in range(self.num_levels)]
        self._rewards[env_num] = \
            [[0]] + [[] for _ in range(self.num_levels - 1)]
        self._observations[env_num] = []
        self._contexts[env_num] = []
        self._dones[env_num] = []

    def get_td_map(self):
        """See parent class."""
        # Not enough samples in the replay buffer.
        if not self.replay_buffer.can_sample():
            return {}

        # Get a batch.
        obs0, obs1, act, rew, done, _ = self.replay_buffer.sample(False)

        td_map = {}
        for i in range(self.num_levels):
            td_map.update(self.policy[i].get_td_map_from_batch(
                obs0=obs0[i],
                actions=act[i],
                rewards=rew[i],
                obs1=obs1[i],
                terminals1=done[i]
            ))

        return td_map

    def _negative_reward_fn(self):
        """Return True if the intrinsic reward returns negative values.

        Intrinsic reward functions with negative rewards incentivize early
        terminations, which we attempt to mitigate in the training operation by
        preventing early terminations from return an expected return of 0.
        """
        return "exp" not in self.intrinsic_reward_type \
            and "non" not in self.intrinsic_reward_type

    # ======================================================================= #
    #                       Auxiliary methods for HIRO                        #
    # ======================================================================= #

    def _sample_best_meta_action(self,
                                 meta_obs0,
                                 meta_obs1,
                                 meta_action,
                                 worker_obses,
                                 worker_actions,
                                 k=10):
        """Return meta-actions that approximately maximize low-level log-probs.

        Parameters
        ----------
        meta_obs0 : array_like
            (batch_size, m_obs_dim) matrix of meta observations
        meta_obs1 : array_like
            (batch_size, m_obs_dim) matrix of next time step meta observations
        meta_action : array_like
            (batch_size, m_ac_dim) matrix of meta actions
        worker_obses : array_like
            (batch_size, w_obs_dim, meta_period+1) matrix of current Worker
            state observations
        worker_actions : array_like
            (batch_size, w_ac_dim, meta_period) matrix of current Worker
            environmental actions
        k : int, optional
            number of goals returned, excluding the initial goal and the mean
            value

        Returns
        -------
        array_like
            (batch_size, m_ac_dim) matrix of most likely meta actions
        """
        batch_size, goal_dim = meta_action.shape

        # Collect several samples of potentially optimal goals.
        sampled_actions = self._sample(meta_obs0, meta_obs1, meta_action, k)
        assert sampled_actions.shape == (batch_size, goal_dim, k)

        # Compute the fitness of each candidate goal. The fitness is the sum of
        # the log-probabilities of each action for the given goal.
        fitness = self._log_probs(
            sampled_actions, worker_obses, worker_actions)
        assert fitness.shape == (batch_size, k)

        # For each sample, choose the meta action that maximizes the fitness.
        indx = np.argmax(fitness, 1)
        best_goals = np.asarray(
            [sampled_actions[i, :, indx[i]] for i in range(batch_size)])

        return best_goals

    def _sample(self, meta_obs0, meta_obs1, meta_action, num_samples, sc=0.5):
        """Sample different goals.

        The goals are sampled as follows:

        * The first num_samples-2 goals are acquired from a random Gaussian
          distribution centered at s_{t+c} - s_t.
        * The second to last goal is s_{t+c} - s_t.
        * The last goal is the originally sampled goal g_t.

        Parameters
        ----------
        meta_obs0 : array_like
            (batch_size, m_obs_dim) matrix of meta observations
        meta_obs1 : array_like
            (batch_size, m_obs_dim) matrix of next time step meta observations
        meta_action : array_like
            (batch_size, m_ac_dim) matrix of meta actions
        num_samples : int
            number of samples
        sc : float
            scaling factor for the normal distribution.

        Returns
        -------
        array_like
            (batch_size, goal_dim, num_samples) matrix of sampled goals

        Helps
        -----
        * _sample_best_meta_action(self)
        """
        batch_size, goal_dim = meta_action.shape
        goal_space = self.policy[0].ac_space
        spec_range = goal_space.high - goal_space.low
        random_samples = num_samples - 2

        # Compute the mean and std for the Gaussian distribution to sample
        # from, and well as the maxima and minima.
        loc = meta_obs1[:, self.goal_indices] - meta_obs0[:, self.goal_indices]
        scale = [sc * spec_range / 2]
        minimum, maximum = [goal_space.low], [goal_space.high]

        new_loc = np.zeros((batch_size, goal_dim, random_samples))
        new_scale = np.zeros((batch_size, goal_dim, random_samples))
        for i in range(random_samples):
            new_loc[:, :, i] = loc
            new_scale[:, :, i] = scale

        new_minimum = np.zeros((batch_size, goal_dim, num_samples))
        new_maximum = np.zeros((batch_size, goal_dim, num_samples))
        for i in range(num_samples):
            new_minimum[:, :, i] = minimum
            new_maximum[:, :, i] = maximum

        # Generate random samples for the above distribution.
        normal_samples = np.random.normal(
            size=(random_samples * batch_size * goal_dim))
        normal_samples = normal_samples.reshape(
            (batch_size, goal_dim, random_samples))

        samples = np.zeros((batch_size, goal_dim, num_samples))
        samples[:, :, :-2] = new_loc + normal_samples * new_scale
        samples[:, :, -2] = loc
        samples[:, :, -1] = meta_action

        # Clip the values based on the meta action space range.
        samples = np.minimum(np.maximum(samples, new_minimum), new_maximum)

        return samples

    def _log_probs(self, meta_actions, worker_obses, worker_actions):
        """Calculate the log probability of the next goal by the meta-policies.

        Parameters
        ----------
        meta_actions : array_like
            (batch_size, m_ac_dim, num_samples) matrix of candidate higher-
            level policy actions
        worker_obses : array_like
            (batch_size, w_obs_dim, meta_period + 1) matrix of lower-level
            policy observations
        worker_actions : array_like
            (batch_size, w_ac_dim, meta_period) list of lower-level policy
            actions

        Returns
        -------
        array_like
            (batch_size, num_samples) fitness associated with every state /
            action / goal pair

        Helps
        -----
        * _sample_best_meta_action(self):
        """
        raise NotImplementedError

    # ======================================================================= #
    #                       Auxiliary methods for HAC                         #
    # ======================================================================= #

    def _hindsight_actions_goals(self, initial_observations, initial_rewards):
        """Calculate hindsight goal and action transitions.

        These are then stored in the replay buffer along with the original
        (non-hindsight) sample.

        See the README at the front page of this repository for an in-depth
        description of this procedure.

        Parameters
        ----------
        initial_observations : array_like
            the original worker observations with the non-hindsight goals
            appended to them
        initial_rewards : array_like
            the original intrinsic rewards

        Returns
        -------
        array_like
            the goal at every step in hindsight
        array_like
            the modified intrinsic rewards taking into account the hindsight
            goals

        Helps
        -----
        * store_transition(self):
        """
        new_goals = []
        observations = deepcopy(initial_observations)
        rewards = deepcopy(initial_rewards)
        hindsight_goal = 0 if self.relative_goals \
            else observations[-1][self.goal_indices]
        obs_tp1 = observations[-1]

        for i in range(1, len(observations) + 1):
            obs_t = observations[-i]

            # Calculate the hindsight goal in using relative goals.
            # If not, the hindsight goal is simply a subset of the
            # final state observation.
            if self.relative_goals:
                hindsight_goal += \
                    obs_tp1[self.goal_indices] - obs_t[self.goal_indices]

            # Modify the Worker intrinsic rewards based on the new
            # hindsight goal.
            if i > 1:
                rewards[-(i - 1)] = self.intrinsic_reward_scale \
                    * self.intrinsic_reward_fn(obs_t, hindsight_goal, obs_tp1)

            obs_tp1 = deepcopy(obs_t)
            new_goals = [deepcopy(hindsight_goal)] + new_goals

        return new_goals, rewards

    # ======================================================================= #
    #                       Auxiliary methods for CHER                        #
    # ======================================================================= #

    def _setup_cooperative_gradients(self):
        """Create the cooperative gradients meta-policy optimizer."""
        raise NotImplementedError

    def _cooperative_gradients_update(self,
                                      obs0,
                                      actions,
                                      rewards,
                                      obs1,
                                      terminals1,
                                      level_num,
                                      update_actor=True):
        """Perform the gradient update procedure for the CHER algorithm.

        This procedure is similar to update_from_batch, expect it runs the
        self.cg_optimizer operation instead of the policy object's optimizer,
        and utilizes some information from the worker samples as well.

        Parameters
        ----------
        obs0 : list of array_like
            (batch_size, obs_dim) matrix of observations for every level in the
            hierarchy
        actions : list of array_like
            (batch_size, ac_dim) matrix of actions for every level in the
            hierarchy
        obs1 : list of array_like
            (batch_size, obs_dim) matrix of next step observations for every
            level in the hierarchy
        rewards : list of array_like
            (batch_size,) vector of rewards for every level in the hierarchy
        terminals1 : list of numpy bool
            (batch_size,) vector of done masks for every level in the hierarchy
        level_num : int
            the hierarchy level number of the policy to optimize
        update_actor : bool
            specifies whether to update the actor policy of the meta policy.
            The critic policy is still updated if this value is set to False.

        Returns
        -------
        [float, float]
            meta-policy critic loss
        float
            meta-policy actor loss
        """
        raise NotImplementedError<|MERGE_RESOLUTION|>--- conflicted
+++ resolved
@@ -617,13 +617,7 @@
                     )
                 else:
                     # Perform the regular meta update procedure.
-<<<<<<< HEAD
-                    # TODO: update the rewards
-                    # exploration_strategy.update_reward(rew[i])
-                    vf_loss, pi_loss = self.policy[i].update_from_batch(
-=======
                     self.policy[i].update_from_batch(
->>>>>>> 6928a1b2
                         obs0=obs0[i],
                         actions=act[i],
                         rewards=rew[i],
