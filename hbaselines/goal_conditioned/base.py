"""Base goal-conditioned hierarchical policy."""
import tensorflow as tf
import numpy as np
from copy import deepcopy
import random

from hbaselines.base_policies import ActorCriticPolicy
from hbaselines.goal_conditioned.replay_buffer import HierReplayBuffer
from hbaselines.utils.reward_fns import negative_distance
from hbaselines.utils.env_util import get_meta_ac_space, get_state_indices


class GoalConditionedPolicy(ActorCriticPolicy):
    r"""Goal-conditioned hierarchical reinforcement learning model.

    FIXME
    This policy is an implementation of the two-level hierarchy presented
    in [1], which itself is similar to the feudal networks formulation [2, 3].
    This network consists of a high-level, or Manager, pi_{\theta_H} that
    computes and outputs goals g_t ~ pi_{\theta_H}(s_t, h) every `meta_period`
    time steps, and a low-level policy pi_{\theta_L} that takes as inputs the
    current state and the assigned goals and attempts to perform an action
    a_t ~ pi_{\theta_L}(s_t,g_t) that satisfies these goals.

    The highest level policy is rewarded based on the original environment
    reward function: r_H = r(s,a;h).

    The Target term, h, parametrizes the reward assigned to the highest level
    policy in order to allow the policy to generalize to several goals within a
    task, a technique that was first proposed by [4].

    Finally, the Worker is motivated to follow the goals set by the Manager via
    an intrinsic reward based on the distance between the current observation
    and the goal observation:
    r_L (s_t, g_t, s_{t+1}) = -||s_t + g_t - s_{t+1}||_2

    Bibliography:

    [1] Nachum, Ofir, et al. "Data-efficient hierarchical reinforcement
        learning." Advances in Neural Information Processing Systems. 2018.
    [2] Dayan, Peter, and Geoffrey E. Hinton. "Feudal reinforcement learning."
        Advances in neural information processing systems. 1993.
    [3] Vezhnevets, Alexander Sasha, et al. "Feudal networks for hierarchical
        reinforcement learning." Proceedings of the 34th International
        Conference on Machine Learning-Volume 70. JMLR. org, 2017.
    [4] Schaul, Tom, et al. "Universal value function approximators."
        International Conference on Machine Learning. 2015.

    Attributes
    ----------
    meta_period : int
        meta-policy action period
    intrinsic_reward_type : str
        the reward function to be used by the worker. Must be one of:

        * "negative_distance": the negative two norm between the states and
          desired absolute or relative goals.
        * "scaled_negative_distance": similar to the negative distance reward
          where the states, goals, and next states are scaled by the inverse of
          the action space of the manager policy
        * "non_negative_distance": the negative two norm between the states and
          desired absolute or relative goals offset by the maximum goal space
          (to ensure non-negativity)
        * "scaled_non_negative_distance": similar to the non-negative distance
          reward where the states, goals, and next states are scaled by the
          inverse of the action space of the manager policy
        * "exp_negative_distance": equal to exp(-negative_distance^2). The
          result is a reward between 0 and 1. This is useful for policies that
          terminate early.
        * "scaled_exp_negative_distance": similar to the previous worker reward
          type but with states, actions, and next states that are scaled.
    intrinsic_reward_scale : float
        the value that the intrinsic reward should be scaled by
    relative_goals : bool
        specifies whether the goal issued by the higher-level policies is meant
        to be a relative or absolute goal, i.e. specific state or change in
        state
    off_policy_corrections : bool
        whether to use off-policy corrections during the update procedure. See:
        https://arxiv.org/abs/1805.08296.
    hindsight : bool
        whether to use hindsight action and goal transitions, as well as
        subgoal testing. See: https://arxiv.org/abs/1712.00948
    subgoal_testing_rate : float
        rate at which the original (non-hindsight) sample is stored in the
        replay buffer as well. Used only if `hindsight` is set to True.
    connected_gradients : bool
        whether to use the connected gradient update actor update procedure
        to the higher-level policy. See: https://arxiv.org/abs/1912.02368v1
    cg_weights : float
        weights for the gradients of the loss of the lower-level policies with
        respect to the parameters of the higher-level policies. Only used if
        `connected_gradients` is set to True.
    use_fingerprints : bool
        specifies whether to add a time-dependent fingerprint to the
        observations
    fingerprint_range : (list of float, list of float)
        the low and high values for each fingerprint element, if they are being
        used
    fingerprint_dim : tuple of int
        the shape of the fingerprint elements, if they are being used
    centralized_value_functions : bool
        specifies whether to use centralized value functions
    policy : list of hbaselines.base_policies.ActorCriticPolicy
        a list of policy object for each level in the hierarchy, order from
        highest to lowest level policy
    replay_buffer : hbaselines.goal_conditioned.replay_buffer.HierReplayBuffer
        the replay buffer object
    goal_indices : list of int
        the state indices for the intrinsic rewards
    intrinsic_reward_fn : function
        reward function for the lower-level policies
    """

    def __init__(self,
                 sess,
                 ob_space,
                 ac_space,
                 co_space,
                 buffer_size,
                 batch_size,
                 actor_lr,
                 critic_lr,
                 verbose,
                 tau,
                 gamma,
                 layer_norm,
                 layers,
                 act_fun,
                 use_huber,
                 num_levels,
                 meta_period,
                 intrinsic_reward_type,
                 intrinsic_reward_scale,
                 relative_goals,
                 off_policy_corrections,
                 hindsight,
                 subgoal_testing_rate,
                 connected_gradients,
                 cg_weights,
                 use_fingerprints,
                 fingerprint_range,
                 centralized_value_functions,
                 env_name="",
                 meta_policy=None,
                 worker_policy=None,
                 additional_params=None):
        """Instantiate the goal-conditioned hierarchical policy.

        Parameters
        ----------
        sess : tf.compat.v1.Session
            the current TensorFlow session
        ob_space : gym.spaces.*
            the observation space of the environment
        ac_space : gym.spaces.*
            the action space of the environment
        co_space : gym.spaces.*
            the context space of the environment
        buffer_size : int
            the max number of transitions to store
        batch_size : int
            SGD batch size
        actor_lr : float
            actor learning rate
        critic_lr : float
            critic learning rate
        verbose : int
            the verbosity level: 0 none, 1 training information, 2 tensorflow
            debug
        tau : float
            target update rate
        gamma : float
            discount factor
        layer_norm : bool
            enable layer normalisation
        layers : list of int or None
            the size of the neural network for the policy
        act_fun : tf.nn.*
            the activation function to use in the neural network
        use_huber : bool
            specifies whether to use the huber distance function as the loss
            for the critic. If set to False, the mean-squared error metric is
            used instead
        num_levels : int
            number of levels within the hierarchy. Must be greater than 1. Two
            levels correspond to a Manager/Worker paradigm.
        meta_period : int
            meta-policy action period
        intrinsic_reward_type : str
            the reward function to be used by the worker. Must be one of:

            * "negative_distance": the negative two norm between the states and
              desired absolute or relative goals.
            * "scaled_negative_distance": similar to the negative distance
              reward where the states, goals, and next states are scaled by the
              inverse of the action space of the manager policy
            * "non_negative_distance": the negative two norm between the states
              and desired absolute or relative goals offset by the maximum goal
              space (to ensure non-negativity)
            * "scaled_non_negative_distance": similar to the non-negative
              distance reward where the states, goals, and next states are
              scaled by the inverse of the action space of the manager policy
            * "exp_negative_distance": equal to exp(-negative_distance^2). The
              result is a reward between 0 and 1. This is useful for policies
              that terminate early.
            * "scaled_exp_negative_distance": similar to the previous worker
              reward type but with states, actions, and next states that are
              scaled.
        intrinsic_reward_scale : float
            the value that the intrinsic reward should be scaled by
        relative_goals : bool
            specifies whether the goal issued by the higher-level policies is
            meant to be a relative or absolute goal, i.e. specific state or
            change in state
        off_policy_corrections : bool
            whether to use off-policy corrections during the update procedure.
            See: https://arxiv.org/abs/1805.08296
        hindsight : bool
            whether to include hindsight action and goal transitions in the
            replay buffer. See: https://arxiv.org/abs/1712.00948
        subgoal_testing_rate : float
            rate at which the original (non-hindsight) sample is stored in the
            replay buffer as well. Used only if `hindsight` is set to True.
        connected_gradients : bool
            whether to use the connected gradient update actor update procedure
            to the higher-level policy. See: https://arxiv.org/abs/1912.02368v1
        cg_weights : float
            weights for the gradients of the loss of the lower-level policies
            with respect to the parameters of the higher-level policies. Only
            used if `connected_gradients` is set to True.
        use_fingerprints : bool
            specifies whether to add a time-dependent fingerprint to the
            observations
        fingerprint_range : (list of float, list of float)
            the low and high values for each fingerprint element, if they are
            being used
        centralized_value_functions : bool
            specifies whether to use centralized value functions
        meta_policy : type [ hbaselines.base_policies.ActorCriticPolicy ]
            the policy model to use for the meta policies
        worker_policy : type [ hbaselines.base_policies.ActorCriticPolicy ]
            the policy model to use for the worker policy
        additional_params : dict
            additional algorithm-specific policy parameters. Used internally by
            the class when instantiating other (child) policies.
        """
        super(GoalConditionedPolicy, self).__init__(
            sess=sess,
            ob_space=ob_space,
            ac_space=ac_space,
            co_space=co_space,
            buffer_size=buffer_size,
            batch_size=batch_size,
            actor_lr=actor_lr,
            critic_lr=critic_lr,
            verbose=verbose,
            tau=tau,
            gamma=gamma,
            layer_norm=layer_norm,
            layers=layers,
            act_fun=act_fun,
            use_huber=use_huber
        )

        assert num_levels >= 2, "num_levels must be greater than or equal to 2"

        self.num_levels = num_levels
        self.meta_period = meta_period
        self.intrinsic_reward_type = intrinsic_reward_type
        self.intrinsic_reward_scale = intrinsic_reward_scale
        self.relative_goals = relative_goals
        self.off_policy_corrections = off_policy_corrections
        self.hindsight = hindsight
        self.subgoal_testing_rate = subgoal_testing_rate
        self.connected_gradients = connected_gradients
        self.cg_weights = cg_weights
        self.use_fingerprints = use_fingerprints
        self.fingerprint_range = fingerprint_range
        self.fingerprint_dim = (len(self.fingerprint_range[0]),)
        self.centralized_value_functions = centralized_value_functions

        # Get the observation and action space of the higher level policies.
        meta_ac_space = get_meta_ac_space(
            ob_space=ob_space,
            relative_goals=relative_goals,
            env_name=env_name,
            use_fingerprints=use_fingerprints,
            fingerprint_dim=self.fingerprint_dim
        )

        # =================================================================== #
        # Step 1: Create the policies for the individual levels.              #
        # =================================================================== #

        self.policy = []

        # The policies are ordered from the highest level to lowest level
        # policies in the hierarchy.
        for i in range(num_levels):
            # Determine the appropriate parameters to use for the policy in the
            # current level.
            policy_fn = meta_policy if i < (num_levels - 1) else worker_policy
            ac_space_i = meta_ac_space if i < (num_levels - 1) else ac_space
            co_space_i = co_space if i == 0 else meta_ac_space
            ob_space_i = ob_space
            zero_fingerprint_i = i == (num_levels - 1)

            # The policies are ordered from the highest level to lowest level
            # policies in the hierarchy.
            with tf.compat.v1.variable_scope("level_{}".format(i)):
                self.policy.append(policy_fn(
                    sess=sess,
                    ob_space=ob_space_i,
                    ac_space=ac_space_i,
                    co_space=co_space_i,
                    buffer_size=buffer_size,
                    batch_size=batch_size,
                    actor_lr=actor_lr,
                    critic_lr=critic_lr,
                    verbose=verbose,
                    tau=tau,
                    gamma=gamma,
                    layer_norm=layer_norm,
                    layers=layers,
                    act_fun=act_fun,
                    use_huber=use_huber,
                    scope="level_{}".format(i),
                    zero_fingerprint=zero_fingerprint_i,
                    fingerprint_dim=self.fingerprint_dim[0],
                    **(additional_params or {}),
                ))

        # =================================================================== #
        # Step 2: Create attributes for the replay buffer.                    #
        # =================================================================== #

        # Create the replay buffer.
        self.replay_buffer = HierReplayBuffer(
            buffer_size=int(buffer_size/meta_period),
            batch_size=batch_size,
            meta_period=meta_period,
            obs_dim=ob_space.shape[0],
            ac_dim=ac_space.shape[0],
            co_dim=None if co_space is None else co_space.shape[0],
            goal_dim=meta_ac_space.shape[0],
            num_levels=num_levels
        )

        # current action by the meta-level policies
        self._meta_action = [None for _ in range(num_levels - 1)]

        # a list of all the actions performed by each level in the hierarchy,
        # ordered from highest to lowest level policy
        self._actions = None

        # a list of the rewards (intrinsic or other) experienced by every level
        # in the hierarchy, ordered from highest to lowest level policy
        self._rewards = None

        # a list of observations that stretch as long as the dilated horizon
        # chosen for the highest level policy
        self._observations = None

        # the first and last contextual term
        self._contexts = None

        # a list of done masks at every time step
        self._dones = None

        # Collect the state indices for the intrinsic rewards.
        self.goal_indices = get_state_indices(
            ob_space=ob_space,
            env_name=env_name,
            use_fingerprints=use_fingerprints,
            fingerprint_dim=self.fingerprint_dim
        )

        # Define the intrinsic reward function.
<<<<<<< HEAD
        def intrinsic_reward_fn(states, goals, next_states):
            # Offset the distance measure by the maximum possible distance to
            # ensure non-negativity.
            offset = np.sqrt(np.sum(np.square(
                meta_ac_space.high - meta_ac_space.low), -1))

            return negative_distance(
                states=states,
                state_indices=self.goal_indices,
                goals=goals,
                next_states=next_states,
                relative_context=relative_goals,
                offset=0.0
            ) + offset
        self.intrinsic_reward_fn = intrinsic_reward_fn
=======
        if intrinsic_reward_type in ["negative_distance",
                                     "scaled_negative_distance",
                                     "non_negative_distance",
                                     "scaled_non_negative_distance",
                                     "exp_negative_distance",
                                     "scaled_exp_negative_distance"]:
            # Offset the distance measure by the maximum possible distance to
            # ensure non-negativity.
            if "non_negative" in intrinsic_reward_type:
                offset = np.sqrt(np.sum(np.square(
                    meta_ac_space.high - meta_ac_space.low), -1))
            else:
                offset = 0

            # Scale the outputs from the state by the meta-action space if you
            # wish to scale the worker reward.
            if intrinsic_reward_type.startswith("scaled"):
                scale = 0.5 * (meta_ac_space.high - meta_ac_space.low)
            else:
                scale = 1

            def intrinsic_reward_fn(states, goals, next_states):
                return negative_distance(
                    states=states[self.goal_indices] / scale,
                    goals=goals / scale,
                    next_states=next_states[self.goal_indices] / scale,
                    relative_context=relative_goals,
                    offset=0.0
                ) + offset

            # Perform the exponential and squashing operations to keep the
            # intrinsic reward between 0 and 1.
            if "exp" in intrinsic_reward_type:
                def exp_intrinsic_reward_fn(states, goals, next_states):
                    return np.exp(
                        -1 *
                        intrinsic_reward_fn(states, goals, next_states) ** 2)
                self.intrinsic_reward_fn = exp_intrinsic_reward_fn
            else:
                self.intrinsic_reward_fn = intrinsic_reward_fn
        else:
            raise ValueError("Unknown intrinsic reward type: {}".format(
                intrinsic_reward_type))
>>>>>>> a2f76957

        # =================================================================== #
        # Step 3: Create algorithm-specific features.                         #
        # =================================================================== #

        # a fixed goal transition function for the meta-actions in between meta
        # periods. This is used when relative_goals is set to True in order to
        # maintain a fixed absolute position of the goal.
        if relative_goals:
            def goal_transition_fn(obs0, goal, obs1):
                return obs0 + goal - obs1
        else:
            def goal_transition_fn(obs0, goal, obs1):
                return goal
        self.goal_transition_fn = goal_transition_fn

        # Utility method for indexing the goal out of an observation variable.
        self.crop_to_goal = lambda g: tf.gather(
            g,
            tf.tile(tf.expand_dims(np.array(self.goal_indices), 0),
                    [self.batch_size, 1]),
            batch_dims=1, axis=1)

        if self.connected_gradients:
            self._setup_connected_gradients()

    def initialize(self):
        """See parent class.

        This method calls the initialization methods of the policies at every
        level of the hierarchy.
        """
        for i in range(self.num_levels):
            self.policy[i].initialize()
        self.clear_memory()

    def update(self, update_actor=True, **kwargs):
        """Perform a gradient update step.

        This is done both at every level of the hierarchy.

        The kwargs argument for this method contains two additional terms:

        * update_meta (bool): specifies whether to perform a gradient update
          step for the meta-policies
        * update_meta_actor (bool): similar to the `update_policy` term, but
          for the meta-policy. Note that, if `update_meta` is set to False,
          this term is void.

        **Note**; The target update soft updates for all policies occur at the
        same frequency as their respective actor update frequencies.

        Parameters
        ----------
        update_actor : bool
            specifies whether to update the actor policy. The critic policy is
            still updated if this value is set to False.

        Returns
        -------
         ([float, float], [float, float])
            the critic loss for every policy in the hierarchy
        (float, float)
            the actor loss for every policy in the hierarchy
        """
        # Not enough samples in the replay buffer.
        if not self.replay_buffer.can_sample():
            return tuple([[0, 0] for _ in range(self.num_levels)]), \
                tuple([0 for _ in range(self.num_levels)])

        # Specifies whether to remove additional data from the replay buffer
        # sampling procedure. Since only a subset of algorithms use additional
        # data, removing it can speedup the other algorithms.
        with_additional = self.off_policy_corrections

        # Get a batch.
        obs0, obs1, act, rew, done, additional = self.replay_buffer.sample(
            with_additional)

        # Update the higher-level policies.
        actor_loss = []
        critic_loss = []

        if kwargs['update_meta']:
            # Replace the goals with the most likely goals.
            if self.off_policy_corrections:
                meta_act = self._sample_best_meta_action(
                    meta_obs0=obs0[0],
                    meta_obs1=obs1[0],
                    meta_action=act[0],
                    worker_obses=additional["worker_obses"],
                    worker_actions=additional["worker_actions"],
                    k=8
                )
                act[0] = meta_act

            for i in range(self.num_levels - 1):
                if self.connected_gradients:
                    # Perform the connected gradients update procedure.
                    vf_loss, pi_loss = self._connected_gradients_update(
                        obs0=obs0,
                        actions=act,
                        rewards=rew,
                        obs1=obs1,
                        terminals1=done,
                        update_actor=kwargs['update_meta_actor'],
                    )
                else:
                    # Perform the regular meta update procedure.
                    vf_loss, pi_loss = self.policy[i].update_from_batch(
                        obs0=obs0[i],
                        actions=act[i],
                        rewards=rew[i],
                        obs1=obs1[i],
                        terminals1=done[i],
                        update_actor=kwargs['update_meta_actor'],
                    )

                actor_loss.append(pi_loss)
                critic_loss.append(vf_loss)
        else:
            for i in range(self.num_levels - 1):
                actor_loss.append(0)
                critic_loss.append([0, 0])

        # Update the lowest level policy.
        w_critic_loss, w_actor_loss = self.policy[-1].update_from_batch(
            obs0=obs0[-1],
            actions=act[-1],
            rewards=rew[-1],
            obs1=obs1[-1],
            terminals1=done[-1],
            update_actor=update_actor,
        )
        critic_loss.append(w_critic_loss)
        actor_loss.append(w_actor_loss)

        return tuple(critic_loss), tuple(actor_loss)

    def get_action(self, obs, context, apply_noise, random_actions):
        """See parent class."""
        # Loop through the policies in the hierarchy.
        for i in range(self.num_levels - 1):
            if self._update_meta(i):
                context_i = context if i == 0 else self._meta_action[i - 1]

                # Update the meta action based on the output from the policy if
                # the time period requires is.
                self._meta_action[i] = self.policy[i].get_action(
                    obs, context_i, apply_noise, random_actions)
            else:
                # Update the meta-action in accordance with a fixed transition
                # function.
                self._meta_action[i] = self.goal_transition_fn(
                    obs0=np.array([self._observations[-1][self.goal_indices]]),
                    goal=self._meta_action[i],
                    obs1=obs[:, self.goal_indices]
                )

        # Return the action to be performed within the environment (i.e. the
        # action by the lowest level policy).
        action = self.policy[-1].get_action(
            obs, self._meta_action[-1], apply_noise, random_actions)

        return action

    def store_transition(self, obs0, context0, action, reward, obs1, context1,
                         done, is_final_step, evaluate=False):
        """See parent class."""
        # the time since the most recent sample began collecting step samples
        t_start = len(self._observations)

        for i in range(1, self.num_levels):
            # Actions and intrinsic rewards for the high-level policies are
            # only updated when the action is recomputed by the graph.
            if t_start % self.meta_period ** (i-1) == 0:
                self._rewards[-i].append(0)
                self._actions[-i-1].append(self._meta_action[-i].flatten())

            # Compute the intrinsic rewards and append them to the list of
            # rewards.
            self._rewards[-i][-1] += \
                self.intrinsic_reward_scale / self.meta_period ** (i-1) * \
                self.intrinsic_reward_fn(
                    states=obs0,
                    goals=self._meta_action[-i].flatten(),
                    next_states=obs1
                )

        # The highest level policy receives the sum of environmental rewards.
        self._rewards[0][0] += reward

        # The lowest level policy's actions are received from the algorithm.
        self._actions[-1].append(action)

        # Add the environmental observations and contextual terms to their
        # respective lists.
        self._observations.append(obs0)
        if t_start == 0:
            self._contexts.append(context0)

        # Modify the done mask in accordance with the TD3 algorithm. Done masks
        # that correspond to the final step are set to False.
        self._dones.append(done and not is_final_step)

        # Add a sample to the replay buffer.
        if len(self._observations) == \
                self.meta_period ** (self.num_levels - 1) or done:
            # Add the last observation and context.
            self._observations.append(obs1)
            self._contexts.append(context1)

            # Compute the current state goals to add to the final observation.
            for i in range(self.num_levels - 1):
                self._actions[i].append(self.goal_transition_fn(
                    obs0=obs0[self.goal_indices],
                    goal=self._meta_action[i],
                    obs1=obs1[self.goal_indices]
                ).flatten())

            # Avoid storing samples when performing evaluations.
            if not evaluate:
                if not self.hindsight \
                        or random.random() < self.subgoal_testing_rate:
                    # Store a sample in the replay buffer.
                    self.replay_buffer.add(
                        obs_t=self._observations,
                        context_t=self._contexts,
                        action_t=self._actions,
                        reward_t=self._rewards,
                        done_t=self._dones,
                    )

                if self.hindsight:
                    # Some temporary attributes.
                    worker_obses = [self._get_obs(self._observations[i],
                                                  self._actions[0][i], 0)
                                    for i in range(len(self._observations))]
                    intrinsic_rewards = self._rewards[-1]

                    # Implement hindsight action and goal transitions.
                    goal, rewards = self._hindsight_actions_goals(
                        initial_observations=worker_obses,
                        initial_rewards=intrinsic_rewards
                    )
                    new_actions = deepcopy(self._actions)
                    new_actions[0] = goal
                    new_rewards = deepcopy(self._rewards)
                    new_rewards[-1] = rewards

                    # Store the hindsight sample in the replay buffer.
                    self.replay_buffer.add(
                        obs_t=self._observations,
                        context_t=self._contexts,
                        action_t=new_actions,
                        reward_t=new_rewards,
                        done_t=self._dones,
                    )

            # Clear the memory that has been stored in the replay buffer.
            self.clear_memory()

    def _update_meta(self, level):
        """Determine whether a meta-policy should update its action.

        This is done by checking the length of the observation lists that are
        passed to the replay buffer, which are cleared whenever the highest
        level meta-period has been met or the environment has been reset.

        Parameters
        ----------
        level : int
            the level of the policy

        Returns
        -------
        bool
            True if the action should be updated by the meta-policy at the
            given level
        """
        return len(self._observations) % \
            (self.meta_period ** (self.num_levels - level - 1)) == 0

    def clear_memory(self):
        """Clear internal memory that is used by the replay buffer."""
        self._actions = [[] for _ in range(self.num_levels)]
        self._rewards = [[0]] + [[] for _ in range(self.num_levels - 1)]
        self._observations = []
        self._contexts = []
        self._dones = []

    def get_td_map(self):
        """See parent class."""
        # Not enough samples in the replay buffer.
        if not self.replay_buffer.can_sample():
            return {}

        # Get a batch.
        obs0, obs1, act, rew, done, _ = self.replay_buffer.sample(False)

        td_map = {}
        for i in range(self.num_levels):
            td_map.update(self.policy[i].get_td_map_from_batch(
                obs0=obs0[i],
                actions=act[i],
                rewards=rew[i],
                obs1=obs1[i],
                terminals1=done[i]
            ))

        return td_map

    # ======================================================================= #
    #                       Auxiliary methods for HIRO                        #
    # ======================================================================= #

    def _sample_best_meta_action(self,
                                 meta_obs0,
                                 meta_obs1,
                                 meta_action,
                                 worker_obses,
                                 worker_actions,
                                 k=10):
        """Return meta-actions that approximately maximize low-level log-probs.

        Parameters
        ----------
        meta_obs0 : array_like
            (batch_size, m_obs_dim) matrix of meta observations
        meta_obs1 : array_like
            (batch_size, m_obs_dim) matrix of next time step meta observations
        meta_action : array_like
            (batch_size, m_ac_dim) matrix of meta actions
        worker_obses : array_like
            (batch_size, w_obs_dim, meta_period+1) matrix of current Worker
            state observations
        worker_actions : array_like
            (batch_size, w_ac_dim, meta_period) matrix of current Worker
            environmental actions
        k : int, optional
            number of goals returned, excluding the initial goal and the mean
            value

        Returns
        -------
        array_like
            (batch_size, m_ac_dim) matrix of most likely meta actions
        """
        batch_size, goal_dim = meta_action.shape

        # Collect several samples of potentially optimal goals.
        sampled_actions = self._sample(meta_obs0, meta_obs1, meta_action, k)
        assert sampled_actions.shape == (batch_size, goal_dim, k)

        # Compute the fitness of each candidate goal. The fitness is the sum of
        # the log-probabilities of each action for the given goal.
        fitness = self._log_probs(
            sampled_actions, worker_obses, worker_actions)
        assert fitness.shape == (batch_size, k)

        # For each sample, choose the meta action that maximizes the fitness.
        indx = np.argmax(fitness, 1)
        best_goals = np.asarray(
            [sampled_actions[i, :, indx[i]] for i in range(batch_size)])

        return best_goals

    def _sample(self, meta_obs0, meta_obs1, meta_action, num_samples, sc=0.5):
        """Sample different goals.

        The goals are sampled as follows:

        * The first num_samples-2 goals are acquired from a random Gaussian
          distribution centered at s_{t+c} - s_t.
        * The second to last goal is s_{t+c} - s_t.
        * The last goal is the originally sampled goal g_t.

        Parameters
        ----------
        meta_obs0 : array_like
            (batch_size, m_obs_dim) matrix of meta observations
        meta_obs1 : array_like
            (batch_size, m_obs_dim) matrix of next time step meta observations
        meta_action : array_like
            (batch_size, m_ac_dim) matrix of meta actions
        num_samples : int
            number of samples
        sc : float
            scaling factor for the normal distribution.

        Returns
        -------
        array_like
            (batch_size, goal_dim, num_samples) matrix of sampled goals

        Helps
        -----
        * _sample_best_meta_action(self)
        """
        batch_size, goal_dim = meta_action.shape
        goal_space = self.policy[0].ac_space
        spec_range = goal_space.high - goal_space.low
        random_samples = num_samples - 2

        # Compute the mean and std for the Gaussian distribution to sample
        # from, and well as the maxima and minima.
        loc = meta_obs1[:, self.goal_indices] - meta_obs0[:, self.goal_indices]
        scale = [sc * spec_range / 2]
        minimum, maximum = [goal_space.low], [goal_space.high]

        new_loc = np.zeros((batch_size, goal_dim, random_samples))
        new_scale = np.zeros((batch_size, goal_dim, random_samples))
        for i in range(random_samples):
            new_loc[:, :, i] = loc
            new_scale[:, :, i] = scale

        new_minimum = np.zeros((batch_size, goal_dim, num_samples))
        new_maximum = np.zeros((batch_size, goal_dim, num_samples))
        for i in range(num_samples):
            new_minimum[:, :, i] = minimum
            new_maximum[:, :, i] = maximum

        # Generate random samples for the above distribution.
        normal_samples = np.random.normal(
            size=(random_samples * batch_size * goal_dim))
        normal_samples = normal_samples.reshape(
            (batch_size, goal_dim, random_samples))

        samples = np.zeros((batch_size, goal_dim, num_samples))
        samples[:, :, :-2] = new_loc + normal_samples * new_scale
        samples[:, :, -2] = loc
        samples[:, :, -1] = meta_action

        # Clip the values based on the meta action space range.
        samples = np.minimum(np.maximum(samples, new_minimum), new_maximum)

        return samples

    def _log_probs(self, meta_actions, worker_obses, worker_actions):
        """Calculate the log probability of the next goal by the meta-policies.

        Parameters
        ----------
        meta_actions : array_like
            (batch_size, m_ac_dim, num_samples) matrix of candidate higher-
            level policy actions
        worker_obses : array_like
            (batch_size, w_obs_dim, meta_period + 1) matrix of lower-level
            policy observations
        worker_actions : array_like
            (batch_size, w_ac_dim, meta_period) list of lower-level policy
            actions

        Returns
        -------
        array_like
            (batch_size, num_samples) fitness associated with every state /
            action / goal pair

        Helps
        -----
        * _sample_best_meta_action(self):
        """
        raise NotImplementedError

    # ======================================================================= #
    #                       Auxiliary methods for HAC                         #
    # ======================================================================= #

    def _hindsight_actions_goals(self, initial_observations, initial_rewards):
        """Calculate hindsight goal and action transitions.

        These are then stored in the replay buffer along with the original
        (non-hindsight) sample.

        See the README at the front page of this repository for an in-depth
        description of this procedure.

        Parameters
        ----------
        initial_observations : array_like
            the original worker observations with the non-hindsight goals
            appended to them
        initial_rewards : array_like
            the original intrinsic rewards

        Returns
        -------
        array_like
            the goal at every step in hindsight
        array_like
            the modified intrinsic rewards taking into account the hindsight
            goals

        Helps
        -----
        * store_transition(self):
        """
        new_goals = []
        observations = deepcopy(initial_observations)
        rewards = deepcopy(initial_rewards)
        hindsight_goal = 0 if self.relative_goals \
            else observations[-1][self.goal_indices]
        obs_tp1 = observations[-1]

        for i in range(1, len(observations) + 1):
            obs_t = observations[-i]

            # Calculate the hindsight goal in using relative goals.
            # If not, the hindsight goal is simply a subset of the
            # final state observation.
            if self.relative_goals:
                hindsight_goal += \
                    obs_tp1[self.goal_indices] - obs_t[self.goal_indices]

            # Modify the Worker intrinsic rewards based on the new
            # hindsight goal.
            if i > 1:
                rewards[-(i - 1)] = self.intrinsic_reward_scale \
                    * self.intrinsic_reward_fn(obs_t, hindsight_goal, obs_tp1)

            obs_tp1 = deepcopy(obs_t)
            new_goals = [deepcopy(hindsight_goal)] + new_goals

        return new_goals, rewards

    # ======================================================================= #
    #                      Auxiliary methods for HRL-CG                       #
    # ======================================================================= #

    def _setup_connected_gradients(self):
        """Create the connected gradients meta-policy optimizer."""
        raise NotImplementedError

    def _connected_gradients_update(self,
                                    obs0,
                                    actions,
                                    rewards,
                                    obs1,
                                    terminals1,
                                    update_actor=True):
        """Perform the gradient update procedure for the HRL-CG algorithm.

        This procedure is similar to update_from_batch, expect it runs the
        self.cg_optimizer operation instead of the policy object's optimizer,
        and utilizes some information from the worker samples as well.

        Parameters
        ----------
        obs0 : list of array_like
            (batch_size, obs_dim) matrix of observations for every level in the
            hierarchy
        actions : list of array_like
            (batch_size, ac_dim) matrix of actions for every level in the
            hierarchy
        obs1 : list of array_like
            (batch_size, obs_dim) matrix of next step observations for every
            level in the hierarchy
        rewards : list of array_like
            (batch_size,) vector of rewards for every level in the hierarchy
        terminals1 : list of numpy bool
            (batch_size,) vector of done masks for every level in the hierarchy
        update_actor : bool
            specifies whether to update the actor policy of the meta policy.
            The critic policy is still updated if this value is set to False.

        Returns
        -------
        [float, float]
            meta-policy critic loss
        float
            meta-policy actor loss
        """
        raise NotImplementedError<|MERGE_RESOLUTION|>--- conflicted
+++ resolved
@@ -377,23 +377,6 @@
         )
 
         # Define the intrinsic reward function.
-<<<<<<< HEAD
-        def intrinsic_reward_fn(states, goals, next_states):
-            # Offset the distance measure by the maximum possible distance to
-            # ensure non-negativity.
-            offset = np.sqrt(np.sum(np.square(
-                meta_ac_space.high - meta_ac_space.low), -1))
-
-            return negative_distance(
-                states=states,
-                state_indices=self.goal_indices,
-                goals=goals,
-                next_states=next_states,
-                relative_context=relative_goals,
-                offset=0.0
-            ) + offset
-        self.intrinsic_reward_fn = intrinsic_reward_fn
-=======
         if intrinsic_reward_type in ["negative_distance",
                                      "scaled_negative_distance",
                                      "non_negative_distance",
@@ -437,7 +420,6 @@
         else:
             raise ValueError("Unknown intrinsic reward type: {}".format(
                 intrinsic_reward_type))
->>>>>>> a2f76957
 
         # =================================================================== #
         # Step 3: Create algorithm-specific features.                         #
