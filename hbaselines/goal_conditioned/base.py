"""Base goal-conditioned hierarchical policy."""
import tensorflow as tf
import numpy as np
from copy import deepcopy
import os

from hbaselines.base_policies import Policy
<<<<<<< HEAD
=======
from hbaselines.goal_conditioned.replay_buffer import HierReplayBuffer
>>>>>>> 4a3b0783
from hbaselines.utils.reward_fns import negative_distance
from hbaselines.utils.env_util import get_meta_ac_space, get_state_indices
from hbaselines.utils.tf_util import get_trainable_vars


class GoalConditionedPolicy(Policy):
    r"""Goal-conditioned hierarchical reinforcement learning model.

    TODO
    This policy is an implementation of the two-level hierarchy presented
    in [1], which itself is similar to the feudal networks formulation [2, 3].
    This network consists of a high-level, or Manager, pi_{\theta_H} that
    computes and outputs goals g_t ~ pi_{\theta_H}(s_t, h) every `meta_period`
    time steps, and a low-level policy pi_{\theta_L} that takes as inputs the
    current state and the assigned goals and attempts to perform an action
    a_t ~ pi_{\theta_L}(s_t,g_t) that satisfies these goals.

    The highest level policy is rewarded based on the original environment
    reward function: r_H = r(s,a;h).

    The Target term, h, parametrizes the reward assigned to the highest level
    policy in order to allow the policy to generalize to several goals within a
    task, a technique that was first proposed by [4].

    Finally, the Worker is motivated to follow the goals set by the Manager via
    an intrinsic reward based on the distance between the current observation
    and the goal observation:
    r_L (s_t, g_t, s_{t+1}) = -||s_t + g_t - s_{t+1}||_2

    Bibliography:

    [1] Nachum, Ofir, et al. "Data-efficient hierarchical reinforcement
        learning." Advances in Neural Information Processing Systems. 2018.
    [2] Dayan, Peter, and Geoffrey E. Hinton. "Feudal reinforcement learning."
        Advances in neural information processing systems. 1993.
    [3] Vezhnevets, Alexander Sasha, et al. "Feudal networks for hierarchical
        reinforcement learning." Proceedings of the 34th International
        Conference on Machine Learning-Volume 70. JMLR. org, 2017.
    [4] Schaul, Tom, et al. "Universal value function approximators."
        International Conference on Machine Learning. 2015.

    Attributes
    ----------
    num_levels : int
        number of levels within the hierarchy. Must be greater than 1. Two
        levels correspond to a Manager/Worker paradigm.
    meta_period : int
        meta-policy action period
    intrinsic_reward_type : str
        the reward function to be used by the worker. Must be one of:

        * "negative_distance": the negative two norm between the states and
          desired absolute or relative goals.
        * "scaled_negative_distance": similar to the negative distance reward
          where the states, goals, and next states are scaled by the inverse of
          the action space of the manager policy
        * "non_negative_distance": the negative two norm between the states and
          desired absolute or relative goals offset by the maximum goal space
          (to ensure non-negativity)
        * "scaled_non_negative_distance": similar to the non-negative distance
          reward where the states, goals, and next states are scaled by the
          inverse of the action space of the manager policy
        * "exp_negative_distance": equal to exp(-negative_distance^2). The
          result is a reward between 0 and 1. This is useful for policies that
          terminate early.
        * "scaled_exp_negative_distance": similar to the previous worker reward
          type but with states, actions, and next states that are scaled.
    intrinsic_reward_scale : float
        the value that the intrinsic reward should be scaled by
    relative_goals : bool
        specifies whether the goal issued by the higher-level policies is meant
        to be a relative or absolute goal, i.e. specific state or change in
        state
    off_policy_corrections : bool
        whether to use off-policy corrections during the update procedure. See:
        https://arxiv.org/abs/1805.08296.
    hindsight : bool
        whether to use hindsight action and goal transitions, as well as
        subgoal testing. See: https://arxiv.org/abs/1712.00948
    subgoal_testing_rate : float
        rate at which the original (non-hindsight) sample is stored in the
        replay buffer as well. Used only if `hindsight` is set to True.
    cooperative_gradients : bool
        whether to use the cooperative gradient update procedure for the
        higher-level policy. See: https://arxiv.org/abs/1912.02368v1
    cg_weights : float
        weights for the gradients of the loss of the lower-level policies with
        respect to the parameters of the higher-level policies. Only used if
        `cooperative_gradients` is set to True.
    pretrain_worker : bool
        specifies whether you are pre-training the lower-level policies.
        Actions by the high-level policy are randomly sampled from its action
        space.
    pretrain_path : str or None
        path to the pre-trained worker policy checkpoints
    pretrain_ckpt : int or None
        checkpoint number to use within the worker policy path. If set to None,
        the most recent checkpoint is used.
    total_steps : int
        Total number of timesteps used during training. Used by a subset of
        algorithms.
    policy : list of hbaselines.base_policies.Policy
        a list of policy object for each level in the hierarchy, order from
        highest to lowest level policy
    meta_action : TODO
        TODO
    prev_obs : TODO
        TODO
    goal_indices : list of int
        the state indices for the intrinsic rewards
    intrinsic_reward_fn : function
        reward function for the lower-level policies
    """

    def __init__(self,
                 sess,
                 ob_space,
                 ac_space,
                 co_space,
                 verbose,
                 l2_penalty,
                 model_params,
                 num_levels,
                 meta_period,
                 intrinsic_reward_type,
                 intrinsic_reward_scale,
                 relative_goals,
                 off_policy_corrections,
                 hindsight,
                 subgoal_testing_rate,
                 cooperative_gradients,
                 cg_weights,
                 cg_delta,
                 pretrain_worker,
                 pretrain_path,
                 pretrain_ckpt,
                 total_steps,
                 scope=None,
                 env_name="",
                 num_envs=1,
                 meta_policy=None,
                 worker_policy=None,
                 additional_params=None):
        """Instantiate the goal-conditioned hierarchical policy.

        Parameters
        ----------
        sess : tf.compat.v1.Session
            the current TensorFlow session
        ob_space : gym.spaces.*
            the observation space of the environment
        ac_space : gym.spaces.*
            the action space of the environment
        co_space : gym.spaces.*
            the context space of the environment
        verbose : int
            the verbosity level: 0 none, 1 training information, 2 tensorflow
            debug
        model_params : dict
            dictionary of model-specific parameters. See parent class.
        num_levels : int
            number of levels within the hierarchy. Must be greater than 1. Two
            levels correspond to a Manager/Worker paradigm.
        meta_period : int
            meta-policy action period
        intrinsic_reward_type : str
            the reward function to be used by the worker. Must be one of:

            * "negative_distance": the negative two norm between the states and
              desired absolute or relative goals.
            * "scaled_negative_distance": similar to the negative distance
              reward where the states, goals, and next states are scaled by the
              inverse of the action space of the manager policy
            * "non_negative_distance": the negative two norm between the states
              and desired absolute or relative goals offset by the maximum goal
              space (to ensure non-negativity)
            * "scaled_non_negative_distance": similar to the non-negative
              distance reward where the states, goals, and next states are
              scaled by the inverse of the action space of the manager policy
            * "exp_negative_distance": equal to exp(-negative_distance^2). The
              result is a reward between 0 and 1. This is useful for policies
              that terminate early.
            * "scaled_exp_negative_distance": similar to the previous worker
              reward type but with states, actions, and next states that are
              scaled.
        intrinsic_reward_scale : float
            the value that the intrinsic reward should be scaled by
        relative_goals : bool
            specifies whether the goal issued by the higher-level policies is
            meant to be a relative or absolute goal, i.e. specific state or
            change in state
        off_policy_corrections : bool
            whether to use off-policy corrections during the update procedure.
            See: https://arxiv.org/abs/1805.08296
        hindsight : bool
            whether to include hindsight action and goal transitions in the
            replay buffer. See: https://arxiv.org/abs/1712.00948
        subgoal_testing_rate : float
            rate at which the original (non-hindsight) sample is stored in the
            replay buffer as well. Used only if `hindsight` is set to True.
        cooperative_gradients : bool
            whether to use the cooperative gradient update procedure for the
            higher-level policy. See: https://arxiv.org/abs/1912.02368v1
        cg_weights : float
            weights for the gradients of the loss of the lower-level policies
            with respect to the parameters of the higher-level policies. Only
            used if `cooperative_gradients` is set to True.
        cg_delta : float
            the desired lower-level expected returns. If set to None, a fixed
            Lagrangian specified by cg_weights is used instead. Only used if
            `cooperative_gradients` is set to True.
        pretrain_worker : bool
            specifies whether you are pre-training the lower-level policies.
            Actions by the high-level policy are randomly sampled from the
            action space.
        pretrain_path : str or None
            path to the pre-trained worker policy checkpoints
        pretrain_ckpt : int or None
            checkpoint number to use within the worker policy path. If set to
            None, the most recent checkpoint is used.
        total_steps : int
            Total number of timesteps used during training. Used by a subset of
            algorithms.
        meta_policy : type [ hbaselines.base_policies.Policy ]
            the policy model to use for the meta policies
        worker_policy : type [ hbaselines.base_policies.Policy ]
            the policy model to use for the worker policy
        additional_params : dict
            additional algorithm-specific policy parameters. Used internally by
            the class when instantiating other (child) policies.
        """
        super(GoalConditionedPolicy, self).__init__(
            sess=sess,
            ob_space=ob_space,
            ac_space=ac_space,
            co_space=co_space,
            verbose=verbose,
            l2_penalty=l2_penalty,
            model_params=model_params,
            num_envs=num_envs,
        )

        assert num_levels >= 2, "num_levels must be greater than or equal to 2"

        self.num_levels = num_levels
        self.meta_period = meta_period
        self.intrinsic_reward_type = intrinsic_reward_type
        self.intrinsic_reward_scale = intrinsic_reward_scale
        self.relative_goals = relative_goals
        self.off_policy_corrections = off_policy_corrections
        self.hindsight = hindsight
        self.subgoal_testing_rate = subgoal_testing_rate
        self.cooperative_gradients = cooperative_gradients
        self.cg_weights = cg_weights
        self.cg_delta = cg_delta
        self.pretrain_worker = pretrain_worker
        self.pretrain_path = pretrain_path
        self.pretrain_ckpt = pretrain_ckpt
        self.total_steps = total_steps

        # Get the observation and action space of the higher level policies.
        meta_ac_space = get_meta_ac_space(
            ob_space=ob_space,
            relative_goals=relative_goals,
            env_name=env_name,
        )

        # =================================================================== #
        # Step 1: Create the policies for the individual levels.              #
        # =================================================================== #

        self.policy = []

        # The policies are ordered from the highest level to lowest level
        # policies in the hierarchy.
        for i in range(num_levels):
            # Determine the appropriate parameters to use for the policy in the
            # current level.
            policy_fn = meta_policy if i < (num_levels - 1) else worker_policy
            ac_space_i = meta_ac_space if i < (num_levels - 1) else ac_space
            co_space_i = co_space if i == 0 else meta_ac_space
            ob_space_i = ob_space

            # The policies are ordered from the highest level to lowest level
            # policies in the hierarchy.
            with tf.compat.v1.variable_scope("level_{}".format(i)):
                # Compute the scope name based on any outer scope term.
                scope_i = "level_{}".format(i)
                if scope is not None:
                    scope_i = "{}/{}".format(scope, scope_i)

                # TODO: description.
                model_params_i = model_params.copy()
                model_params_i.update({
                    "ignore_flat_channels":
                        model_params["ignore_flat_channels"] if i < 1 else [],
                    "ignore_image":
                        model_params["ignore_image"] if i < 1 else True,
                })

                # Create the next policy.
                self.policy.append(policy_fn(
                    sess=sess,
                    ob_space=ob_space_i,
                    ac_space=ac_space_i,
                    co_space=co_space_i,
                    verbose=verbose,
                    l2_penalty=l2_penalty,
                    model_params=model_params_i,
                    scope=scope_i,
                    **(additional_params or {}),
                ))

        # =================================================================== #
        # Step 2: Create common attributes.                                   #
        # =================================================================== #

        # current action by the meta-level policies
        self.meta_action = [[[] for _ in range(num_levels - 1)]
                            for _ in range(num_envs)]

        # previous step observation
        self.prev_obs = [[] for _ in range(num_envs)]

        # state indices for the intrinsic rewards
        self.goal_indices = get_state_indices(ob_space, env_name)

        # intrinsic reward function
        if intrinsic_reward_type in ["negative_distance",
                                     "scaled_negative_distance",
                                     "non_negative_distance",
                                     "scaled_non_negative_distance",
                                     "exp_negative_distance",
                                     "scaled_exp_negative_distance"]:
            # Offset the distance measure by the maximum possible distance to
            # ensure non-negativity.
            if "non_negative" in intrinsic_reward_type:
                offset = np.sqrt(np.sum(np.square(
                    meta_ac_space.high - meta_ac_space.low), -1))
            else:
                offset = 0

            # Scale the outputs from the state by the meta-action space if you
            # wish to scale the worker reward.
            if intrinsic_reward_type.startswith("scaled"):
                scale = 0.5 * (meta_ac_space.high - meta_ac_space.low)
            else:
                scale = 1

            def intrinsic_reward_fn(states, goals, next_states):
                return negative_distance(
                    states=states[self.goal_indices] / scale,
                    goals=goals / scale,
                    next_states=next_states[self.goal_indices] / scale,
                    relative_context=relative_goals,
                    offset=0.0,
                ) + offset

            # Perform the exponential and squashing operations to keep the
            # intrinsic reward between 0 and 1.
            if "exp" in intrinsic_reward_type:
                def exp_intrinsic_reward_fn(states, goals, next_states):
                    # TODO: temporary
                    span = sum(np.square(self.policy[0].ac_space.high -
                                         self.policy[0].ac_space.low))
                    rew = intrinsic_reward_fn(states, goals, next_states)
                    return np.exp(- (rew / (span / 40)) ** 2)
                self.intrinsic_reward_fn = exp_intrinsic_reward_fn
            else:
                self.intrinsic_reward_fn = intrinsic_reward_fn
        else:
            raise ValueError("Unknown intrinsic reward type: {}".format(
                intrinsic_reward_type))

        # =================================================================== #
        # Step 3: Create algorithm-specific features.                         #
        # =================================================================== #

        # the number of get_action calls that have been performed. This is used
        # when pretraining the worker to incrementally train different levels
        # of the policy.
        self._steps = 0

        # a fixed goal transition function for the meta-actions in between meta
        # periods. This is used when relative_goals is set to True in order to
        # maintain a fixed absolute position of the goal.
        if relative_goals:
            def goal_transition_fn(obs0, goal, obs1):
                return obs0 + goal - obs1
        else:
            def goal_transition_fn(obs0, goal, obs1):
                return goal
        self.goal_transition_fn = goal_transition_fn

        if self.cooperative_gradients:
            if scope is None:
                self._setup_cooperative_gradients()
            else:
                with tf.compat.v1.variable_scope(scope):
                    self._setup_cooperative_gradients()

    def initialize(self):
        """See parent class.

        This method performs the following operations:

        - It calls the initialization methods of the policies at every level of
          the hierarchy to match the target value function parameters with the
          current policy parameters.
<<<<<<< HEAD
        - It also imports the worker policy from a pre-trained checkpoint if a
          path to one is specified.

        Additional initialization actions are provided by the child classes.
=======
        - It also imports the lower-level policies from a pretrained checkpoint
          if a path to one is specified.
>>>>>>> 4a3b0783
        """
        # Initialize the separate policies in the hierarchy.
        for i in range(self.num_levels):
            self.policy[i].initialize()

        if self.pretrain_path is not None:
            ckpt_path = os.path.join(self.pretrain_path, "checkpoints")

            # Get the checkpoint number.
            if self.pretrain_ckpt is None:
                filenames = os.listdir(ckpt_path)
                metafiles = [f[:-5] for f in filenames if f[-5:] == ".meta"]
                metanum = [int(f.split("-")[-1]) for f in metafiles]
                ckpt_num = max(metanum)
            else:
                ckpt_num = self.pretrain_ckpt

            # Extract the checkpoint path.
            ckpt_path = os.path.join(ckpt_path, "itr-{}".format(ckpt_num))
            var_list = tf.train.list_variables(ckpt_path)
            ckpt_reader = tf.train.load_checkpoint(ckpt_path)

            # Check that the number of levels match.
            assert var_list[-1][0].startswith(
                "level_{}".format(self.num_levels-1)), \
                "Number of levels between the checkpoint and current policy " \
                "do not match. Policy={}, Checkpoint={}".format(
                    self.num_levels,
                    int(var_list[-1][0].split("/")[0][6:]) + 1)

            # Check that the names and shapes of the lowest-level policy
            # parameters match the current policy.
            current_vars = {
                v.name: v.shape.as_list()
                for v in get_trainable_vars()
            }
            for var in var_list:
                var_name, var_shape = var
                var_name = "{}:0".format(var_name)
                # We only check the lower-level policies.
                if any(var_name.startswith("level_{}".format(level))
                       for level in range(1, self.num_levels)):
                    assert var_name in current_vars.keys(), \
                        "{} not available in current policy.".format(var_name)
                    current_shape = current_vars[var_name]
                    assert current_shape == var_shape, \
                        "Shape mismatch for {}, {} != {}".format(
                            var_name, var_shape, current_shape)

            # Import the lower-level policy parameters.
            current_vars = {v.name: v for v in get_trainable_vars()}
            for var in var_list:
                var_name, var_shape = var
                if any(var_name.startswith("level_{}".format(level))
                       for level in range(1, self.num_levels)):
                    value = ckpt_reader.get_tensor(var_name)
                    var_name = "{}:0".format(var_name)
                    self.sess.run(
                        tf.compat.v1.assign(current_vars[var_name], value))

<<<<<<< HEAD
=======
    def update(self, update_actor=True, **kwargs):
        """Perform a gradient update step.

        This is done both at every level of the hierarchy.

        The kwargs argument for this method contains two additional terms:

        * update_meta (bool): specifies whether to perform a gradient update
          step for the meta-policies
        * update_meta_actor (bool): similar to the `update_policy` term, but
          for the meta-policy. Note that, if `update_meta` is set to False,
          this term is void.

        **Note**; The target update soft updates for all policies occur at the
        same frequency as their respective actor update frequencies.

        Parameters
        ----------
        update_actor : bool
            specifies whether to update the actor policy. The critic policy is
            still updated if this value is set to False.
        """
        # Not enough samples in the replay buffer.
        if not self.replay_buffer.can_sample():
            return

        # Specifies whether to remove additional data from the replay buffer
        # sampling procedure. Since only a subset of algorithms use additional
        # data, removing it can speedup the other algorithms.
        with_additional = self.off_policy_corrections

        # Specifies the levels to collect data from, corresponding to the
        # levels that will be trained. This also helps speedup the operation.
        collect_levels = [i for i in range(self.num_levels - 1) if
                          kwargs["update_meta"][i]] + [self.num_levels - 1]

        # Get a batch.
        obs0, obs1, act, rew, done, additional = self.replay_buffer.sample(
            with_additional, collect_levels)

        # Do not use done masks for lower-level policies with negative
        # intrinsic rewards (these the policies to terminate early).
        if self._negative_reward_fn():
            for i in range(self.num_levels - 1):
                done[i+1] = np.array([False] * done[i+1].shape[0])

        # Loop through all meta-policies.
        for i in range(self.num_levels - 1):
            if kwargs['update_meta'][i] and not self._pretrain_level(i):
                # Replace the goals with the most likely goals.
                if self.off_policy_corrections and i == 0:  # FIXME
                    meta_act = self._sample_best_meta_action(
                        meta_obs0=obs0[i],
                        meta_obs1=obs1[i],
                        meta_action=act[i],
                        worker_obses=additional["worker_obses"],
                        worker_actions=additional["worker_actions"],
                        k=8
                    )
                    act[i] = meta_act

                if self.cooperative_gradients:
                    # Perform the cooperative gradients update procedure.
                    self._cooperative_gradients_update(
                        obs0=obs0,
                        actions=act,
                        rewards=rew,
                        obs1=obs1,
                        terminals1=done,
                        level_num=i,
                        update_actor=kwargs['update_meta_actor'],
                    )
                else:
                    # Perform the regular meta update procedure.
                    self.policy[i].update_from_batch(
                        obs0=obs0[i],
                        actions=act[i],
                        rewards=rew[i],
                        obs1=obs1[i],
                        terminals1=done[i],
                        update_actor=kwargs['update_meta_actor'],
                    )

        # Update the lowest level policy.
        self.policy[-1].update_from_batch(
            obs0=obs0[-1],
            actions=act[-1],
            rewards=rew[-1],
            obs1=obs1[-1],
            terminals1=done[-1],
            update_actor=update_actor,
        )

>>>>>>> 4a3b0783
    def get_action(self, obs, context, apply_noise, random_actions, env_num=0):
        """See parent class."""
        # Increment the internal number of get_action calls.
        self._steps += 1

        # Loop through the policies in the hierarchy.
        for i in range(self.num_levels - 1):
            if self._update_meta(i, env_num):
                if self._pretrain_level(i):
                    # Sample goals randomly when performing pre-training.
                    self.meta_action[env_num][i] = np.array([
                        self.policy[i].ac_space.sample()])
                else:
                    context_i = context if i == 0 \
                        else self.meta_action[env_num][i - 1]

                    # Update the meta action based on the output from the
                    # policy if the time period requires is.
                    self.meta_action[env_num][i] = self.policy[i].get_action(
                        obs, context_i, apply_noise, random_actions)
            else:
                # Update the meta-action in accordance with a fixed transition
                # function.
                self.meta_action[env_num][i] = self.goal_transition_fn(
                    obs0=np.array([self.prev_obs[env_num][self.goal_indices]]),
                    goal=self.meta_action[env_num][i],
                    obs1=obs[:, self.goal_indices]
                )

        # Update the previous observation variable.
        self.prev_obs[env_num] = deepcopy(obs.flatten())

        # Return the action to be performed within the environment (i.e. the
        # action by the lowest level policy).
        action = self.policy[-1].get_action(
            obs=obs,
            context=self.meta_action[env_num][-1],
            apply_noise=apply_noise,
            random_actions=random_actions and self.pretrain_path is None)

        return action

    # ======================================================================= #
    #             Auxiliary methods for all hierarchical variants             #
    # ======================================================================= #

    def update(self, update_actor=True, **kwargs):
        """Perform a gradient update step.

        This is done at every level of the hierarchy.

        The kwargs argument for this method contains two additional terms:

        * update_meta (bool): specifies whether to perform a gradient update
          step for the meta-policies
        * update_meta_actor (bool): similar to the `update_policy` term, but
          for the meta-policy. Note that, if `update_meta` is set to False,
          this term is void.

        **Note**; The target update soft updates for all policies occur at the
        same frequency as their respective actor update frequencies.

        Parameters
        ----------
        update_actor : bool
            specifies whether to update the actor policy. The critic policy is
            still updated if this value is set to False.
        """
        raise NotImplementedError

    def store_transition(self, obs0, context0, action, reward, obs1, context1,
                         done, is_final_step, env_num=0, evaluate=False):
        """See parent class."""
        raise NotImplementedError

    def clear_memory(self, env_num):
        """Clear internal memory that is used by the replay buffer."""
        raise NotImplementedError

    def get_td_map(self):
        """See parent class."""
        raise NotImplementedError

    def _update_meta(self, level, env_num):
        """Determine whether a meta-policy should update its action.

        This is done by checking the length of the observation lists that are
        passed to the replay buffer, which are cleared whenever the highest
        level meta-period has been met or the environment has been reset.

        Parameters
        ----------
        level : int
            the level of the policy
        env_num : int
            the environment number. Used to handle situations when multiple
            parallel environments are being used.

        Returns
        -------
        bool
            True if the action should be updated by the meta-policy at the
            given level
        """
        raise NotImplementedError

    def _pretrain_level(self, level):
        """Check whether the current level should be training.

        When using `pretrain_worker` the lowest level policy is trained every
        step, and higher level policies are incrementally unfrozen for a
        fraction of the training steps. The highest level policy is not trained
        in this case, but the checkpoints can later be used to continue
        training the entire hierarchy.

        Parameters
        ----------
        level : int
            the level of the policy

        Returns
        -------
        bool
            True if the level should not be trained and should perform random
            actions, False otherwise
        """
        # number of steps to perform pretraining for a given level, assuming
        # pretrain_worker is set to True.
        pretrain_steps = self.total_steps * \
            (self.num_levels - level - 1) / (self.num_levels - 1)

        if level == 0:
            # bug fix for the final step
            return self.pretrain_worker
        else:
            return self.pretrain_worker and (self._steps < pretrain_steps)

    # ======================================================================= #
    #                       Auxiliary methods for HIRO                        #
    # ======================================================================= #

    def _sample_best_meta_action(self,
                                 meta_obs0,
                                 meta_obs1,
                                 meta_action,
                                 worker_obses,
                                 worker_actions,
                                 k=10):
        """Return meta-actions that approximately maximize low-level log-probs.

        This is only implemented for off-policy methods. On-policy methods do
        not suffer from similar forms of non-stationarity.

        Parameters
        ----------
        meta_obs0 : array_like
            (batch_size, m_obs_dim) matrix of meta observations
        meta_obs1 : array_like
            (batch_size, m_obs_dim) matrix of next time step meta observations
        meta_action : array_like
            (batch_size, m_ac_dim) matrix of meta actions
        worker_obses : array_like
            (batch_size, w_obs_dim, meta_period+1) matrix of current Worker
            state observations
        worker_actions : array_like
            (batch_size, w_ac_dim, meta_period) matrix of current Worker
            environmental actions
        k : int, optional
            number of goals returned, excluding the initial goal and the mean
            value

        Returns
        -------
        array_like
            (batch_size, m_ac_dim) matrix of most likely meta actions
        """
        raise NotImplementedError

    # ======================================================================= #
    #                       Auxiliary methods for HAC                         #
    # ======================================================================= #

    def _hindsight_actions_goals(self, initial_observations, initial_rewards):
        """Calculate hindsight goal and action transitions.

        These are then stored in the replay buffer along with the original
        (non-hindsight) sample.

        See the README at the front page of this repository for an in-depth
        description of this procedure.

        Parameters
        ----------
        initial_observations : array_like
            the original worker observations with the non-hindsight goals
            appended to them
        initial_rewards : array_like
            the original intrinsic rewards

        Returns
        -------
        array_like
            the goal at every step in hindsight
        array_like
            the modified intrinsic rewards taking into account the hindsight
            goals

        Helps
        -----
        * store_transition(self):
        """
        new_goals = []
        observations = deepcopy(initial_observations)
        rewards = deepcopy(initial_rewards)
        hindsight_goal = 0 if self.relative_goals \
            else observations[-1][self.goal_indices]
        obs_tp1 = observations[-1]

        for i in range(1, len(observations) + 1):
            obs_t = observations[-i]

            # Calculate the hindsight goal in using relative goals. If not, the
            # hindsight goal is simply a subset of the final state observation.
            if self.relative_goals:
                hindsight_goal += \
                    obs_tp1[self.goal_indices] - obs_t[self.goal_indices]

            # Modify the Worker intrinsic rewards based on the new hindsight
            # goal.
            if i > 1:
                rewards[-(i - 1)] = self.intrinsic_reward_scale \
                    / self.meta_period ** (i - 1) \
                    * self.intrinsic_reward_fn(obs_t, hindsight_goal, obs_tp1)

            obs_tp1 = deepcopy(obs_t)
            new_goals = [deepcopy(hindsight_goal)] + new_goals

        return new_goals, rewards

    # ======================================================================= #
    #                       Auxiliary methods for CHER                        #
    # ======================================================================= #

    def _setup_cooperative_gradients(self):
        """Create the cooperative gradients meta-policy optimizer."""
        raise NotImplementedError

    def _cooperative_gradients_update(self,
                                      obs0,
                                      actions,
                                      rewards,
                                      obs1,
                                      terminals1,
                                      level_num,
                                      update_actor=True):
        """Perform the gradient update procedure for the CHER algorithm.

        This procedure is similar to update_from_batch, expect it runs the
        self.cg_optimizer operation instead of the policy object's optimizer,
        and utilizes some information from the worker samples as well.

        Parameters
        ----------
        obs0 : list of array_like
            (batch_size, obs_dim) matrix of observations for every level in the
            hierarchy
        actions : list of array_like
            (batch_size, ac_dim) matrix of actions for every level in the
            hierarchy
        obs1 : list of array_like
            (batch_size, obs_dim) matrix of next step observations for every
            level in the hierarchy
        rewards : list of array_like
            (batch_size,) vector of rewards for every level in the hierarchy
        terminals1 : list of numpy bool
            (batch_size,) vector of done masks for every level in the hierarchy
        level_num : int
            the hierarchy level number of the policy to optimize
        update_actor : bool
            specifies whether to update the actor policy of the meta policy.
            The critic policy is still updated if this value is set to False.

        Returns
        -------
        [float, float]
            meta-policy critic loss
        float
            meta-policy actor loss
        """
        raise NotImplementedError<|MERGE_RESOLUTION|>--- conflicted
+++ resolved
@@ -5,10 +5,6 @@
 import os
 
 from hbaselines.base_policies import Policy
-<<<<<<< HEAD
-=======
-from hbaselines.goal_conditioned.replay_buffer import HierReplayBuffer
->>>>>>> 4a3b0783
 from hbaselines.utils.reward_fns import negative_distance
 from hbaselines.utils.env_util import get_meta_ac_space, get_state_indices
 from hbaselines.utils.tf_util import get_trainable_vars
@@ -418,15 +414,10 @@
         - It calls the initialization methods of the policies at every level of
           the hierarchy to match the target value function parameters with the
           current policy parameters.
-<<<<<<< HEAD
         - It also imports the worker policy from a pre-trained checkpoint if a
           path to one is specified.
 
         Additional initialization actions are provided by the child classes.
-=======
-        - It also imports the lower-level policies from a pretrained checkpoint
-          if a path to one is specified.
->>>>>>> 4a3b0783
         """
         # Initialize the separate policies in the hierarchy.
         for i in range(self.num_levels):
@@ -487,102 +478,6 @@
                     self.sess.run(
                         tf.compat.v1.assign(current_vars[var_name], value))
 
-<<<<<<< HEAD
-=======
-    def update(self, update_actor=True, **kwargs):
-        """Perform a gradient update step.
-
-        This is done both at every level of the hierarchy.
-
-        The kwargs argument for this method contains two additional terms:
-
-        * update_meta (bool): specifies whether to perform a gradient update
-          step for the meta-policies
-        * update_meta_actor (bool): similar to the `update_policy` term, but
-          for the meta-policy. Note that, if `update_meta` is set to False,
-          this term is void.
-
-        **Note**; The target update soft updates for all policies occur at the
-        same frequency as their respective actor update frequencies.
-
-        Parameters
-        ----------
-        update_actor : bool
-            specifies whether to update the actor policy. The critic policy is
-            still updated if this value is set to False.
-        """
-        # Not enough samples in the replay buffer.
-        if not self.replay_buffer.can_sample():
-            return
-
-        # Specifies whether to remove additional data from the replay buffer
-        # sampling procedure. Since only a subset of algorithms use additional
-        # data, removing it can speedup the other algorithms.
-        with_additional = self.off_policy_corrections
-
-        # Specifies the levels to collect data from, corresponding to the
-        # levels that will be trained. This also helps speedup the operation.
-        collect_levels = [i for i in range(self.num_levels - 1) if
-                          kwargs["update_meta"][i]] + [self.num_levels - 1]
-
-        # Get a batch.
-        obs0, obs1, act, rew, done, additional = self.replay_buffer.sample(
-            with_additional, collect_levels)
-
-        # Do not use done masks for lower-level policies with negative
-        # intrinsic rewards (these the policies to terminate early).
-        if self._negative_reward_fn():
-            for i in range(self.num_levels - 1):
-                done[i+1] = np.array([False] * done[i+1].shape[0])
-
-        # Loop through all meta-policies.
-        for i in range(self.num_levels - 1):
-            if kwargs['update_meta'][i] and not self._pretrain_level(i):
-                # Replace the goals with the most likely goals.
-                if self.off_policy_corrections and i == 0:  # FIXME
-                    meta_act = self._sample_best_meta_action(
-                        meta_obs0=obs0[i],
-                        meta_obs1=obs1[i],
-                        meta_action=act[i],
-                        worker_obses=additional["worker_obses"],
-                        worker_actions=additional["worker_actions"],
-                        k=8
-                    )
-                    act[i] = meta_act
-
-                if self.cooperative_gradients:
-                    # Perform the cooperative gradients update procedure.
-                    self._cooperative_gradients_update(
-                        obs0=obs0,
-                        actions=act,
-                        rewards=rew,
-                        obs1=obs1,
-                        terminals1=done,
-                        level_num=i,
-                        update_actor=kwargs['update_meta_actor'],
-                    )
-                else:
-                    # Perform the regular meta update procedure.
-                    self.policy[i].update_from_batch(
-                        obs0=obs0[i],
-                        actions=act[i],
-                        rewards=rew[i],
-                        obs1=obs1[i],
-                        terminals1=done[i],
-                        update_actor=kwargs['update_meta_actor'],
-                    )
-
-        # Update the lowest level policy.
-        self.policy[-1].update_from_batch(
-            obs0=obs0[-1],
-            actions=act[-1],
-            rewards=rew[-1],
-            obs1=obs1[-1],
-            terminals1=done[-1],
-            update_actor=update_actor,
-        )
-
->>>>>>> 4a3b0783
     def get_action(self, obs, context, apply_noise, random_actions, env_num=0):
         """See parent class."""
         # Increment the internal number of get_action calls.
