--- conflicted
+++ resolved
@@ -118,19 +118,7 @@
         cg_weights : float
             weights for the gradients of the loss of the lower-level policies
             with respect to the parameters of the higher-level policies. Only
-<<<<<<< HEAD
-            used if `connected_gradients` is set to True.
-=======
             used if `cooperative_gradients` is set to True.
-        use_fingerprints : bool
-            specifies whether to add a time-dependent fingerprint to the
-            observations
-        fingerprint_range : (list of float, list of float)
-            the low and high values for each fingerprint element, if they are
-            being used
-        centralized_value_functions : bool
-            specifies whether to use centralized value functions
->>>>>>> 884d68cc
         """
         super(GoalConditionedPolicy, self).__init__(
             sess=sess,
