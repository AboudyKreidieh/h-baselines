"""TD3-compatible goal-conditioned hierarchical policy."""
import tensorflow as tf
import numpy as np

from hbaselines.goal_conditioned.base import GoalConditionedPolicy as \
    BaseGoalConditionedPolicy
from hbaselines.fcnet.td3 import FeedForwardPolicy
from hbaselines.utils.tf_util import get_trainable_vars


class GoalConditionedPolicy(BaseGoalConditionedPolicy):
    """TD3-compatible goal-conditioned hierarchical policy.

    TODO: description of off-policy corrections

    TODO: description of connected gradients

    Descriptions of the base goal-conditioned policy can be found in
    hbaselines/goal_conditioned/base.py.
    """

    def __init__(self,
                 sess,
                 ob_space,
                 ac_space,
                 co_space,
                 buffer_size,
                 batch_size,
                 actor_lr,
                 critic_lr,
                 verbose,
                 tau,
                 gamma,
                 noise,
                 target_policy_noise,
                 target_noise_clip,
                 layer_norm,
                 layers,
                 act_fun,
                 use_huber,
                 num_levels,
                 meta_period,
                 intrinsic_reward_type,
                 intrinsic_reward_scale,
                 relative_goals,
                 off_policy_corrections,
                 hindsight,
                 subgoal_testing_rate,
                 connected_gradients,
                 cg_weights,
                 use_fingerprints,
                 fingerprint_range,
                 centralized_value_functions,
<<<<<<< HEAD
                 pretrain_worker,
                 pretrain_path,
                 pretrain_ckpt,
                 env_name="",
                 num_cpus=1):
=======
                 env_name="",
                 num_envs=1):
>>>>>>> b109e33a
        """Instantiate the goal-conditioned hierarchical policy.

        Parameters
        ----------
        sess : tf.compat.v1.Session
            the current TensorFlow session
        ob_space : gym.spaces.*
            the observation space of the environment
        ac_space : gym.spaces.*
            the action space of the environment
        co_space : gym.spaces.*
            the context space of the environment
        buffer_size : int
            the max number of transitions to store
        batch_size : int
            SGD batch size
        actor_lr : float
            actor learning rate
        critic_lr : float
            critic learning rate
        verbose : int
            the verbosity level: 0 none, 1 training information, 2 tensorflow
            debug
        tau : float
            target update rate
        gamma : float
            discount factor
        noise : float
            scaling term to the range of the action space, that is subsequently
            used as the standard deviation of Gaussian noise added to the
            action if `apply_noise` is set to True in `get_action`.
        target_policy_noise : float
            standard deviation term to the noise from the output of the target
            actor policy. See TD3 paper for more.
        target_noise_clip : float
            clipping term for the noise injected in the target actor policy
        layer_norm : bool
            enable layer normalisation
        layers : list of int or None
            the size of the neural network for the policy
        act_fun : tf.nn.*
            the activation function to use in the neural network
        use_huber : bool
            specifies whether to use the huber distance function as the loss
            for the critic. If set to False, the mean-squared error metric is
            used instead
        num_levels : int
            number of levels within the hierarchy. Must be greater than 1. Two
            levels correspond to a Manager/Worker paradigm.
        meta_period : int
            meta-policy action period
        intrinsic_reward_type : str
            the reward function to be used by the lower-level policies. See the
            base goal-conditioned policy for a description.
        intrinsic_reward_scale : float
            the value that the intrinsic reward should be scaled by
        relative_goals : bool
            specifies whether the goal issued by the higher-level policies is
            meant to be a relative or absolute goal, i.e. specific state or
            change in state
        off_policy_corrections : bool
            whether to use off-policy corrections during the update procedure.
            See: https://arxiv.org/abs/1805.08296
        hindsight : bool
            whether to include hindsight action and goal transitions in the
            replay buffer. See: https://arxiv.org/abs/1712.00948
        subgoal_testing_rate : float
            rate at which the original (non-hindsight) sample is stored in the
            replay buffer as well. Used only if `hindsight` is set to True.
        connected_gradients : bool
            whether to use the connected gradient update actor update procedure
            to the higher-level policy. See: https://arxiv.org/abs/1912.02368v1
        cg_weights : float
            weights for the gradients of the loss of the lower-level policies
            with respect to the parameters of the higher-level policies. Only
            used if `connected_gradients` is set to True.
        use_fingerprints : bool
            specifies whether to add a time-dependent fingerprint to the
            observations
        fingerprint_range : (list of float, list of float)
            the low and high values for each fingerprint element, if they are
            being used
        centralized_value_functions : bool
            specifies whether to use centralized value functions
        pretrain_worker : bool
            specifies whether you are pre-training the lower-level policies.
            Actions by the high-level policy are randomly sampled from its
            action space.
        """
        super(GoalConditionedPolicy, self).__init__(
            sess=sess,
            ob_space=ob_space,
            ac_space=ac_space,
            co_space=co_space,
            buffer_size=buffer_size,
            batch_size=batch_size,
            actor_lr=actor_lr,
            critic_lr=critic_lr,
            verbose=verbose,
            tau=tau,
            gamma=gamma,
            layer_norm=layer_norm,
            layers=layers,
            act_fun=act_fun,
            use_huber=use_huber,
            num_levels=num_levels,
            meta_period=meta_period,
            intrinsic_reward_type=intrinsic_reward_type,
            intrinsic_reward_scale=intrinsic_reward_scale,
            relative_goals=relative_goals,
            off_policy_corrections=off_policy_corrections,
            hindsight=hindsight,
            subgoal_testing_rate=subgoal_testing_rate,
            connected_gradients=connected_gradients,
            cg_weights=cg_weights,
            use_fingerprints=use_fingerprints,
            fingerprint_range=fingerprint_range,
            centralized_value_functions=centralized_value_functions,
            env_name=env_name,
<<<<<<< HEAD
            pretrain_worker=pretrain_worker,
            pretrain_path=pretrain_path,
            pretrain_ckpt=pretrain_ckpt,
            num_cpus=num_cpus,
=======
            num_envs=num_envs,
>>>>>>> b109e33a
            meta_policy=FeedForwardPolicy,
            worker_policy=FeedForwardPolicy,
            additional_params=dict(
                noise=noise,
                target_policy_noise=target_policy_noise,
                target_noise_clip=target_noise_clip,
            ),
        )

    # ======================================================================= #
    #                       Auxiliary methods for HIRO                        #
    # ======================================================================= #

    # FIXME
    def _log_probs(self, meta_actions, worker_obses, worker_actions):
        """Calculate the log probability of the next goal by the meta-policies.

        Parameters
        ----------
        meta_actions : array_like
            (batch_size, m_ac_dim, num_samples) matrix of candidate higher-
            level policy actions
        worker_obses : array_like
            (batch_size, w_obs_dim, meta_period + 1) matrix of lower-level
            policy observations
        worker_actions : array_like
            (batch_size, w_ac_dim, meta_period) list of lower-level policy
            actions

        Returns
        -------
        array_like
            (batch_size, num_samples) fitness associated with every state /
            action / goal pair

        Helps
        -----
        * _sample_best_meta_action(self):
        """
        fitness = []
        batch_size, goal_dim, num_samples = meta_actions.shape
        _, _, meta_period = worker_actions.shape

        # Loop through the elements of the batch.
        for i in range(batch_size):
            # Extract the candidate goals for the current element in the batch.
            # The worker observations and actions from the meta period of the
            # current batch are also collected to compute the log-probability
            # of a given candidate goal.
            goals_per_sample = meta_actions[i, :, :].T
            worker_obses_per_sample = worker_obses[i, :, :].T
            worker_actions_per_sample = worker_actions[i, :, :].T

            # This will be used to store the cumulative log-probabilities of a
            # given candidate goal for the entire meta-period.
            fitness_per_sample = np.zeros(num_samples)

            # Create repeated representations of each worker observation for
            # each candidate goal. The indexing of worker_obses_per_sample is
            # meant to do the following:
            #  1. We remove the last observation since it does not correspond
            #     to any action for the current meta-period.
            #  2. Since the worker observations contain the goal (context) for
            #     the last `goal_dim` elements, these elements are removed to
            #     only provide the environmental observation.
            tiled_worker_obses_per_sample = np.tile(
                worker_obses_per_sample[:-1, :-goal_dim],
                (num_samples, 1)
            )

            # Create repeated representations of each candidate goal for each
            # worker observation in a meta period.
            tiled_goals_per_sample = np.tile(
                goals_per_sample, meta_period).reshape(
                (num_samples * meta_period, goal_dim))

            # If relative goals are being used, update the later goals to match
            # what they would be under the relative goals difference approach.
            if self.relative_goals:
                goal_diff = worker_obses_per_sample[:-1, :] - np.tile(
                    worker_obses_per_sample[0, :], (meta_period, 1))
                tiled_goals_per_sample += \
                    np.tile(goal_diff, (num_samples, 1))[:, self.goal_indices]

            # Compute the actions the Worker would perform given a specific
            # observation/goal for the current instantiation of the policy.
            pred_actions = self.policy[-1].get_action(
                tiled_worker_obses_per_sample,
                tiled_goals_per_sample,
                apply_noise=False,
                random_actions=False
            )

            # Compute error as the distance between expected and actual actions
            normalized_error = -np.mean(
                np.square(
                    np.tile(worker_actions_per_sample, (num_samples, 1))
                    - pred_actions
                ),
                axis=1
            )

            # Sum the different normalized errors to get the fitness of each
            # candidate goal.
            for j in range(num_samples):
                fitness_per_sample[j] = np.sum(
                    normalized_error[j * meta_period: (j+1) * meta_period])

            fitness.append(fitness_per_sample)

        return np.array(fitness)

    # ======================================================================= #
    #                      Auxiliary methods for HRL-CG                       #
    # ======================================================================= #

    def _setup_connected_gradients(self):
        """Create the connected gradients meta-policy optimizer."""
        # Index relevant variables based on self.goal_indices
        meta_obs0 = self.crop_to_goal(self.policy[0].obs_ph)
        meta_obs1 = self.crop_to_goal(self.policy[0].obs1_ph)
        worker_obs0 = self.crop_to_goal(self.policy[-1].obs_ph)
        worker_obs1 = self.crop_to_goal(self.policy[-1].obs1_ph)

        if self.relative_goals:
            # Relative goal formulation as per HIRO.
            goal = meta_obs0 + self.policy[0].actor_tf - meta_obs1
        else:
            # Goal is the direct output from the meta policy in this case.
            goal = self.policy[0].actor_tf

        # Concatenate the output from the manager with the worker policy.
        obs_shape = self.policy[-1].ob_space.shape[0]
        obs = tf.concat([self.policy[-1].obs_ph[:, :obs_shape], goal], axis=-1)

        # Create the worker policy with inputs directly from the manager.
        with tf.compat.v1.variable_scope("level_1/model"):
            worker_with_meta_obs = self.policy[-1].make_critic(
                obs, self.policy[-1].action_ph, reuse=True, scope="qf_0")

        # Create a tensorflow operation that mimics the reward function that is
        # used to provide feedback to the worker.
        if self.intrinsic_reward_type.startswith("scaled"):
            # Scale the observations/goals by the action space of the upper-
            # level policy if requested.
            ac_space = self.policy[0].ac_space
            scale = 0.5 * (ac_space.high - ac_space.low)
            worker_obs0 /= scale
            goal /= scale
            worker_obs1 /= scale

        if self.relative_goals:
            # Implement relative goals if requested.
            goal += worker_obs0

        if self.intrinsic_reward_type.endswith("exp_negative_distance"):
            reward_fn = tf.reduce_mean(tf.exp(-tf.reduce_sum(
                tf.square(worker_obs0 + goal - worker_obs1), axis=1)))
        elif self.intrinsic_reward_type.endswith("negative_distance"):
            reward_fn = -tf.compat.v1.losses.mean_squared_error(
                worker_obs0 + goal, worker_obs1)
        else:
            raise ValueError("Unknown intrinsic reward type: {}".format(
                self.intrinsic_reward_type))

        # Scale by the worker reward scale.
        reward_fn *= self.intrinsic_reward_scale

        # Compute the worker loss with respect to the meta policy actions.
        self.cg_loss = - tf.reduce_mean(worker_with_meta_obs) - reward_fn

        # Create the optimizer object.
        optimizer = tf.compat.v1.train.AdamOptimizer(self.policy[0].actor_lr)
        self.cg_optimizer = optimizer.minimize(
            self.policy[0].actor_loss + self.cg_weights * self.cg_loss,
            var_list=get_trainable_vars("level_0/model/pi/"),
        )

    def _connected_gradients_update(self,
                                    obs0,
                                    actions,
                                    rewards,
                                    obs1,
                                    terminals1,
                                    update_actor=True):
        """Perform the gradient update procedure for the HRL-CG algorithm.

        This procedure is similar to update_from_batch, expect it runs the
        self.cg_optimizer operation instead of the policy object's optimizer,
        and utilizes some information from the worker samples as well.

        Parameters
        ----------
        obs0 : list of array_like
            (batch_size, obs_dim) matrix of observations for every level in the
            hierarchy
        actions : list of array_like
            (batch_size, ac_dim) matrix of actions for every level in the
            hierarchy
        obs1 : list of array_like
            (batch_size, obs_dim) matrix of next step observations for every
            level in the hierarchy
        rewards : list of array_like
            (batch_size,) vector of rewards for every level in the hierarchy
        terminals1 : list of numpy bool
            (batch_size,) vector of done masks for every level in the hierarchy
        update_actor : bool
            specifies whether to update the actor policy of the meta policy.
            The critic policy is still updated if this value is set to False.

        Returns
        -------
        [float, float]
            meta-policy critic loss
        float
            meta-policy actor loss
        """
        assert self.num_levels == 2, \
            "Connected gradients currently only works for 2-level hierarchies."

        # Reshape to match previous behavior and placeholder shape.
        rewards[0] = rewards[0].reshape(-1, 1)
        terminals1[0] = terminals1[0].reshape(-1, 1)

        # Update operations for the critic networks.
        step_ops = [self.policy[0].critic_loss,
                    self.policy[0].critic_optimizer[0],
                    self.policy[0].critic_optimizer[1]]

        feed_dict = {
            self.policy[0].obs_ph: obs0[0],
            self.policy[0].action_ph: actions[0],
            self.policy[0].rew_ph: rewards[0],
            self.policy[0].obs1_ph: obs1[0],
            self.policy[0].terminals1: terminals1[0]
        }

        if update_actor:
            # Actor updates and target soft update operation.
            step_ops += [self.policy[0].actor_loss,
                         self.cg_optimizer,  # This is what's replaced.
                         self.policy[0].target_soft_updates]

            feed_dict.update({
                self.policy[-1].obs_ph: obs0[-1],
                self.policy[-1].action_ph: actions[-1],
                self.policy[-1].obs1_ph: obs1[-1],
            })

        # Perform the update operations and collect the critic loss.
        critic_loss, *_vals = self.sess.run(step_ops, feed_dict=feed_dict)

        # Extract the actor loss.
        actor_loss = _vals[2] if update_actor else 0

        return critic_loss, actor_loss<|MERGE_RESOLUTION|>--- conflicted
+++ resolved
@@ -51,16 +51,11 @@
                  use_fingerprints,
                  fingerprint_range,
                  centralized_value_functions,
-<<<<<<< HEAD
                  pretrain_worker,
                  pretrain_path,
                  pretrain_ckpt,
                  env_name="",
-                 num_cpus=1):
-=======
-                 env_name="",
                  num_envs=1):
->>>>>>> b109e33a
         """Instantiate the goal-conditioned hierarchical policy.
 
         Parameters
@@ -180,14 +175,10 @@
             fingerprint_range=fingerprint_range,
             centralized_value_functions=centralized_value_functions,
             env_name=env_name,
-<<<<<<< HEAD
             pretrain_worker=pretrain_worker,
             pretrain_path=pretrain_path,
             pretrain_ckpt=pretrain_ckpt,
-            num_cpus=num_cpus,
-=======
             num_envs=num_envs,
->>>>>>> b109e33a
             meta_policy=FeedForwardPolicy,
             worker_policy=FeedForwardPolicy,
             additional_params=dict(
