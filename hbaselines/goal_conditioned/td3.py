"""TD3-compatible goal-conditioned hierarchical policy."""
import tensorflow as tf
import numpy as np

from hbaselines.goal_conditioned.base import GoalConditionedPolicy as \
    BaseGoalConditionedPolicy
from hbaselines.fcnet.td3 import FeedForwardPolicy
from hbaselines.utils.tf_util import get_trainable_vars


class GoalConditionedPolicy(BaseGoalConditionedPolicy):
    """TD3-compatible goal-conditioned hierarchical policy."""

    def __init__(self,
                 sess,
                 ob_space,
                 ac_space,
                 co_space,
                 buffer_size,
                 batch_size,
                 actor_lr,
                 critic_lr,
                 verbose,
                 tau,
                 gamma,
                 noise,
                 target_policy_noise,
                 target_noise_clip,
                 use_huber,
                 l2_penalty,
                 model_params,
                 num_levels,
                 meta_period,
                 intrinsic_reward_type,
                 intrinsic_reward_scale,
                 relative_goals,
                 off_policy_corrections,
                 hindsight,
                 subgoal_testing_rate,
                 cooperative_gradients,
                 cg_weights,
                 pretrain_worker,
                 pretrain_path,
                 pretrain_ckpt,
                 scope=None,
                 env_name="",
                 num_envs=1):
        """Instantiate the goal-conditioned hierarchical policy.

        Parameters
        ----------
        sess : tf.compat.v1.Session
            the current TensorFlow session
        ob_space : gym.spaces.*
            the observation space of the environment
        ac_space : gym.spaces.*
            the action space of the environment
        co_space : gym.spaces.*
            the context space of the environment
        buffer_size : int
            the max number of transitions to store
        batch_size : int
            SGD batch size
        actor_lr : float
            actor learning rate
        critic_lr : float
            critic learning rate
        verbose : int
            the verbosity level: 0 none, 1 training information, 2 tensorflow
            debug
        tau : float
            target update rate
        gamma : float
            discount factor
        noise : float
            scaling term to the range of the action space, that is subsequently
            used as the standard deviation of Gaussian noise added to the
            action if `apply_noise` is set to True in `get_action`.
        target_policy_noise : float
            standard deviation term to the noise from the output of the target
            actor policy. See TD3 paper for more.
        target_noise_clip : float
            clipping term for the noise injected in the target actor policy
        use_huber : bool
            specifies whether to use the huber distance function as the loss
            for the critic. If set to False, the mean-squared error metric is
            used instead
        l2_penalty : float
            L2 regularization penalty. This is applied to the policy network.
        model_params : dict
            dictionary of model-specific parameters. See parent class.
        num_levels : int
            number of levels within the hierarchy. Must be greater than 1. Two
            levels correspond to a Manager/Worker paradigm.
        meta_period : int
            meta-policy action period
        intrinsic_reward_type : str
            the reward function to be used by the lower-level policies. See the
            base goal-conditioned policy for a description.
        intrinsic_reward_scale : float
            the value that the intrinsic reward should be scaled by
        relative_goals : bool
            specifies whether the goal issued by the higher-level policies is
            meant to be a relative or absolute goal, i.e. specific state or
            change in state
        off_policy_corrections : bool
            whether to use off-policy corrections during the update procedure.
            See: https://arxiv.org/abs/1805.08296
        hindsight : bool
            whether to include hindsight action and goal transitions in the
            replay buffer. See: https://arxiv.org/abs/1712.00948
        subgoal_testing_rate : float
            rate at which the original (non-hindsight) sample is stored in the
            replay buffer as well. Used only if `hindsight` is set to True.
        cooperative_gradients : bool
            whether to use the cooperative gradient update procedure for the
            higher-level policy. See: https://arxiv.org/abs/1912.02368v1
        cg_weights : float
            weights for the gradients of the loss of the lower-level policies
            with respect to the parameters of the higher-level policies. Only
            used if `cooperative_gradients` is set to True.
        pretrain_worker : bool
            specifies whether you are pre-training the lower-level policies.
            Actions by the high-level policy are randomly sampled from its
            action space.
        pretrain_path : str or None
            path to the pre-trained worker policy checkpoints
        pretrain_ckpt : int or None
            checkpoint number to use within the worker policy path. If set to
            None, the most recent checkpoint is used.
        """
        super(GoalConditionedPolicy, self).__init__(
            sess=sess,
            ob_space=ob_space,
            ac_space=ac_space,
            co_space=co_space,
            buffer_size=buffer_size,
            batch_size=batch_size,
            actor_lr=actor_lr,
            critic_lr=critic_lr,
            verbose=verbose,
            tau=tau,
            gamma=gamma,
            use_huber=use_huber,
            l2_penalty=l2_penalty,
            model_params=model_params,
            num_levels=num_levels,
            meta_period=meta_period,
            intrinsic_reward_type=intrinsic_reward_type,
            intrinsic_reward_scale=intrinsic_reward_scale,
            relative_goals=relative_goals,
            off_policy_corrections=off_policy_corrections,
            hindsight=hindsight,
            subgoal_testing_rate=subgoal_testing_rate,
            cooperative_gradients=cooperative_gradients,
            cg_weights=cg_weights,
            scope=scope,
            env_name=env_name,
            pretrain_worker=pretrain_worker,
            pretrain_path=pretrain_path,
            pretrain_ckpt=pretrain_ckpt,
            num_envs=num_envs,
            meta_policy=FeedForwardPolicy,
            worker_policy=FeedForwardPolicy,
            additional_params=dict(
                noise=noise,
                target_policy_noise=target_policy_noise,
                target_noise_clip=target_noise_clip,
            ),
        )

    # ======================================================================= #
    #                       Auxiliary methods for HIRO                        #
    # ======================================================================= #

    # TODO: add support for multi-level hierarchies
    def _log_probs(self, meta_actions, worker_obses, worker_actions):
        """Calculate the log probability of the next goal by the meta-policies.

        Parameters
        ----------
        meta_actions : array_like
            (batch_size, m_ac_dim, num_samples) matrix of candidate higher-
            level policy actions
        worker_obses : array_like
            (batch_size, w_obs_dim, meta_period + 1) matrix of lower-level
            policy observations
        worker_actions : array_like
            (batch_size, w_ac_dim, meta_period) list of lower-level policy
            actions

        Returns
        -------
        array_like
            (batch_size, num_samples) fitness associated with every state /
            action / goal pair

        Helps
        -----
        * _sample_best_meta_action(self):
        """
        fitness = []
        batch_size, goal_dim, num_samples = meta_actions.shape
        _, _, meta_period = worker_actions.shape

        # Loop through the elements of the batch.
        for i in range(batch_size):
            # Extract the candidate goals for the current element in the batch.
            # The worker observations and actions from the meta period of the
            # current batch are also collected to compute the log-probability
            # of a given candidate goal.
            goals_per_sample = meta_actions[i, :, :].T
            worker_obses_per_sample = worker_obses[i, :, :].T
            worker_actions_per_sample = worker_actions[i, :, :].T

            # This will be used to store the cumulative log-probabilities of a
            # given candidate goal for the entire meta-period.
            fitness_per_sample = np.zeros(num_samples)

            # Create repeated representations of each worker observation for
            # each candidate goal. The indexing of worker_obses_per_sample is
            # meant to do the following:
            #  1. We remove the last observation since it does not correspond
            #     to any action for the current meta-period.
            #  2. Since the worker observations contain the goal (context) for
            #     the last `goal_dim` elements, these elements are removed to
            #     only provide the environmental observation.
            tiled_worker_obses_per_sample = np.tile(
                worker_obses_per_sample[:-1, :-goal_dim],
                (num_samples, 1)
            )

            # Create repeated representations of each candidate goal for each
            # worker observation in a meta period.
            tiled_goals_per_sample = np.tile(
                goals_per_sample, meta_period).reshape(
                (num_samples * meta_period, goal_dim))

            # If relative goals are being used, update the later goals to match
            # what they would be under the relative goals difference approach.
            if self.relative_goals:
                goal_diff = worker_obses_per_sample[:-1, :] - np.tile(
                    worker_obses_per_sample[0, :], (meta_period, 1))
                tiled_goals_per_sample += \
                    np.tile(goal_diff, (num_samples, 1))[:, self.goal_indices]

            # Compute the actions the Worker would perform given a specific
            # observation/goal for the current instantiation of the policy.
            pred_actions = self.policy[-1].get_action(
                tiled_worker_obses_per_sample,
                tiled_goals_per_sample,
                apply_noise=False,
                random_actions=False
            )

            # Compute error as the distance between expected and actual actions
            normalized_error = -np.mean(
                np.square(
                    np.tile(worker_actions_per_sample, (num_samples, 1))
                    - pred_actions
                ),
                axis=1
            )

            # Sum the different normalized errors to get the fitness of each
            # candidate goal.
            for j in range(num_samples):
                fitness_per_sample[j] = np.sum(
                    normalized_error[j * meta_period: (j+1) * meta_period])

            fitness.append(fitness_per_sample)

        return np.array(fitness)

    # ======================================================================= #
    #                       Auxiliary methods for CHER                        #
    # ======================================================================= #

    def _setup_cooperative_gradients(self):
        self.t = 0
        """Create the cooperative gradients meta-policy optimizer."""
        # placeholder for the lambda term.
        self.cg_weights = [
            tf.compat.v1.Variable(initial_value=-4.20, trainable=True)
            for _ in range(self.num_levels - 1)]
        self.cg_delta = -2 * (1 / (1 - self.gamma))

        self.cg_loss = []
        self.cg_optimizer = []
        for level in range(self.num_levels - 1):
            # Index relevant variables based on self.goal_indices
            meta_obs0 = self.crop_to_goal(self.policy[level].obs_ph)
            meta_obs1 = self.crop_to_goal(self.policy[level].obs1_ph)
            worker_obs0 = self.crop_to_goal(self.policy[level + 1].obs_ph)
            worker_obs1 = self.crop_to_goal(self.policy[level + 1].obs1_ph)

            if self.relative_goals:
                # Relative goal formulation as per HIRO.
                goal = meta_obs0 + self.policy[level].actor_tf - meta_obs1
            else:
                # Goal is the direct output from the meta policy in this case.
                goal = self.policy[level].actor_tf

            # Concatenate the output from the manager with the worker policy.
            obs_shape = self.policy[level + 1].ob_space.shape[0]
            obs = tf.concat(
                [self.policy[level + 1].obs_ph[:, :obs_shape], goal], axis=-1)

            # Create the worker policy with inputs directly from the manager.
            with tf.compat.v1.variable_scope("level_{}/model".format(level+1)):
                worker_with_meta_obs = self.policy[level + 1].make_critic(
                    obs,
                    self.policy[level + 1].action_ph,
                    reuse=True, scope="qf_0")

            # Create a tensorflow operation that mimics the reward function
            # that is used to provide feedback to the worker.
            if self.intrinsic_reward_type.startswith("scaled"):
                # Scale the observations/goals by the action space of the
                # upper-level policy if requested.
                ac_space = self.policy[level].ac_space
                scale = 0.5 * (ac_space.high - ac_space.low)
                worker_obs0 /= scale
                goal /= scale
                worker_obs1 /= scale

            if self.relative_goals:
                # Implement relative goals if requested.
                goal += worker_obs0

            if self.intrinsic_reward_type.endswith("exp_negative_distance"):
                reward_fn = tf.reduce_mean(tf.exp(-tf.reduce_sum(
                    tf.square(worker_obs0 + goal - worker_obs1), axis=1)))
            elif self.intrinsic_reward_type.endswith("negative_distance"):
                reward_fn = -tf.compat.v1.losses.mean_squared_error(
                    worker_obs0 + goal, worker_obs1)
            else:
                raise ValueError("Unknown intrinsic reward type: {}".format(
                    self.intrinsic_reward_type))

            # Scale by the worker reward scale.
            reward_fn *= self.intrinsic_reward_scale

            # Compute the worker loss with respect to the meta policy actions.
            cg_loss = - (tf.reduce_mean(worker_with_meta_obs) + reward_fn)
            self.cg_loss.append(cg_loss)

            # Create the optimizer object.
            optimizer = tf.compat.v1.train.AdamOptimizer(
                self.policy[level].actor_lr)
            self.cg_optimizer.append(optimizer.minimize(
                self.policy[level].actor_loss
                + tf.exp(self.cg_weights[level]) * cg_loss,
                var_list=get_trainable_vars(
                    "level_{}/model/pi/".format(level)),
            ))

            cg_weights_loss = \
                tf.reduce_mean(
                    tf.exp(self.cg_weights[level]) * tf.stop_gradient(
                        worker_with_meta_obs + reward_fn - self.cg_delta
                    )
                )
            optimizer = tf.compat.v1.train.AdamOptimizer(learning_rate=3e-4)
            self.cg_weights_optimizer = optimizer.minimize(
                cg_weights_loss,
                var_list=[self.cg_weights[level]])

            # Add to tensorboard.
            tf.compat.v1.summary.scalar(
                "level_{}/cg_weights_log".format(level),
                self.cg_weights[level])
            tf.compat.v1.summary.scalar(
                "level_{}/cg_weights".format(level),
                tf.exp(self.cg_weights[level]))
            tf.compat.v1.summary.scalar(
                "level_{}/cg_weights_loss".format(level),
                cg_weights_loss)
            tf.compat.v1.summary.scalar(
                "level_{}/worker_with_meta_obs".format(level),
                tf.reduce_mean(worker_with_meta_obs))

    def _cooperative_gradients_update(self,
                                      obs0,
                                      actions,
                                      rewards,
                                      obs1,
                                      terminals1,
                                      level_num,
                                      update_actor=True):
        """Perform the gradient update procedure for the CHER algorithm.

        This procedure is similar to update_from_batch, expect it runs the
        self.cg_optimizer operation instead of the policy object's optimizer,
        and utilizes some information from the worker samples as well.

        Parameters
        ----------
        obs0 : list of array_like
            (batch_size, obs_dim) matrix of observations for every level in the
            hierarchy
        actions : list of array_like
            (batch_size, ac_dim) matrix of actions for every level in the
            hierarchy
        obs1 : list of array_like
            (batch_size, obs_dim) matrix of next step observations for every
            level in the hierarchy
        rewards : list of array_like
            (batch_size,) vector of rewards for every level in the hierarchy
        terminals1 : list of numpy bool
            (batch_size,) vector of done masks for every level in the hierarchy
        level_num : int
            the hierarchy level number of the policy to optimize
        update_actor : bool
            specifies whether to update the actor policy of the meta policy.
            The critic policy is still updated if this value is set to False.
        """
        self.t += 1
        # Reshape to match previous behavior and placeholder shape.
        rewards[level_num] = rewards[level_num].reshape(-1, 1)
        terminals1[level_num] = terminals1[level_num].reshape(-1, 1)

        # Update operations for the critic networks.
        step_ops = [
            self.policy[level_num].critic_optimizer[0],
            self.policy[level_num].critic_optimizer[1],
        ]

        feed_dict = {
            self.policy[level_num].obs_ph: obs0[level_num],
            self.policy[level_num].action_ph: actions[level_num],
            self.policy[level_num].rew_ph: rewards[level_num],
            self.policy[level_num].obs1_ph: obs1[level_num],
            self.policy[level_num].terminals1: terminals1[level_num],
            self.policy[level_num + 1].action_ph: actions[level_num + 1],
            self.policy[level_num + 1].obs_ph: obs0[level_num + 1],
        }

        # Update the cg_weights terms.
        if self.t > 1000:
            step_ops += [self.cg_weights_optimizer]

        if update_actor:
            # Actor updates and target soft update operation.
            step_ops += [
                self.cg_optimizer[level_num],  # This is what's replaced.
                self.policy[level_num].target_soft_updates,
            ]

            feed_dict.update({
                self.policy[level_num + 1].obs_ph: obs0[level_num + 1],
                self.policy[level_num + 1].action_ph: actions[level_num + 1],
                self.policy[level_num + 1].obs1_ph: obs1[level_num + 1],
            })

<<<<<<< HEAD
        # Perform the update operations and collect the critic loss.
        critic_loss, *_vals = self.sess.run(step_ops, feed_dict=feed_dict)

        # Extract the actor loss.
        actor_loss = _vals[2] if update_actor else 0

        return critic_loss, actor_loss

    def get_td_map(self):
        """See parent class.

        This adds the cg_weights term in case cooperative gradients are being
        used.
        """
        td_map = super(GoalConditionedPolicy, self).get_td_map()

        return td_map
=======
        # Perform the update operations.
        self.sess.run(step_ops, feed_dict=feed_dict)
>>>>>>> 820d2039
<|MERGE_RESOLUTION|>--- conflicted
+++ resolved
@@ -277,8 +277,8 @@
     # ======================================================================= #
 
     def _setup_cooperative_gradients(self):
+        """Create the cooperative gradients meta-policy optimizer."""
         self.t = 0
-        """Create the cooperative gradients meta-policy optimizer."""
         # placeholder for the lambda term.
         self.cg_weights = [
             tf.compat.v1.Variable(initial_value=-4.20, trainable=True)
@@ -453,25 +453,5 @@
                 self.policy[level_num + 1].obs1_ph: obs1[level_num + 1],
             })
 
-<<<<<<< HEAD
-        # Perform the update operations and collect the critic loss.
-        critic_loss, *_vals = self.sess.run(step_ops, feed_dict=feed_dict)
-
-        # Extract the actor loss.
-        actor_loss = _vals[2] if update_actor else 0
-
-        return critic_loss, actor_loss
-
-    def get_td_map(self):
-        """See parent class.
-
-        This adds the cg_weights term in case cooperative gradients are being
-        used.
-        """
-        td_map = super(GoalConditionedPolicy, self).get_td_map()
-
-        return td_map
-=======
         # Perform the update operations.
-        self.sess.run(step_ops, feed_dict=feed_dict)
->>>>>>> 820d2039
+        self.sess.run(step_ops, feed_dict=feed_dict)