--- conflicted
+++ resolved
@@ -278,13 +278,8 @@
     #                      Auxiliary methods for HRL-CG                       #
     # ======================================================================= #
 
-<<<<<<< HEAD
-    def _setup_connected_gradients(self):  # FIXME
-        """Create the updated manager optimization with connected gradients."""
-=======
     def _setup_connected_gradients(self):
         """Create the connected gradients meta-policy optimizer."""
->>>>>>> 4d996cc2
         # Index relevant variables based on self.goal_indices
         meta_obs0 = self.crop_to_goal(self.policy[0].obs_ph)
         meta_obs1 = self.crop_to_goal(self.policy[0].obs1_ph)
@@ -326,7 +321,7 @@
             var_list=get_trainable_vars("level_0/model/pi/"),
         )
 
-    def _connected_gradients_update(self,  # FIXME
+    def _connected_gradients_update(self,
                                     obs0,
                                     actions,
                                     rewards,
@@ -365,6 +360,9 @@
         float
             meta-policy actor loss
         """
+        assert self.num_levels == 2, \
+            "Connected gradients currently only works for 2-level hierarchies."
+
         # Reshape to match previous behavior and placeholder shape.
         rewards[0] = rewards[0].reshape(-1, 1)
         terminals1[0] = terminals1[0].reshape(-1, 1)
