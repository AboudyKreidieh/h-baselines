--- conflicted
+++ resolved
@@ -51,13 +51,9 @@
                  use_fingerprints,
                  fingerprint_range,
                  centralized_value_functions,
-<<<<<<< HEAD
+                 pretrain_worker,
                  env_name="",
                  num_cpus=1):
-=======
-                 pretrain_worker,
-                 env_name=""):
->>>>>>> cde52af4
         """Instantiate the goal-conditioned hierarchical policy.
 
         Parameters
@@ -177,11 +173,8 @@
             fingerprint_range=fingerprint_range,
             centralized_value_functions=centralized_value_functions,
             env_name=env_name,
-<<<<<<< HEAD
+            pretrain_worker=pretrain_worker,
             num_cpus=num_cpus,
-=======
-            pretrain_worker=pretrain_worker,
->>>>>>> cde52af4
             meta_policy=FeedForwardPolicy,
             worker_policy=FeedForwardPolicy,
             additional_params=dict(
