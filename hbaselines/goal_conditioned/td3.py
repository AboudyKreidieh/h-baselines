"""TD3-compatible goal-conditioned hierarchical policy."""
import tensorflow as tf
import numpy as np

from hbaselines.goal_conditioned.base import GoalConditionedPolicy as \
    BaseGoalConditionedPolicy
from hbaselines.fcnet.td3 import FeedForwardPolicy
from hbaselines.utils.tf_util import get_trainable_vars


class GoalConditionedPolicy(BaseGoalConditionedPolicy):
    """TD3-compatible goal-conditioned hierarchical policy."""

    def __init__(self,
                 sess,
                 ob_space,
                 ac_space,
                 co_space,
                 buffer_size,
                 batch_size,
                 actor_lr,
                 critic_lr,
                 verbose,
                 tau,
                 gamma,
                 noise,
                 target_policy_noise,
                 target_noise_clip,
                 use_huber,
                 l2_penalty,
                 model_params,
                 num_levels,
                 meta_period,
                 intrinsic_reward_type,
                 intrinsic_reward_scale,
                 relative_goals,
                 off_policy_corrections,
                 hindsight,
                 subgoal_testing_rate,
                 cooperative_gradients,
                 cg_weights,
                 cg_delta,
                 pretrain_worker,
                 pretrain_path,
                 pretrain_ckpt,
<<<<<<< HEAD
=======
                 total_steps,
>>>>>>> 005d5aa9
                 scope=None,
                 env_name="",
                 num_envs=1):
        """Instantiate the goal-conditioned hierarchical policy.

        Parameters
        ----------
        sess : tf.compat.v1.Session
            the current TensorFlow session
        ob_space : gym.spaces.*
            the observation space of the environment
        ac_space : gym.spaces.*
            the action space of the environment
        co_space : gym.spaces.*
            the context space of the environment
        buffer_size : int
            the max number of transitions to store
        batch_size : int
            SGD batch size
        actor_lr : float
            actor learning rate
        critic_lr : float
            critic learning rate
        verbose : int
            the verbosity level: 0 none, 1 training information, 2 tensorflow
            debug
        tau : float
            target update rate
        gamma : float
            discount factor
        noise : float
            scaling term to the range of the action space, that is subsequently
            used as the standard deviation of Gaussian noise added to the
            action if `apply_noise` is set to True in `get_action`.
        target_policy_noise : float
            standard deviation term to the noise from the output of the target
            actor policy. See TD3 paper for more.
        target_noise_clip : float
            clipping term for the noise injected in the target actor policy
        use_huber : bool
            specifies whether to use the huber distance function as the loss
            for the critic. If set to False, the mean-squared error metric is
            used instead
        l2_penalty : float
            L2 regularization penalty. This is applied to the policy network.
        model_params : dict
            dictionary of model-specific parameters. See parent class.
        num_levels : int
            number of levels within the hierarchy. Must be greater than 1. Two
            levels correspond to a Manager/Worker paradigm.
        meta_period : int or [int]
            meta-policy action period. For multi-level hierarchies, a separate
            meta period can be provided for each level (indexed from highest to
            lowest)
        intrinsic_reward_type : str
            the reward function to be used by the lower-level policies. See the
            base goal-conditioned policy for a description.
        intrinsic_reward_scale : [float]
            the value that the intrinsic reward should be scaled by. One for
            each lower-level.
        relative_goals : bool
            specifies whether the goal issued by the higher-level policies is
            meant to be a relative or absolute goal, i.e. specific state or
            change in state
        off_policy_corrections : bool
            whether to use off-policy corrections during the update procedure.
            See: https://arxiv.org/abs/1805.08296
        hindsight : bool
            whether to include hindsight action and goal transitions in the
            replay buffer. See: https://arxiv.org/abs/1712.00948
        subgoal_testing_rate : float
            rate at which the original (non-hindsight) sample is stored in the
            replay buffer as well. Used only if `hindsight` is set to True.
        cooperative_gradients : bool
            whether to use the cooperative gradient update procedure for the
            higher-level policy. See: https://arxiv.org/abs/1912.02368v1
        cg_weights : float
            weights for the gradients of the loss of the lower-level policies
            with respect to the parameters of the higher-level policies. Only
            used if `cooperative_gradients` is set to True.
        cg_delta : float
            the desired lower-level expected returns. If set to None, a fixed
            Lagrangian specified by cg_weights is used instead. Only used if
            `cooperative_gradients` is set to True.
        pretrain_worker : bool
            specifies whether you are pre-training the lower-level policies.
            Actions by the high-level policy are randomly sampled from its
            action space.
        pretrain_path : str or None
            path to the pre-trained worker policy checkpoints
        pretrain_ckpt : int or None
            checkpoint number to use within the worker policy path. If set to
            None, the most recent checkpoint is used.
<<<<<<< HEAD
=======
        total_steps : int
            Total number of timesteps used during training. Used by a subset of
            algorithms.
>>>>>>> 005d5aa9
        """
        self.buffer_size = buffer_size
        self.batch_size = batch_size
        self.actor_lr = actor_lr
        self.critic_lr = critic_lr
        self.tau = tau
        self.gamma = gamma
        self.use_huber = use_huber

        # Utility method for indexing the goal out of an observation variable.
        self.crop_to_goal = lambda g: tf.gather(
            g,
            tf.tile(tf.expand_dims(np.array(self.goal_indices), 0),
                    [self.batch_size, 1]),
            batch_dims=1, axis=1)

        super(GoalConditionedPolicy, self).__init__(
            sess=sess,
            ob_space=ob_space,
            ac_space=ac_space,
            co_space=co_space,
            buffer_size=buffer_size,
            batch_size=batch_size,
            actor_lr=actor_lr,
            critic_lr=critic_lr,
            verbose=verbose,
            tau=tau,
            gamma=gamma,
            use_huber=use_huber,
            l2_penalty=l2_penalty,
            model_params=model_params,
            num_levels=num_levels,
            meta_period=meta_period,
            intrinsic_reward_type=intrinsic_reward_type,
            intrinsic_reward_scale=intrinsic_reward_scale,
            relative_goals=relative_goals,
            off_policy_corrections=off_policy_corrections,
            hindsight=hindsight,
            subgoal_testing_rate=subgoal_testing_rate,
            cooperative_gradients=cooperative_gradients,
            cg_weights=cg_weights,
            cg_delta=cg_delta,
            scope=scope,
            env_name=env_name,
            pretrain_worker=pretrain_worker,
            pretrain_path=pretrain_path,
            pretrain_ckpt=pretrain_ckpt,
<<<<<<< HEAD
=======
            total_steps=total_steps,
>>>>>>> 005d5aa9
            num_envs=num_envs,
            meta_policy=FeedForwardPolicy,
            worker_policy=FeedForwardPolicy,
            additional_params=dict(
                noise=noise,
                target_policy_noise=target_policy_noise,
                target_noise_clip=target_noise_clip,
            ),
        )

    # ======================================================================= #
    #                       Auxiliary methods for HIRO                        #
    # ======================================================================= #

    # TODO: add support for multi-level hierarchies
    def _log_probs(self, meta_actions, worker_obses, worker_actions):
        """Calculate the log probability of the next goal by the meta-policies.

        Parameters
        ----------
        meta_actions : array_like
            (batch_size, m_ac_dim, num_samples) matrix of candidate higher-
            level policy actions
        worker_obses : array_like
            (batch_size, w_obs_dim, meta_period + 1) matrix of lower-level
            policy observations
        worker_actions : array_like
            (batch_size, w_ac_dim, meta_period) list of lower-level policy
            actions

        Returns
        -------
        array_like
            (batch_size, num_samples) fitness associated with every state /
            action / goal pair

        Helps
        -----
        * _sample_best_meta_action(self):
        """
        fitness = []
        batch_size, goal_dim, num_samples = meta_actions.shape
        _, _, meta_period = worker_actions.shape

        # Loop through the elements of the batch.
        for i in range(batch_size):
            # Extract the candidate goals for the current element in the batch.
            # The worker observations and actions from the meta period of the
            # current batch are also collected to compute the log-probability
            # of a given candidate goal.
            goals_per_sample = meta_actions[i, :, :].T
            worker_obses_per_sample = worker_obses[i, :, :].T
            worker_actions_per_sample = worker_actions[i, :, :].T

            # This will be used to store the cumulative log-probabilities of a
            # given candidate goal for the entire meta-period.
            fitness_per_sample = np.zeros(num_samples)

            # Create repeated representations of each worker observation for
            # each candidate goal. The indexing of worker_obses_per_sample is
            # meant to do the following:
            #  1. We remove the last observation since it does not correspond
            #     to any action for the current meta-period.
            #  2. Since the worker observations contain the goal (context) for
            #     the last `goal_dim` elements, these elements are removed to
            #     only provide the environmental observation.
            tiled_worker_obses_per_sample = np.tile(
                worker_obses_per_sample[:-1, :-goal_dim],
                (num_samples, 1)
            )

            # Create repeated representations of each candidate goal for each
            # worker observation in a meta period.
            tiled_goals_per_sample = np.tile(
                goals_per_sample, meta_period).reshape(
                (num_samples * meta_period, goal_dim))

            # If relative goals are being used, update the later goals to match
            # what they would be under the relative goals difference approach.
            if self.relative_goals:
                goal_diff = worker_obses_per_sample[:-1, :] - np.tile(
                    worker_obses_per_sample[0, :], (meta_period, 1))
                tiled_goals_per_sample += \
                    np.tile(goal_diff, (num_samples, 1))[:, self.goal_indices]

            # Compute the actions the Worker would perform given a specific
            # observation/goal for the current instantiation of the policy.
            pred_actions = self.policy[-1].get_action(
                tiled_worker_obses_per_sample,
                tiled_goals_per_sample,
                apply_noise=False,
                random_actions=False
            )

            # Compute error as the distance between expected and actual actions
            normalized_error = -np.mean(
                np.square(
                    np.tile(worker_actions_per_sample, (num_samples, 1))
                    - pred_actions
                ),
                axis=1
            )

            # Sum the different normalized errors to get the fitness of each
            # candidate goal.
            for j in range(num_samples):
                fitness_per_sample[j] = np.sum(
                    normalized_error[j * meta_period: (j+1) * meta_period])

            fitness.append(fitness_per_sample)

        return np.array(fitness)

    # ======================================================================= #
    #                       Auxiliary methods for CHER                        #
    # ======================================================================= #

    def _setup_cooperative_gradients(self):
        """Create the cooperative gradients meta-policy optimizer."""
        self._n_train_steps = 0

        if self.cg_delta is not None:
            # placeholder for the lambda term.
            self.cg_weights = [
                tf.compat.v1.Variable(initial_value=-4.20, trainable=True)
                for _ in range(self.num_levels - 1)]
        else:
            self.cg_weights = [
<<<<<<< HEAD
                self.cg_weights for _ in range(self.num_levels - 1)]

        self.cg_loss = []
        self.cg_optimizer = []
=======
                np.log(self.cg_weights).astype(np.float32)
                for _ in range(self.num_levels - 1)]

        self.cg_loss = []
        self.cg_optimizer = []
        self.cg_weights_optimizer = []
>>>>>>> 005d5aa9
        for level in range(self.num_levels - 1):
            # Index relevant variables based on self.goal_indices
            meta_obs0 = self.crop_to_goal(self.policy[level].obs_ph)
            meta_obs1 = self.crop_to_goal(self.policy[level].obs1_ph)
            worker_obs0 = self.crop_to_goal(self.policy[level + 1].obs_ph)
            worker_obs1 = self.crop_to_goal(self.policy[level + 1].obs1_ph)

            if self.relative_goals:
                # Relative goal formulation as per HIRO.
                goal = meta_obs0 + self.policy[level].actor_tf - meta_obs1
            else:
                # Goal is the direct output from the meta policy in this case.
                goal = self.policy[level].actor_tf

            # Concatenate the output from the manager with the worker policy.
            obs_shape = self.policy[level + 1].ob_space.shape[0]
            obs = tf.concat(
                [self.policy[level + 1].obs_ph[:, :obs_shape], goal], axis=-1)

            # Create the worker policy with inputs directly from the manager.
            with tf.compat.v1.variable_scope("level_{}/model".format(level+1)):
                worker_with_meta_obs = self.policy[level + 1].make_critic(
                    obs,
                    self.policy[level + 1].action_ph,
                    reuse=True, scope="qf_0")

            # Create a tensorflow operation that mimics the reward function
            # that is used to provide feedback to the worker.
            if self.intrinsic_reward_type.startswith("scaled"):
                # Scale the observations/goals by the action space of the
                # upper-level policy if requested.
                ac_space = self.policy[level].ac_space
                scale = 0.5 * (ac_space.high - ac_space.low)
                worker_obs0 /= scale
                goal /= scale
                worker_obs1 /= scale

            if self.relative_goals:
                # Implement relative goals if requested.
                goal += worker_obs0

            if self.intrinsic_reward_type.endswith("exp_negative_distance"):
                reward_fn = tf.reduce_mean(tf.exp(-tf.reduce_sum(
                    tf.square(worker_obs0 + goal - worker_obs1), axis=1)))
            elif self.intrinsic_reward_type.endswith("negative_distance"):
                reward_fn = -tf.compat.v1.losses.mean_squared_error(
                    worker_obs0 + goal, worker_obs1)
            else:
                raise ValueError("Unknown intrinsic reward type: {}".format(
                    self.intrinsic_reward_type))

            # Scale by the worker reward scale.
            reward_fn *= self.intrinsic_reward_scale

            # Compute the worker loss with respect to the meta policy actions.
            cg_loss = - (tf.reduce_mean(worker_with_meta_obs) + reward_fn)
            self.cg_loss.append(cg_loss)

            # Create the optimizer object.
            optimizer = tf.compat.v1.train.AdamOptimizer(
                self.policy[level].actor_lr)
            self.cg_optimizer.append(optimizer.minimize(
                self.policy[level].actor_loss
                + tf.exp(self.cg_weights[level]) * cg_loss,
                var_list=get_trainable_vars(
                    "level_{}/model/pi/".format(level)),
            ))

            if self.cg_delta is not None:
                cg_weights_loss = \
                    tf.reduce_mean(
                        tf.exp(self.cg_weights[level]) * tf.stop_gradient(
                            worker_with_meta_obs + reward_fn - self.cg_delta
                        )
                    )
                optimizer = tf.compat.v1.train.AdamOptimizer(self.actor_lr)
<<<<<<< HEAD
                self.cg_weights_optimizer = optimizer.minimize(
                    cg_weights_loss,
                    var_list=[self.cg_weights[level]])
=======
                self.cg_weights_optimizer.append(optimizer.minimize(
                    cg_weights_loss,
                    var_list=[self.cg_weights[level]]))
>>>>>>> 005d5aa9

                # Add to tensorboard.
                tf.compat.v1.summary.scalar(
                    "level_{}/cg_weights_log".format(level),
                    self.cg_weights[level])
                tf.compat.v1.summary.scalar(
                    "level_{}/cg_weights".format(level),
                    tf.exp(self.cg_weights[level]))
                tf.compat.v1.summary.scalar(
                    "level_{}/cg_weights_loss".format(level),
                    cg_weights_loss)
                tf.compat.v1.summary.scalar(
                    "level_{}/worker_with_meta_obs".format(level),
                    tf.reduce_mean(worker_with_meta_obs))

    def _cooperative_gradients_update(self,
                                      obs0,
                                      actions,
                                      rewards,
                                      obs1,
                                      terminals1,
                                      level_num,
                                      update_actor=True):
        """Perform the gradient update procedure for the CHER algorithm.

        This procedure is similar to update_from_batch, expect it runs the
        self.cg_optimizer operation instead of the policy object's optimizer,
        and utilizes some information from the worker samples as well.

        Parameters
        ----------
        obs0 : list of array_like
            (batch_size, obs_dim) matrix of observations for every level in the
            hierarchy
        actions : list of array_like
            (batch_size, ac_dim) matrix of actions for every level in the
            hierarchy
        obs1 : list of array_like
            (batch_size, obs_dim) matrix of next step observations for every
            level in the hierarchy
        rewards : list of array_like
            (batch_size,) vector of rewards for every level in the hierarchy
        terminals1 : list of numpy bool
            (batch_size,) vector of done masks for every level in the hierarchy
        level_num : int
            the hierarchy level number of the policy to optimize
        update_actor : bool
            specifies whether to update the actor policy of the meta policy.
            The critic policy is still updated if this value is set to False.
        """
        self._n_train_steps += 1

        # Reshape to match previous behavior and placeholder shape.
        rewards[level_num] = rewards[level_num].reshape(-1, 1)
        terminals1[level_num] = terminals1[level_num].reshape(-1, 1)

        # Update operations for the critic networks.
        step_ops = [
            self.policy[level_num].critic_optimizer[0],
            self.policy[level_num].critic_optimizer[1],
        ]

        feed_dict = {
            self.policy[level_num].obs_ph: obs0[level_num],
            self.policy[level_num].action_ph: actions[level_num],
            self.policy[level_num].rew_ph: rewards[level_num],
            self.policy[level_num].obs1_ph: obs1[level_num],
            self.policy[level_num].terminals1: terminals1[level_num],
            self.policy[level_num + 1].action_ph: actions[level_num + 1],
            self.policy[level_num + 1].obs_ph: obs0[level_num + 1],
        }

        # Update the cg_weights terms.
        if self._n_train_steps > 1000 and self.cg_delta is not None:
<<<<<<< HEAD
            step_ops += [self.cg_weights_optimizer]
=======
            step_ops += [self.cg_weights_optimizer[level_num]]
>>>>>>> 005d5aa9

        if update_actor:
            # Actor updates and target soft update operation.
            step_ops += [
                self.cg_optimizer[level_num],  # This is what's replaced.
                self.policy[level_num].target_soft_updates,
            ]

            feed_dict.update({
                self.policy[level_num + 1].obs_ph: obs0[level_num + 1],
                self.policy[level_num + 1].action_ph: actions[level_num + 1],
                self.policy[level_num + 1].obs1_ph: obs1[level_num + 1],
            })

        # Perform the update operations.
        self.sess.run(step_ops, feed_dict=feed_dict)<|MERGE_RESOLUTION|>--- conflicted
+++ resolved
@@ -43,10 +43,7 @@
                  pretrain_worker,
                  pretrain_path,
                  pretrain_ckpt,
-<<<<<<< HEAD
-=======
                  total_steps,
->>>>>>> 005d5aa9
                  scope=None,
                  env_name="",
                  num_envs=1):
@@ -140,12 +137,9 @@
         pretrain_ckpt : int or None
             checkpoint number to use within the worker policy path. If set to
             None, the most recent checkpoint is used.
-<<<<<<< HEAD
-=======
         total_steps : int
             Total number of timesteps used during training. Used by a subset of
             algorithms.
->>>>>>> 005d5aa9
         """
         self.buffer_size = buffer_size
         self.batch_size = batch_size
@@ -193,10 +187,7 @@
             pretrain_worker=pretrain_worker,
             pretrain_path=pretrain_path,
             pretrain_ckpt=pretrain_ckpt,
-<<<<<<< HEAD
-=======
             total_steps=total_steps,
->>>>>>> 005d5aa9
             num_envs=num_envs,
             meta_policy=FeedForwardPolicy,
             worker_policy=FeedForwardPolicy,
@@ -325,19 +316,12 @@
                 for _ in range(self.num_levels - 1)]
         else:
             self.cg_weights = [
-<<<<<<< HEAD
-                self.cg_weights for _ in range(self.num_levels - 1)]
-
-        self.cg_loss = []
-        self.cg_optimizer = []
-=======
                 np.log(self.cg_weights).astype(np.float32)
                 for _ in range(self.num_levels - 1)]
 
         self.cg_loss = []
         self.cg_optimizer = []
         self.cg_weights_optimizer = []
->>>>>>> 005d5aa9
         for level in range(self.num_levels - 1):
             # Index relevant variables based on self.goal_indices
             meta_obs0 = self.crop_to_goal(self.policy[level].obs_ph)
@@ -414,15 +398,9 @@
                         )
                     )
                 optimizer = tf.compat.v1.train.AdamOptimizer(self.actor_lr)
-<<<<<<< HEAD
-                self.cg_weights_optimizer = optimizer.minimize(
-                    cg_weights_loss,
-                    var_list=[self.cg_weights[level]])
-=======
                 self.cg_weights_optimizer.append(optimizer.minimize(
                     cg_weights_loss,
                     var_list=[self.cg_weights[level]]))
->>>>>>> 005d5aa9
 
                 # Add to tensorboard.
                 tf.compat.v1.summary.scalar(
@@ -497,11 +475,7 @@
 
         # Update the cg_weights terms.
         if self._n_train_steps > 1000 and self.cg_delta is not None:
-<<<<<<< HEAD
-            step_ops += [self.cg_weights_optimizer]
-=======
             step_ops += [self.cg_weights_optimizer[level_num]]
->>>>>>> 005d5aa9
 
         if update_actor:
             # Actor updates and target soft update operation.
