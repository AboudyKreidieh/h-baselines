"""TD3-compatible goal-conditioned hierarchical policy."""
import tensorflow as tf
import numpy as np

from hbaselines.goal_conditioned.base import GoalConditionedPolicy as \
    BaseGCPolicy
from hbaselines.fcnet.td3 import FeedForwardPolicy
from hbaselines.utils.tf_util import get_trainable_vars


class GoalConditionedPolicy(BaseGCPolicy):
    """TD3-compatible goal-conditioned hierarchical policy.

    TODO: description of off-policy corrections

    TODO: description of connected gradients

    Descriptions of the base goal-conditioned policy can be found in
    hbaselines/goal_conditioned/base.py.
    """

    def __init__(self,
                 sess,
                 ob_space,
                 ac_space,
                 co_space,
                 buffer_size,
                 batch_size,
                 actor_lr,
                 critic_lr,
                 verbose,
                 tau,
                 gamma,
                 noise,
                 target_policy_noise,
                 target_noise_clip,
                 layer_norm,
                 layers,
                 act_fun,
                 use_huber,
                 meta_period,
                 worker_reward_scale,
                 relative_goals,
                 off_policy_corrections,
                 use_fingerprints,
                 fingerprint_range,
                 centralized_value_functions,
                 connected_gradients,
                 cg_weights,
                 env_name=""):
        """Instantiate the goal-conditioned hierarchical policy.

        Parameters
        ----------
        sess : tf.compat.v1.Session
            the current TensorFlow session
        ob_space : gym.spaces.*
            the observation space of the environment
        ac_space : gym.spaces.*
            the action space of the environment
        co_space : gym.spaces.*
            the context space of the environment
        buffer_size : int
            the max number of transitions to store
        batch_size : int
            SGD batch size
        actor_lr : float
            actor learning rate
        critic_lr : float
            critic learning rate
        verbose : int
            the verbosity level: 0 none, 1 training information, 2 tensorflow
            debug
        tau : float
            target update rate
        gamma : float
            discount factor
        noise : float
            scaling term to the range of the action space, that is subsequently
            used as the standard deviation of Gaussian noise added to the
            action if `apply_noise` is set to True in `get_action`.
        target_policy_noise : float
            standard deviation term to the noise from the output of the target
            actor policy. See TD3 paper for more.
        target_noise_clip : float
            clipping term for the noise injected in the target actor policy
        layer_norm : bool
            enable layer normalisation
        layers : list of int or None
            the size of the neural network for the policy
        act_fun : tf.nn.*
            the activation function to use in the neural network
        use_huber : bool
            specifies whether to use the huber distance function as the loss
            for the critic. If set to False, the mean-squared error metric is
            used instead
        meta_period : int
            manger action period
        worker_reward_scale : float
            the value the intrinsic (Worker) reward should be scaled by
        relative_goals : bool
            specifies whether the goal issued by the Manager is meant to be a
            relative or absolute goal, i.e. specific state or change in state
        off_policy_corrections : bool
            whether to use off-policy corrections during the update procedure.
            See: https://arxiv.org/abs/1805.08296
        use_fingerprints : bool
            specifies whether to add a time-dependent fingerprint to the
            observations
        fingerprint_range : (list of float, list of float)
            the low and high values for each fingerprint element, if they are
            being used
        centralized_value_functions : bool
            specifies whether to use centralized value functions for the
            Manager and Worker critic functions
        connected_gradients : bool
            whether to connect the graph between the manager and worker
        cg_weights : float
            weights for the gradients of the loss of the worker with respect to
            the parameters of the manager. Only used if `connected_gradients`
            is set to True.
        """
        super(GoalConditionedPolicy, self).__init__(
            sess=sess,
            ob_space=ob_space,
            ac_space=ac_space,
            co_space=co_space,
            buffer_size=buffer_size,
            batch_size=batch_size,
            actor_lr=actor_lr,
            critic_lr=critic_lr,
            verbose=verbose,
            tau=tau,
            gamma=gamma,
            noise=noise,
            target_policy_noise=target_policy_noise,
            target_noise_clip=target_noise_clip,
            layer_norm=layer_norm,
            layers=layers,
            act_fun=act_fun,
<<<<<<< HEAD
            use_huber=use_huber
        )

        self.meta_period = meta_period
        self.worker_reward_scale = worker_reward_scale
        self.relative_goals = relative_goals
        self.off_policy_corrections = off_policy_corrections
        self.use_fingerprints = use_fingerprints
        self.fingerprint_range = fingerprint_range
        self.fingerprint_dim = (len(self.fingerprint_range[0]),)
        self.centralized_value_functions = centralized_value_functions
        self.connected_gradients = connected_gradients
        self.cg_weights = cg_weights

        # Get the Manager's action space.
        manager_ac_space = get_manager_ac_space(
            ob_space, relative_goals, env_name,
            use_fingerprints, self.fingerprint_dim)

        # Manager observation size
        meta_ob_dim = self._get_ob_dim(ob_space, co_space)

        # Create the replay buffer.
        self.replay_buffer = HierReplayBuffer(
            buffer_size=int(buffer_size/meta_period),
            batch_size=batch_size,
            meta_period=meta_period,
            meta_obs_dim=meta_ob_dim[0],
            meta_ac_dim=manager_ac_space.shape[0],
            worker_obs_dim=ob_space.shape[0] + manager_ac_space.shape[0],
            worker_ac_dim=ac_space.shape[0],
        )

        # =================================================================== #
        # Part 1. Setup the Manager                                           #
        # =================================================================== #

        # Create the Manager policy.
        with tf.compat.v1.variable_scope("Manager"):
            self.manager = FeedForwardPolicy(
                sess=sess,
                ob_space=ob_space,
                ac_space=manager_ac_space,
                co_space=co_space,
                buffer_size=buffer_size,
                batch_size=batch_size,
                actor_lr=actor_lr,
                critic_lr=critic_lr,
                verbose=verbose,
                tau=tau,
                gamma=gamma,
                layer_norm=layer_norm,
                layers=layers,
                act_fun=act_fun,
                use_huber=use_huber,
                scope="Manager",
                noise=noise,
                target_policy_noise=target_policy_noise,
                target_noise_clip=target_noise_clip,
                zero_fingerprint=False,
                fingerprint_dim=self.fingerprint_dim[0],
            )

        # a fixed goal transition function for the meta-actions in between meta
        # periods. This is used when relative_goals is set to True in order to
        # maintain a fixed absolute position of the goal.
        if relative_goals:
            def goal_transition_fn(obs0, goal, obs1):
                return obs0 + goal - obs1
        else:
            def goal_transition_fn(obs0, goal, obs1):
                return goal
        self.goal_transition_fn = goal_transition_fn

        # previous observation by the Manager
        self.prev_meta_obs = None

        # current action by the Manager
        self.meta_action = None

        # current meta reward, counting as the cumulative environment reward
        # during the meta period
        self.meta_reward = None

        # The following is redundant but necessary if the changes to the update
        # function are to be in the GoalConditionedPolicy policy and not
        # FeedForwardPolicy.
        self.batch_size = batch_size

        # Use this to store a list of observations that stretch as long as the
        # dilated horizon chosen for the Manager. These observations correspond
        # to the s(t) in the HIRO paper.
        self._observations = []

        # Use this to store the list of environmental actions that the worker
        # takes. These actions correspond to the a(t) in the HIRO paper.
        self._worker_actions = []

        # rewards provided by the policy to the worker
        self._worker_rewards = []

        # done masks at every time step for the worker
        self._dones = []

        # actions performed by the manager during a given meta period. Used by
        # the replay buffer.
        self._meta_actions = []

        # =================================================================== #
        # Part 2. Setup the Worker                                            #
        # =================================================================== #

        # Create the Worker policy.
        with tf.compat.v1.variable_scope("Worker"):
            self.worker = FeedForwardPolicy(
                sess,
                ob_space=ob_space,
                ac_space=ac_space,
                co_space=manager_ac_space,
                buffer_size=buffer_size,
                batch_size=batch_size,
                actor_lr=actor_lr,
                critic_lr=critic_lr,
                verbose=verbose,
                tau=tau,
                gamma=gamma,
                layer_norm=layer_norm,
                layers=layers,
                act_fun=act_fun,
                use_huber=use_huber,
                scope="Worker",
                noise=noise,
                target_policy_noise=target_policy_noise,
                target_noise_clip=target_noise_clip,
                zero_fingerprint=self.use_fingerprints,
                fingerprint_dim=self.fingerprint_dim[0],
            )

        # Collect the state indices for the worker rewards.
        state_indices = get_state_indices(
            ob_space, env_name, use_fingerprints, self.fingerprint_dim)

        # reward function for the worker
        def worker_reward_fn(states, goals, next_states):
            return negative_distance(
                states=states,
                state_indices=state_indices,
                goals=goals,
                next_states=next_states,
                relative_context=relative_goals,
                offset=0.0
            )
        self.worker_reward_fn = worker_reward_fn

        if self.connected_gradients:
            self._setup_connected_gradients()

    def initialize(self):
        """See parent class.

        This method calls the initialization methods of the manager and worker.
        """
        self.manager.initialize()
        self.worker.initialize()
        self.meta_reward = 0

    def update(self, update_actor=True, **kwargs):
        """Perform a gradient update step.

        This is done both at the level of the Manager and Worker policies.

        The kwargs argument for this method contains two additional terms:

        * update_meta (bool): specifies whether to perform a gradient update
          step for the meta-policy (i.e. Manager)
        * update_meta_actor (bool): similar to the `update_policy` term, but
          for the meta-policy. Note that, if `update_meta` is set to False,
          this term is void.

        **Note**; The target update soft updates for both the manager and the
        worker policies occur at the same frequency as their respective actor
        update frequencies.

        Parameters
        ----------
        update_actor : bool
            specifies whether to update the actor policy. The critic policy is
            still updated if this value is set to False.

        Returns
        -------
        (float, float)
            manager critic loss, worker critic loss
        (float, float)
            manager actor loss, worker actor loss
        """
        # Not enough samples in the replay buffer.
        if not self.replay_buffer.can_sample():
            return (0, 0), (0, 0)

        # Get a batch.
        meta_obs0, meta_obs1, meta_act, meta_rew, meta_done, worker_obs0, \
            worker_obs1, worker_act, worker_rew, worker_done, additional = \
            self.replay_buffer.sample()

        # Update the Manager policy.
        if kwargs['update_meta']:
            # Replace the goals with the most likely goals.
            if self.off_policy_corrections:
                meta_act = self._sample_best_meta_action(
                    meta_obs0=meta_obs0,
                    meta_obs1=meta_obs1,
                    meta_action=meta_act,
                    worker_obses=additional["worker_obses"],
                    worker_actions=additional["worker_actions"],
                    k=8
                )

            if self.connected_gradients:
                # Perform the connected gradients update procedure.
                m_critic_loss, m_actor_loss = self._connected_gradients_update(
                    obs0=meta_obs0,
                    actions=meta_act,
                    rewards=meta_rew,
                    obs1=meta_obs1,
                    terminals1=meta_done,
                    update_actor=kwargs['update_meta_actor'],
                    worker_obs0=worker_obs0,
                    worker_obs1=worker_obs1,
                    worker_actions=worker_act,
                )
            else:
                # Perform the regular manager update procedure.
                m_critic_loss, m_actor_loss = self.manager.update_from_batch(
                    obs0=meta_obs0,
                    actions=meta_act,
                    rewards=meta_rew,
                    obs1=meta_obs1,
                    terminals1=meta_done,
                    update_actor=kwargs['update_meta_actor'],
                )
        else:
            m_critic_loss, m_actor_loss = 0, 0

        # Update the Worker policy.
        w_critic_loss, w_actor_loss = self.worker.update_from_batch(
            obs0=worker_obs0,
            actions=worker_act,
            rewards=worker_rew,
            obs1=worker_obs1,
            terminals1=worker_done,
            update_actor=update_actor,
        )

        return (m_critic_loss, w_critic_loss), (m_actor_loss, w_actor_loss)

    def get_action(self, obs, context, apply_noise, random_actions):
        """See parent class."""
        if self._update_meta:
            # Update the meta action based on the output from the policy if the
            # time period requires is.
            self.meta_action = self.manager.get_action(
                obs, context, apply_noise, random_actions)
        else:
            # Update the meta-action in accordance with the fixed transition
            # function.
            goal_dim = self.meta_action.shape[1]
            self.meta_action = self.goal_transition_fn(
                obs0=np.asarray([self._observations[-1][:goal_dim]]),
                goal=self.meta_action,
                obs1=obs[:, :goal_dim]
            )

        # Return the worker action.
        worker_action = self.worker.get_action(
            obs, self.meta_action, apply_noise, random_actions)

        return worker_action

    def value(self, obs, context, action):
        """See parent class."""
        return 0, 0  # FIXME

    def store_transition(self, obs0, context0, action, reward, obs1, context1,
                         done, is_final_step, evaluate=False):
        """See parent class."""
        # Compute the worker reward and append it to the list of rewards.
        self._worker_rewards.append(
            self.worker_reward_scale *
            self.worker_reward_fn(obs0, self.meta_action.flatten(), obs1)
=======
            use_huber=use_huber,
            meta_period=meta_period,
            worker_reward_scale=worker_reward_scale,
            relative_goals=relative_goals,
            off_policy_corrections=off_policy_corrections,
            use_fingerprints=use_fingerprints,
            fingerprint_range=fingerprint_range,
            centralized_value_functions=centralized_value_functions,
            connected_gradients=connected_gradients,
            cg_weights=cg_weights,
            env_name=env_name,
            meta_policy=FeedForwardPolicy,
            worker_policy=FeedForwardPolicy,
>>>>>>> 6747a7be
        )

    def _sample_best_meta_action(self,
                                 meta_obs0,
                                 meta_obs1,
                                 meta_action,
                                 worker_obses,
                                 worker_actions,
                                 k=8):
        """Return meta-actions that approximately maximize low-level log-probs.

        Parameters
        ----------
        meta_obs0 : array_like
            (batch_size, m_obs_dim) matrix of Manager observations
        meta_obs1 : array_like
            (batch_size, m_obs_dim) matrix of next time step Manager
            observations
        meta_action : array_like
            (batch_size, m_ac_dim) matrix of Manager actions
        worker_obses : array_like
            (batch_size, w_obs_dim, meta_period) matrix of current Worker state
            observation
        worker_actions : array_like
            (batch_size, w_ac_dim, meta_period) matrix of current Worker
            environmental actions
        k : int, optional
            number of goals returned, excluding the initial goal and the mean
            value

        Returns
        -------
        array_like
            (batch_size, m_ac_dim) matrix of most likely Manager actions
        """
        batch_size, goal_dim = meta_action.shape

        # Collect several samples of potentially optimal goals.
        sampled_actions = self._sample(meta_obs0, meta_obs1, meta_action, k)
        assert sampled_actions.shape == (batch_size, goal_dim, k)

        # Compute the fitness of each candidate goal. The fitness is the sum of
        # the log-probabilities of each action for the given goal.
        fitness = self._log_probs(
            sampled_actions, worker_obses, worker_actions)
        assert fitness.shape == (batch_size, k)

        # For each sample, choose the meta action that maximizes the fitness.
        indx = np.argmax(fitness, 0)
        best_goals = sampled_actions[:, :, indx]

        return best_goals

    def _log_probs(self, meta_actions, worker_obses, worker_actions):
        """Calculate the log probability of the next goal by the Manager.

        Parameters
        ----------
        meta_actions : array_like
            (batch_size, m_ac_dim, num_samples) matrix of candidate Manager
            actions
        worker_obses : array_like
            (bath_size, w_obs_dim, meta_period) matrix of Worker observations
        worker_actions : array_like
            (batch_size, w_ac_dim, meta_period) list of Worker actions

        Returns
        -------
        array_like
            (batch_size, num_samples) fitness associated with every state /
            action / goal pair

        Helps
        -----
        * _sample_best_meta_action(self):
        """
        fitness = []
        batch_size, goal_dim, num_samples = meta_actions.shape
        _, obs_dim, meta_period = worker_obses.shape[2]

        # Loop through the elements of the batch.
        for i in range(batch_size):
            goals_per_sample = meta_actions[i, :, :].T
            worker_obses_per_sample = worker_obses[i, :, :].T
            worker_actions_per_sample = worker_actions[i, :, :].T
            fitness_per_sample = np.zeros(num_samples)

            # Create repeated representations of each worker observation for
            # each candidate goal.
            tiled_worker_obses_per_sample = \
                np.tile(worker_obses_per_sample[:-1, :], (num_samples, 1))

            # Create repeated representations of each candidate goal for each
            # worker observation in a meta period.
            tiled_goals_per_sample = np.tile(
                goals_per_sample, meta_period).reshape(
                (num_samples * meta_period, goal_dim))

            # If relative goals are being used, updated the later goals to
            # match what they would be under the relative goals difference
            # approach.
            if self.relative_goals:
                goal_diff = worker_obses_per_sample[:-1, :] - np.tile(
                    worker_obses_per_sample[0, :], (meta_period - 1, 1))
                tiled_goals_per_sample += \
                    np.tile(goal_diff, (num_samples, 1))[:, :goal_dim]

            # Compute the actions the Worker would perform given a specific
            # observation/goal for the current instantiation of the policy.
            pred_actions = self.worker.get_action(
                tiled_worker_obses_per_sample,
                tiled_goals_per_sample,
                apply_noise=False,
                random_actions=False
            )

            # Compute error as the distance between expected and actual actions
            normalized_error = -np.mean(
                np.square(
                    np.tile(worker_actions_per_sample, (num_samples, 1))
                    - pred_actions
                ),
                axis=1
            )

            # Sum the different normalized errors to get the fitness of each
            # candidate goal.
            for j in num_samples:
                fitness_per_sample[i] = np.sum(
                    normalized_error[j * meta_period: (j+1) * meta_period])

            fitness.append(fitness_per_sample)

        return np.array(fitness)

    def _sample(self, meta_obs0, meta_obs1, meta_action, num_samples, sc=0.5):
        """Sample different goals.

        These goals are acquired from a random Gaussian distribution centered
        at s_{t+c} - s_t.

        Parameters
        ----------
        meta_obs0 : array_like
            (batch_size, m_obs_dim) matrix of Manager observations
        meta_obs1 : array_like
            (batch_size, m_obs_dim) matrix of next time step Manager
            observations
        meta_action : array_like
            (batch_size, m_ac_dim) matrix of Manager actions
        num_samples : int
            number of samples
        sc : float
            scaling factor for the normal distribution.

        Returns
        -------
        array_like
            (batch_size, goal_dim, num_samples) matrix of sampled goals

        Helps
        -----
        * _sample_best_meta_action(self)
        """
        batch_size, goal_dim = meta_action.shape
        goal_space = self.manager.ac_space
        spec_range = goal_space.high - goal_space.low
        random_samples = num_samples - 2

        # Compute the mean and std for the Gaussian distribution to sample
        # from, and well as the maxima and minima.
        loc = meta_obs1 - meta_obs0
        scale = [sc * spec_range / 2]
        minimum, maximum = [goal_space.low], [goal_space.high]

        new_loc = np.zeros((batch_size, goal_dim, random_samples))
        new_scale = np.zeros((batch_size, goal_dim, random_samples))
        for i in range(random_samples):
            new_loc[:, :, i] = loc
            new_scale[:, :, i] = scale

        new_minimum = np.zeros((batch_size, goal_dim, num_samples))
        new_maximum = np.zeros((batch_size, goal_dim, num_samples))
        for i in range(num_samples):
            new_minimum[:, :, i] = minimum
            new_maximum[:, :, i] = maximum

        # Generate random samples for the above distribution.
        normal_samples = np.random.normal(
            size=(random_samples * batch_size * goal_dim))
        normal_samples = normal_samples.reshape(
            (batch_size, goal_dim, random_samples))

        samples = np.zeros((batch_size, goal_dim, num_samples))
        samples[:, :, :-2] = new_loc + normal_samples * new_scale
        samples[:, :, -2] = meta_obs1 - meta_obs0
        samples[:, :, -1] = meta_action

        # Clip the values based on the Manager action space range.
        samples = np.minimum(np.maximum(samples, new_minimum), new_maximum)

        return samples

    def _setup_connected_gradients(self):
        """Create the updated manager optimization with connected gradients."""
        goal_dim = self.manager.ac_space.shape[0]

        if self.relative_goals:
            # The observation from the perspective of the manager can be
            # collected from the first goal_dim elements of the observation. We
            # use goal_dim in case the goal-specific observations are not the
            # entire observation space.
            obs_t = self.manager.obs_ph[:, :goal_dim]
            # We collect the observation of the worker in a similar fashion as
            # above.
            obs_tpi = self.worker.obs_ph[:, :goal_dim]
            # Relative goal formulation as per HIRO.
            goal = obs_t + self.manager.actor_tf - obs_tpi
        else:
            # Goal is the direct output from the manager in this case.
            goal = self.manager.actor_tf

        # concatenate the output from the manager with the worker policy.
        obs_shape = self.worker.ob_space.shape[0]
        obs = tf.concat([self.worker.obs_ph[:, :obs_shape], goal], axis=-1)

        # create the worker policy with inputs directly from the manager
        with tf.compat.v1.variable_scope("Worker/model"):
            worker_with_manager_obs = self.worker.make_critic(
                obs, self.worker.action_ph, reuse=True, scope="qf_0")

        # create a tensorflow operation that mimics the reward function that is
        # used to provide feedback to the worker
        if self.relative_goals:
            reward_fn = -tf.compat.v1.losses.mean_squared_error(
                self.worker.obs_ph[:, :goal_dim] + goal,
                self.worker.obs1_ph[:, :goal_dim])
        else:
            reward_fn = -tf.compat.v1.losses.mean_squared_error(
                goal, self.worker.obs1_ph[:, :goal_dim])

        # compute the worker loss with respect to the manager actions
        self.cg_loss = - tf.reduce_mean(worker_with_manager_obs) - reward_fn

        # create the optimizer object
        optimizer = tf.compat.v1.train.AdamOptimizer(self.manager.actor_lr)
        self.cg_optimizer = optimizer.minimize(
            self.manager.actor_loss + self.cg_weights * self.cg_loss,
            var_list=get_trainable_vars("Manager/model/pi/"),
        )

    def _connected_gradients_update(self,
                                    obs0,
                                    actions,
                                    rewards,
                                    obs1,
                                    terminals1,
                                    worker_obs0,
                                    worker_obs1,
                                    worker_actions,
                                    update_actor=True):
        """Perform the gradient update procedure for the HRL-CG algorithm.

        This procedure is similar to self.manager.update_from_batch, expect it
        runs the self.cg_optimizer operation instead of self.manager.optimizer,
        and utilizes some information from the worker samples as well.

        Parameters
        ----------
        obs0 : np.ndarray
            batch of manager observations
        actions : numpy float
            batch of manager actions executed given obs_batch
        rewards : numpy float
            manager rewards received as results of executing act_batch
        obs1 : np.ndarray
            set of next manager observations seen after executing act_batch
        terminals1 : numpy bool
            done_mask[i] = 1 if executing act_batch[i] resulted in the end of
            an episode and 0 otherwise.
        worker_obs0 : array_like
            batch of worker observations
        worker_obs1 : array_like
            batch of next worker observations
        worker_actions : array_like
            batch of worker actions
        update_actor : bool
            specifies whether to update the actor policy of the manager. The
            critic policy is still updated if this value is set to False.

        Returns
        -------
        [float, float]
            manager critic loss
        float
            manager actor loss
        """
        # Reshape to match previous behavior and placeholder shape.
        rewards = rewards.reshape(-1, 1)
        terminals1 = terminals1.reshape(-1, 1)

        # Update operations for the critic networks.
        step_ops = [self.manager.critic_loss,
                    self.manager.critic_optimizer[0],
                    self.manager.critic_optimizer[1]]

        feed_dict = {
            self.manager.obs_ph: obs0,
            self.manager.action_ph: actions,
            self.manager.rew_ph: rewards,
            self.manager.obs1_ph: obs1,
            self.manager.terminals1: terminals1
        }

        if update_actor:
            # Actor updates and target soft update operation.
            step_ops += [self.manager.actor_loss,
                         self.cg_optimizer,  # This is what's replaced.
                         self.manager.target_soft_updates]

            feed_dict.update({
                self.worker.obs_ph: worker_obs0,
                self.worker.action_ph: worker_actions,
                self.worker.obs1_ph: worker_obs1,
            })

        # Perform the update operations and collect the critic loss.
        critic_loss, *_vals = self.sess.run(step_ops, feed_dict=feed_dict)

        # Extract the actor loss.
        actor_loss = _vals[2] if update_actor else 0

        return critic_loss, actor_loss<|MERGE_RESOLUTION|>--- conflicted
+++ resolved
@@ -138,298 +138,6 @@
             layer_norm=layer_norm,
             layers=layers,
             act_fun=act_fun,
-<<<<<<< HEAD
-            use_huber=use_huber
-        )
-
-        self.meta_period = meta_period
-        self.worker_reward_scale = worker_reward_scale
-        self.relative_goals = relative_goals
-        self.off_policy_corrections = off_policy_corrections
-        self.use_fingerprints = use_fingerprints
-        self.fingerprint_range = fingerprint_range
-        self.fingerprint_dim = (len(self.fingerprint_range[0]),)
-        self.centralized_value_functions = centralized_value_functions
-        self.connected_gradients = connected_gradients
-        self.cg_weights = cg_weights
-
-        # Get the Manager's action space.
-        manager_ac_space = get_manager_ac_space(
-            ob_space, relative_goals, env_name,
-            use_fingerprints, self.fingerprint_dim)
-
-        # Manager observation size
-        meta_ob_dim = self._get_ob_dim(ob_space, co_space)
-
-        # Create the replay buffer.
-        self.replay_buffer = HierReplayBuffer(
-            buffer_size=int(buffer_size/meta_period),
-            batch_size=batch_size,
-            meta_period=meta_period,
-            meta_obs_dim=meta_ob_dim[0],
-            meta_ac_dim=manager_ac_space.shape[0],
-            worker_obs_dim=ob_space.shape[0] + manager_ac_space.shape[0],
-            worker_ac_dim=ac_space.shape[0],
-        )
-
-        # =================================================================== #
-        # Part 1. Setup the Manager                                           #
-        # =================================================================== #
-
-        # Create the Manager policy.
-        with tf.compat.v1.variable_scope("Manager"):
-            self.manager = FeedForwardPolicy(
-                sess=sess,
-                ob_space=ob_space,
-                ac_space=manager_ac_space,
-                co_space=co_space,
-                buffer_size=buffer_size,
-                batch_size=batch_size,
-                actor_lr=actor_lr,
-                critic_lr=critic_lr,
-                verbose=verbose,
-                tau=tau,
-                gamma=gamma,
-                layer_norm=layer_norm,
-                layers=layers,
-                act_fun=act_fun,
-                use_huber=use_huber,
-                scope="Manager",
-                noise=noise,
-                target_policy_noise=target_policy_noise,
-                target_noise_clip=target_noise_clip,
-                zero_fingerprint=False,
-                fingerprint_dim=self.fingerprint_dim[0],
-            )
-
-        # a fixed goal transition function for the meta-actions in between meta
-        # periods. This is used when relative_goals is set to True in order to
-        # maintain a fixed absolute position of the goal.
-        if relative_goals:
-            def goal_transition_fn(obs0, goal, obs1):
-                return obs0 + goal - obs1
-        else:
-            def goal_transition_fn(obs0, goal, obs1):
-                return goal
-        self.goal_transition_fn = goal_transition_fn
-
-        # previous observation by the Manager
-        self.prev_meta_obs = None
-
-        # current action by the Manager
-        self.meta_action = None
-
-        # current meta reward, counting as the cumulative environment reward
-        # during the meta period
-        self.meta_reward = None
-
-        # The following is redundant but necessary if the changes to the update
-        # function are to be in the GoalConditionedPolicy policy and not
-        # FeedForwardPolicy.
-        self.batch_size = batch_size
-
-        # Use this to store a list of observations that stretch as long as the
-        # dilated horizon chosen for the Manager. These observations correspond
-        # to the s(t) in the HIRO paper.
-        self._observations = []
-
-        # Use this to store the list of environmental actions that the worker
-        # takes. These actions correspond to the a(t) in the HIRO paper.
-        self._worker_actions = []
-
-        # rewards provided by the policy to the worker
-        self._worker_rewards = []
-
-        # done masks at every time step for the worker
-        self._dones = []
-
-        # actions performed by the manager during a given meta period. Used by
-        # the replay buffer.
-        self._meta_actions = []
-
-        # =================================================================== #
-        # Part 2. Setup the Worker                                            #
-        # =================================================================== #
-
-        # Create the Worker policy.
-        with tf.compat.v1.variable_scope("Worker"):
-            self.worker = FeedForwardPolicy(
-                sess,
-                ob_space=ob_space,
-                ac_space=ac_space,
-                co_space=manager_ac_space,
-                buffer_size=buffer_size,
-                batch_size=batch_size,
-                actor_lr=actor_lr,
-                critic_lr=critic_lr,
-                verbose=verbose,
-                tau=tau,
-                gamma=gamma,
-                layer_norm=layer_norm,
-                layers=layers,
-                act_fun=act_fun,
-                use_huber=use_huber,
-                scope="Worker",
-                noise=noise,
-                target_policy_noise=target_policy_noise,
-                target_noise_clip=target_noise_clip,
-                zero_fingerprint=self.use_fingerprints,
-                fingerprint_dim=self.fingerprint_dim[0],
-            )
-
-        # Collect the state indices for the worker rewards.
-        state_indices = get_state_indices(
-            ob_space, env_name, use_fingerprints, self.fingerprint_dim)
-
-        # reward function for the worker
-        def worker_reward_fn(states, goals, next_states):
-            return negative_distance(
-                states=states,
-                state_indices=state_indices,
-                goals=goals,
-                next_states=next_states,
-                relative_context=relative_goals,
-                offset=0.0
-            )
-        self.worker_reward_fn = worker_reward_fn
-
-        if self.connected_gradients:
-            self._setup_connected_gradients()
-
-    def initialize(self):
-        """See parent class.
-
-        This method calls the initialization methods of the manager and worker.
-        """
-        self.manager.initialize()
-        self.worker.initialize()
-        self.meta_reward = 0
-
-    def update(self, update_actor=True, **kwargs):
-        """Perform a gradient update step.
-
-        This is done both at the level of the Manager and Worker policies.
-
-        The kwargs argument for this method contains two additional terms:
-
-        * update_meta (bool): specifies whether to perform a gradient update
-          step for the meta-policy (i.e. Manager)
-        * update_meta_actor (bool): similar to the `update_policy` term, but
-          for the meta-policy. Note that, if `update_meta` is set to False,
-          this term is void.
-
-        **Note**; The target update soft updates for both the manager and the
-        worker policies occur at the same frequency as their respective actor
-        update frequencies.
-
-        Parameters
-        ----------
-        update_actor : bool
-            specifies whether to update the actor policy. The critic policy is
-            still updated if this value is set to False.
-
-        Returns
-        -------
-        (float, float)
-            manager critic loss, worker critic loss
-        (float, float)
-            manager actor loss, worker actor loss
-        """
-        # Not enough samples in the replay buffer.
-        if not self.replay_buffer.can_sample():
-            return (0, 0), (0, 0)
-
-        # Get a batch.
-        meta_obs0, meta_obs1, meta_act, meta_rew, meta_done, worker_obs0, \
-            worker_obs1, worker_act, worker_rew, worker_done, additional = \
-            self.replay_buffer.sample()
-
-        # Update the Manager policy.
-        if kwargs['update_meta']:
-            # Replace the goals with the most likely goals.
-            if self.off_policy_corrections:
-                meta_act = self._sample_best_meta_action(
-                    meta_obs0=meta_obs0,
-                    meta_obs1=meta_obs1,
-                    meta_action=meta_act,
-                    worker_obses=additional["worker_obses"],
-                    worker_actions=additional["worker_actions"],
-                    k=8
-                )
-
-            if self.connected_gradients:
-                # Perform the connected gradients update procedure.
-                m_critic_loss, m_actor_loss = self._connected_gradients_update(
-                    obs0=meta_obs0,
-                    actions=meta_act,
-                    rewards=meta_rew,
-                    obs1=meta_obs1,
-                    terminals1=meta_done,
-                    update_actor=kwargs['update_meta_actor'],
-                    worker_obs0=worker_obs0,
-                    worker_obs1=worker_obs1,
-                    worker_actions=worker_act,
-                )
-            else:
-                # Perform the regular manager update procedure.
-                m_critic_loss, m_actor_loss = self.manager.update_from_batch(
-                    obs0=meta_obs0,
-                    actions=meta_act,
-                    rewards=meta_rew,
-                    obs1=meta_obs1,
-                    terminals1=meta_done,
-                    update_actor=kwargs['update_meta_actor'],
-                )
-        else:
-            m_critic_loss, m_actor_loss = 0, 0
-
-        # Update the Worker policy.
-        w_critic_loss, w_actor_loss = self.worker.update_from_batch(
-            obs0=worker_obs0,
-            actions=worker_act,
-            rewards=worker_rew,
-            obs1=worker_obs1,
-            terminals1=worker_done,
-            update_actor=update_actor,
-        )
-
-        return (m_critic_loss, w_critic_loss), (m_actor_loss, w_actor_loss)
-
-    def get_action(self, obs, context, apply_noise, random_actions):
-        """See parent class."""
-        if self._update_meta:
-            # Update the meta action based on the output from the policy if the
-            # time period requires is.
-            self.meta_action = self.manager.get_action(
-                obs, context, apply_noise, random_actions)
-        else:
-            # Update the meta-action in accordance with the fixed transition
-            # function.
-            goal_dim = self.meta_action.shape[1]
-            self.meta_action = self.goal_transition_fn(
-                obs0=np.asarray([self._observations[-1][:goal_dim]]),
-                goal=self.meta_action,
-                obs1=obs[:, :goal_dim]
-            )
-
-        # Return the worker action.
-        worker_action = self.worker.get_action(
-            obs, self.meta_action, apply_noise, random_actions)
-
-        return worker_action
-
-    def value(self, obs, context, action):
-        """See parent class."""
-        return 0, 0  # FIXME
-
-    def store_transition(self, obs0, context0, action, reward, obs1, context1,
-                         done, is_final_step, evaluate=False):
-        """See parent class."""
-        # Compute the worker reward and append it to the list of rewards.
-        self._worker_rewards.append(
-            self.worker_reward_scale *
-            self.worker_reward_fn(obs0, self.meta_action.flatten(), obs1)
-=======
             use_huber=use_huber,
             meta_period=meta_period,
             worker_reward_scale=worker_reward_scale,
@@ -443,7 +151,6 @@
             env_name=env_name,
             meta_policy=FeedForwardPolicy,
             worker_policy=FeedForwardPolicy,
->>>>>>> 6747a7be
         )
 
     def _sample_best_meta_action(self,
