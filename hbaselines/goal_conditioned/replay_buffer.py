"""Script containing the HierReplayBuffer object."""
import numpy as np
import random
from functools import reduce


class HierReplayBuffer(object):
    """Hierarchical variant of ReplayBuffer.

    Attributes
    ----------
    buffer_size : int
        Max number of transitions to store in the buffer. When the buffer
        overflows the old memories are dropped.
    batch_size : int
        number of elements that are to be returned as a batch
    meta_period : int
        meta-policy action period
    obs_dim : int
        the number of elements in the observation
    ac_dim : int
        the number of elements in the environment action
    co_dim : int
        the number of elements in the context. Set to None if no context is
        used by the environment.
    goal_dim : int
        the number of elements in the meta-action
    num_levels : int
        the number of levels in the hierarchy
    """

    def __init__(self,
                 buffer_size,
                 batch_size,
                 meta_period,
                 obs_dim,
                 ac_dim,
                 co_dim,
                 goal_dim,
                 num_levels):
        """Instantiate the hierarchical replay buffer.

        Parameters
        ----------
        buffer_size : int
            Max number of transitions to store in the buffer. When the buffer
            overflows the old memories are dropped.
        batch_size : int
            number of elements that are to be returned as a batch
        meta_period : int
            meta-policy action period
        obs_dim : int
            the number of elements in the observation
        ac_dim : int
            the number of elements in the environment action
        co_dim : int
            the number of elements in the context. Set to None if no context is
            used by the environment.
        goal_dim : int
            the number of elements in the meta-action
        num_levels : int
            the number of levels in the hierarchy
        """
        self.buffer_size = buffer_size
        self.batch_size = batch_size
        self.meta_period = meta_period
        self.obs_dim = obs_dim
        self.ac_dim = ac_dim
        self.co_dim = co_dim
        self.goal_dim = goal_dim
        self.num_levels = num_levels

        # some useful attributes
        self._size = 0
        self._current_idx = 0
        self._next_idx = 0
        self._obs_t = [[] for _ in range(buffer_size)]
        self._context_t = [[] for _ in range(buffer_size)]
        self._action_t = [[] for _ in range(buffer_size)]
        self._reward_t = [[] for _ in range(buffer_size)]
        self._done_t = [[] for _ in range(buffer_size)]

    def __len__(self):
        """Return the number of elements stored."""
        return self._size

    def can_sample(self):
        """Check if n_samples samples can be sampled from the buffer.

        Returns
        -------
        bool
            True if enough sample exist, False otherwise
        """
        return len(self) >= self.batch_size

    def save(self, save_path):
        """Save parameters for the replay buffer."""
        np.save(save_path + '.obs_t.npy', self._obs_t)
        np.save(save_path + '.context_t.npy', self._context_t)
        np.save(save_path + '.action_t.npy', self._action_t)
        np.save(save_path + '.reward_t.npy', self._reward_t)
        np.save(save_path + '.done_t.npy', self._done_t)
        np.save(save_path + '.config.npy', np.array([
            self.buffer_size,
            self.batch_size,
            self.meta_period,
            self.obs_dim,
            self.ac_dim,
            self.co_dim,
            self.goal_dim,
            self.num_levels,
        ]))

    def load(self, save_path):
        """Load parameters for the replay buffer."""
        self._obs_t = np.load(save_path + '.obs_t.npy')
        self._context_t = np.load(save_path + '.context_t.npy')
        self._action_t = np.load(save_path + '.action_t.npy')
        self._reward_t = np.load(save_path + '.reward_t.npy')
        self._done_t = np.load(save_path + '.done_t.npy')
        (self.buffer_size,
         self.batch_size,
         self.meta_period,
         self.obs_dim,
         self.ac_dim,
         self.co_dim,
         self.goal_dim,
         self.num_levels) = np.load(save_path + '.config.npy')

    def is_full(self):
        """Check whether the replay buffer is full or not.

        Returns
        -------
        bool
            True if it is full, False otherwise
        """
        return len(self) == self.buffer_size

    def add(self, obs_t, context_t, action_t, reward_t, done_t):
        """Add a new transition to the buffer.

        Parameters
        ----------
        obs_t : array_like
            the list of environment observations
        action_t : array_like
            a list of actions performed by every policy in the hierarchy
        context_t : array_like
            the first and last context from the environment for the sample
        reward_t : list of float
            the list of of rewards experienced by every policy in the hierarchy
        done_t : list of float or list of bool
            a list of environment done masks
        """
        self._obs_t[self._next_idx] = obs_t
        self._context_t[self._next_idx] = context_t
        self._action_t[self._next_idx] = action_t
        self._reward_t[self._next_idx] = reward_t
        self._done_t[self._next_idx] = done_t

        # Increment the next index and size terms
        self._current_idx = self._next_idx
        self._next_idx = (self._next_idx + 1) % self.buffer_size
        self._size = min(self._size + 1, self.buffer_size)

    def sample(self, with_additional, collect_levels=None):
        """Sample a batch of experiences.

        An example for how a sample is collected from the list of observations/
        actions for a three-level hierarchy.

        Observations:

        ------------------------------------------
        | X  :   :   :   :   :   :   :   :   |   |     Level 2
        ------------------------------------------

        -----------------------------------------
        |   :   :   | X :   :   |   :   :   |   |     Level 1
        -----------------------------------------

        -----------------------------------------
        |   |   |   |   | X |   |   |   |   |   |     Level 0
        -----------------------------------------


        Next observations:

        -----------------------------------------
        |   :   :   :   :   :   :   :   :   |   |     Level 2
        -----------------------------------------

        -----------------------------------------
        |   :   :   |   :   :   | X :   :   |   |     Level 1
        -----------------------------------------

        -----------------------------------------
        |   |   |   |   |   | X |   |   |   |   |     Level 0
        -----------------------------------------


        Action:

        -----------------------------------------
        |     X     |           |           |   |     Level 2
        -----------------------------------------

        -----------------------------------------
        |   |   |   | X |   |   |   |   |   |   |     Level 1
        -----------------------------------------

        -----------------------------------------
        |   |   |   |   | X |   |   |   |   |   |     Level 0
        -----------------------------------------


        Reward:

        -------------------------------------
        |                 X                 |         Level 2
        -------------------------------------

        -------------------------------------
        |           |     X     |           |         Level 1
        -------------------------------------

        -------------------------------------
        |   |   |   |   | X |   |   |   |   |         Level 0
        -------------------------------------


        Context:

        -----------------------------------------
        |           |     X     |           |   |     Level 2 (action)
        -----------------------------------------

                            ^
                            | context

        -----------------------------------------
        |   |   |   |   | X |   |   |   |   |   |     Level 1 (action)
        -----------------------------------------

                            ^
                            | context

        -----------------------------------------
        |   |   |   |   | X |   |   |   |   |   |     Level 0 (action)
        -----------------------------------------


        Next Context:

        -----------------------------------------
        |           |           |     X     |   |     Level 2 (action)
        -----------------------------------------

                            ^
                            | context

        -----------------------------------------
        |   |   |   |   |   | x |   |   |   |   |     Level 1 (action)
        -----------------------------------------

                            ^
                            | context

        -----------------------------------------
        |   |   |   |   | X |   |   |   |   |   |     Level 0 (action)
        -----------------------------------------

        Parameters
        ----------
        with_additional : bool
            specifies whether to remove additional data from the replay buffer
            sampling procedure. Since only a subset of algorithms use
            additional data, removing it can speedup the other algorithms.
        collect_levels : list of int
            the levels in the hierarchy to collect data for. This is to avoid
            passing variables that are unused by the operation calling it.

        Returns
        -------
        list of array_like
            (batch_size, obs_dim) matrix of observations for every level in the
            hierarchy
        list of array_like
            (batch_size, obs_dim) matrix of next step observations for every
            level in the hierarchy
        list of array_like
            (batch_size, ac_dim) matrix of actions for every level in the
            hierarchy
        list of array_like
            (batch_size,) vector of rewards for every level in the hierarchy
        list of array_like
            (batch_size,) vector of done masks for every level in the hierarchy
        dict
            additional information; used for features such as the off-policy
            corrections or centralized value functions
        """
        meta_period = self.meta_period
        num_levels = self.num_levels
        collect_levels = collect_levels or list(range(num_levels))
        obses = [[] for _ in range(num_levels)]
        contexts = [[] for _ in range(num_levels)]
        actions = [[] for _ in range(num_levels)]
        next_obses = [[] for _ in range(num_levels)]
        next_contexts = [[] for _ in range(num_levels)]
        rewards = [[] for _ in range(num_levels)]
        dones = [[] for _ in range(num_levels)]

        # Do not encode additional information information in samples if it is
        # not needed. Waste of compute resources.
        if with_additional:
            worker_ob_dim = self.obs_dim + self.goal_dim
            worker_ac_dim = self.ac_dim
            additional = {
                "worker_obses": np.zeros(
                    (self.batch_size, worker_ob_dim, self.meta_period + 1),
                    dtype=np.float32),
                "worker_actions": np.zeros(
                    (self.batch_size, worker_ac_dim, self.meta_period),
                    dtype=np.float32),
            }
        else:
            additional = {}

        idxes = np.random.randint(0, self._size, size=self.batch_size)

        for k, indx in enumerate(idxes):
            # Extract the elements of the sample.
            candidate_obs = self._obs_t[indx]
            candidate_context = self._context_t[indx]
            candidate_action = self._action_t[indx]
            candidate_reward = self._reward_t[indx]
            candidate_done = self._done_t[indx]

            # Collect the sample information for the highest level policy. This
            # will be the first or last element in the list, depended on if the
            # element represents the start of end of a sample (e.g. next_obs).
            if 0 in collect_levels:
                obses[0].append(candidate_obs[0])
                contexts[0].append(candidate_context[0])
                actions[0].append(candidate_action[0][0])
                next_obses[0].append(candidate_obs[-1])
                next_contexts[0].append(candidate_context[-1])
                rewards[0].append(candidate_reward[0][0])
                dones[0].append(candidate_done[-1])

            # Choose a subsample taking a specific point in time.
            total_time = len(candidate_obs) - 1
            sample_time = int(random.random() * (total_time - 1))

            # Collect samples for each level.
            for i in reversed(range(1, num_levels)):
                # Compute the level number, with zero corresponding to the
                # lowest (worker) policy.
                level_num = num_levels - i - 1
<<<<<<< HEAD
                level_period = meta_period ** level_num
=======

                # meta-action period of the given level
                if level_num == 0:
                    level_period = 1
                elif isinstance(meta_period, int):
                    level_period = meta_period ** level_num
                else:
                    level_period = reduce(
                        (lambda x, y: x * y), meta_period[-level_num:])
>>>>>>> 005d5aa9

                if i in collect_levels:
                    obses[i].append(candidate_obs[sample_time])
                    dones[i].append(candidate_done[sample_time])

                    indx_next_obs = min(sample_time + level_period, total_time)
                    next_obses[i].append(candidate_obs[indx_next_obs])

                    indx_context = int(sample_time / level_period)
                    contexts[i].append(candidate_action[i - 1][indx_context])
                    next_contexts[i].append(
                        candidate_action[i - 1][indx_context + 1])

<<<<<<< HEAD
                    indx_actions = int(
                        sample_time / meta_period ** max(level_num - 1, 0))
=======
                    if level_num in [0, 1]:
                        indx_actions = sample_time
                    elif isinstance(meta_period, int):
                        indx_actions = int(
                            sample_time / meta_period ** level_num - 1)
                    else:
                        indx_actions = int(sample_time / reduce(
                            (lambda x, y: x * y), meta_period[-level_num+1:]))
>>>>>>> 005d5aa9
                    actions[i].append(candidate_action[i][indx_actions])

                    indx_rewards = indx_context
                    rewards[i].append(candidate_reward[i][indx_rewards])

                # Update the sample time to match the start of the meta period
                # for the next higher-level.
<<<<<<< HEAD
                sample_time -= sample_time % meta_period ** (num_levels - i)
=======
                if isinstance(meta_period, int):
                    sample_time -= sample_time % meta_period ** (num_levels-i)
                else:
                    sample_time -= sample_time % reduce(
                        (lambda x, y: x * y), meta_period[-level_num-1:])
>>>>>>> 005d5aa9

            # TODO: only works for two level hierarchies.
            if with_additional:
                for j in range(len(candidate_obs)):
                    additional["worker_obses"][k, :, j] = self._get_obs(
                        candidate_obs[j], candidate_action[0][j], 0)
                for j in range(len(candidate_action[-1])):
                    additional["worker_actions"][k, :, j] = \
                        candidate_action[-1][j]

        # Convert everything to an array.
        for i in collect_levels:
            obses[i] = self._get_obs(obses[i], contexts[i], 1)
            next_obses[i] = self._get_obs(next_obses[i], next_contexts[i], 1)
            actions[i] = np.asarray(actions[i])
            rewards[i] = np.asarray(rewards[i])
            dones[i] = np.asarray(dones[i])

        return obses, next_obses, actions, rewards, dones, additional

    @staticmethod
    def _get_obs(obs, context, axis=0):
        """Return the processed observation.

        If the contextual term is not None, this will look as follows:

                                    -----------------
                    processed_obs = | obs | context |
                                    -----------------

        Otherwise, this method simply returns the observation.

        Parameters
        ----------
        obs : array_like
            the original observation
        context : array_like or None
            the contextual term. Set to None if no context is provided by the
            environment.
        axis : int
            the axis to concatenate the observations and contextual terms by

        Returns
        -------
        array_like
            the processed observation
        """
        obs = np.asarray(obs)
        if context[0] is not None:
            context = np.asarray(context)
            context = context.flatten() if axis == 0 else context
            obs = np.concatenate((obs, context), axis=axis)
        return obs<|MERGE_RESOLUTION|>--- conflicted
+++ resolved
@@ -359,9 +359,6 @@
                 # Compute the level number, with zero corresponding to the
                 # lowest (worker) policy.
                 level_num = num_levels - i - 1
-<<<<<<< HEAD
-                level_period = meta_period ** level_num
-=======
 
                 # meta-action period of the given level
                 if level_num == 0:
@@ -371,7 +368,6 @@
                 else:
                     level_period = reduce(
                         (lambda x, y: x * y), meta_period[-level_num:])
->>>>>>> 005d5aa9
 
                 if i in collect_levels:
                     obses[i].append(candidate_obs[sample_time])
@@ -385,10 +381,6 @@
                     next_contexts[i].append(
                         candidate_action[i - 1][indx_context + 1])
 
-<<<<<<< HEAD
-                    indx_actions = int(
-                        sample_time / meta_period ** max(level_num - 1, 0))
-=======
                     if level_num in [0, 1]:
                         indx_actions = sample_time
                     elif isinstance(meta_period, int):
@@ -397,7 +389,6 @@
                     else:
                         indx_actions = int(sample_time / reduce(
                             (lambda x, y: x * y), meta_period[-level_num+1:]))
->>>>>>> 005d5aa9
                     actions[i].append(candidate_action[i][indx_actions])
 
                     indx_rewards = indx_context
@@ -405,15 +396,11 @@
 
                 # Update the sample time to match the start of the meta period
                 # for the next higher-level.
-<<<<<<< HEAD
-                sample_time -= sample_time % meta_period ** (num_levels - i)
-=======
                 if isinstance(meta_period, int):
                     sample_time -= sample_time % meta_period ** (num_levels-i)
                 else:
                     sample_time -= sample_time % reduce(
                         (lambda x, y: x * y), meta_period[-level_num-1:])
->>>>>>> 005d5aa9
 
             # TODO: only works for two level hierarchies.
             if with_additional:
