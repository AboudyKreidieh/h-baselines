--- conflicted
+++ resolved
@@ -7,19 +7,7 @@
 
 
 class GoalConditionedPolicy(BaseGoalConditionedPolicy):
-<<<<<<< HEAD
-    """SAC-compatible goal-conditioned hierarchical policy.
-
-    TODO: description of off-policy corrections
-
-    TODO: description of cooperative gradients
-
-    Descriptions of the base goal-conditioned policy can be found in
-    hbaselines/goal_conditioned/base.py.
-    """
-=======
     """SAC-compatible goal-conditioned hierarchical policy."""
->>>>>>> 1c7819c0
 
     def __init__(self,
                  sess,
