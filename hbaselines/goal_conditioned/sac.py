"""SAC-compatible goal-conditioned hierarchical policy."""
import numpy as np

from hbaselines.goal_conditioned.base import GoalConditionedPolicy as \
    BaseGoalConditionedPolicy
from hbaselines.fcnet.sac import FeedForwardPolicy


class GoalConditionedPolicy(BaseGoalConditionedPolicy):
    """SAC-compatible goal-conditioned hierarchical policy.

    TODO: description of off-policy corrections

    TODO: description of connected gradients

    Descriptions of the base goal-conditioned policy can be found in
    hbaselines/goal_conditioned/base.py.
    """

    def __init__(self,
                 sess,
                 ob_space,
                 ac_space,
                 co_space,
                 buffer_size,
                 batch_size,
                 actor_lr,
                 critic_lr,
                 verbose,
                 tau,
                 gamma,
                 layer_norm,
                 layers,
                 act_fun,
                 use_huber,
                 target_entropy,
                 num_levels,
                 meta_period,
<<<<<<< HEAD
                 worker_reward_type,
                 worker_reward_scale,
=======
                 intrinsic_reward_scale,
>>>>>>> 1a05741a
                 relative_goals,
                 off_policy_corrections,
                 hindsight,
                 subgoal_testing_rate,
                 connected_gradients,
                 use_fingerprints,
                 fingerprint_range,
                 centralized_value_functions,
                 cg_weights,
                 env_name=""):
        """Instantiate the goal-conditioned hierarchical policy.

        Parameters
        ----------
        sess : tf.compat.v1.Session
            the current TensorFlow session
        ob_space : gym.spaces.*
            the observation space of the environment
        ac_space : gym.spaces.*
            the action space of the environment
        co_space : gym.spaces.*
            the context space of the environment
        buffer_size : int
            the max number of transitions to store
        batch_size : int
            SGD batch size
        actor_lr : float
            actor learning rate
        critic_lr : float
            critic learning rate
        verbose : int
            the verbosity level: 0 none, 1 training information, 2 tensorflow
            debug
        tau : float
            target update rate
        gamma : float
            discount factor
        layer_norm : bool
            enable layer normalisation
        layers : list of int or None
            the size of the neural network for the policy
        act_fun : tf.nn.*
            the activation function to use in the neural network
        use_huber : bool
            specifies whether to use the huber distance function as the loss
            for the critic. If set to False, the mean-squared error metric is
            used instead
        target_entropy : float
            target entropy used when learning the entropy coefficient. If set
            to None, a heuristic value is used.
        num_levels : int
            number of levels within the hierarchy. Must be greater than 1. Two
            levels correspond to a Manager/Worker paradigm.
        meta_period : int
<<<<<<< HEAD
            manger action period
        worker_reward_type : str
            the reward function to be used by the worker. Must be one of:
            "negative_distance", "scaled_negative_distance",
            "exp_negative_distance", or "scaled_exp_negative_distance". See the
            base goal-conditioned policy for a description.
        worker_reward_scale : float
            the value the intrinsic (Worker) reward should be scaled by
=======
            meta-policy action period
        intrinsic_reward_scale : float
            the value that the intrinsic reward should be scaled by
>>>>>>> 1a05741a
        relative_goals : bool
            specifies whether the goal issued by the higher-levels policies is
            meant to be a relative or absolute goal, i.e. specific state or
            change in state
        off_policy_corrections : bool
            whether to use off-policy corrections during the update procedure.
            See: https://arxiv.org/abs/1805.08296
        hindsight : bool
            whether to include hindsight action and goal transitions in the
            replay buffer. See: https://arxiv.org/abs/1712.00948
        subgoal_testing_rate : float
            rate at which the original (non-hindsight) sample is stored in the
            replay buffer as well. Used only if `hindsight` is set to True.
        connected_gradients : bool
            whether to use the connected gradient update actor update procedure
            to the higher-level policy. See: https://arxiv.org/abs/1912.02368v1
        cg_weights : float
            weights for the gradients of the loss of the lower-level policies
            with respect to the parameters of the higher-level policies. Only
            used if `connected_gradients` is set to True.
        use_fingerprints : bool
            specifies whether to add a time-dependent fingerprint to the
            observations
        fingerprint_range : (list of float, list of float)
            the low and high values for each fingerprint element, if they are
            being used
        centralized_value_functions : bool
            specifies whether to use centralized value functions
        """
        super(GoalConditionedPolicy, self).__init__(
            sess=sess,
            ob_space=ob_space,
            ac_space=ac_space,
            co_space=co_space,
            buffer_size=buffer_size,
            batch_size=batch_size,
            actor_lr=actor_lr,
            critic_lr=critic_lr,
            verbose=verbose,
            tau=tau,
            gamma=gamma,
            layer_norm=layer_norm,
            layers=layers,
            act_fun=act_fun,
            use_huber=use_huber,
            num_levels=num_levels,
            meta_period=meta_period,
<<<<<<< HEAD
            worker_reward_type=worker_reward_type,
            worker_reward_scale=worker_reward_scale,
=======
            intrinsic_reward_scale=intrinsic_reward_scale,
>>>>>>> 1a05741a
            relative_goals=relative_goals,
            off_policy_corrections=off_policy_corrections,
            hindsight=hindsight,
            subgoal_testing_rate=subgoal_testing_rate,
            connected_gradients=connected_gradients,
            cg_weights=cg_weights,
            use_fingerprints=use_fingerprints,
            fingerprint_range=fingerprint_range,
            centralized_value_functions=centralized_value_functions,
            env_name=env_name,
            meta_policy=FeedForwardPolicy,
            worker_policy=FeedForwardPolicy,
            additional_params=dict(
                target_entropy=target_entropy,
            ),
        )

    # ======================================================================= #
    #                       Auxiliary methods for HIRO                        #
    # ======================================================================= #

    # FIXME
    def _log_probs(self, meta_actions, worker_obses, worker_actions):
        """Calculate the log probability of the next goal by the meta-policies.

        Parameters
        ----------
        meta_actions : array_like
            (batch_size, m_ac_dim, num_samples) matrix of candidate higher-
            level policy actions
        worker_obses : array_like
            (batch_size, w_obs_dim, meta_period + 1) matrix of lower-level
            policy observations
        worker_actions : array_like
            (batch_size, w_ac_dim, meta_period) list of lower-level policy
            actions

        Returns
        -------
        array_like
            (batch_size, num_samples) fitness associated with every state /
            action / goal pair

        Helps
        -----
        * _sample_best_meta_action(self):
        """
        fitness = []
        batch_size, goal_dim, num_samples = meta_actions.shape
        _, _, meta_period = worker_actions.shape

        # Loop through the elements of the batch.
        for i in range(batch_size):
            # Extract the candidate goals for the current element in the batch.
            # The worker observations and actions from the meta period of the
            # current batch are also collected to compute the log-probability
            # of a given candidate goal.
            goals_per_sample = meta_actions[i, :, :].T
            worker_obses_per_sample = worker_obses[i, :, :].T
            worker_actions_per_sample = worker_actions[i, :, :].T

            # This will be used to store the cumulative log-probabilities of a
            # given candidate goal for the entire meta-period.
            fitness_per_sample = np.zeros(num_samples)

            # Create repeated representations of each worker action for each
            # candidate goal.
            tiled_worker_actions_per_sample = np.tile(
                worker_actions_per_sample, (num_samples, 1))

            # Create repeated representations of each worker observation for
            # each candidate goal. The indexing of worker_obses_per_sample is
            # meant to do the following:
            #  1. We remove the last observation since it does not correspond
            #     to any action for the current meta-period.
            #  2. Unlike the TD3 implementation, we keep the trailing context
            #     (goal) terms since they are needed to compute the log-prob
            #     of a given action when feeding to logp_action.
            tiled_worker_obses_per_sample = np.tile(
                worker_obses_per_sample[:-1, :], (num_samples, 1))

            # Create repeated representations of each candidate goal for each
            # worker observation in a meta period.
            tiled_goals_per_sample = np.tile(
                goals_per_sample, meta_period).reshape(
                (num_samples * meta_period, goal_dim))

            # If relative goals are being used, update the later goals to match
            # what they would be under the relative goals difference approach.
            if self.relative_goals:
                goal_diff = worker_obses_per_sample[:-1, :] - np.tile(
                    worker_obses_per_sample[0, :], (meta_period, 1))
                tiled_goals_per_sample += \
                    np.tile(goal_diff, (num_samples, 1))[:, :goal_dim]

            # Compute the log-probability of each action using the logp_action
            # attribute of the SAC lower-level policy.
            normalized_error = self.sess.run(
                self.policy[-1].logp_action,
                feed_dict={
                    self.policy[-1].obs_ph: tiled_worker_obses_per_sample,
                    self.policy[-1].action_ph: tiled_worker_actions_per_sample,
                }
            )

            # Sum the different normalized errors to get the fitness of each
            # candidate goal.
            for j in range(num_samples):
                fitness_per_sample[j] = np.sum(
                    normalized_error[j * meta_period: (j+1) * meta_period])

            fitness.append(fitness_per_sample)

        return np.array(fitness)

    # ======================================================================= #
    #                      Auxiliary methods for HRL-CG                       #
    # ======================================================================= #

    def _setup_connected_gradients(self):
        """Create the connected gradients meta-policy optimizer."""
        raise NotImplementedError  # TODO

    def _connected_gradients_update(self,
                                    obs0,
                                    actions,
                                    rewards,
                                    obs1,
                                    terminals1,
                                    update_actor=True):
        """Perform the gradient update procedure for the HRL-CG algorithm.

        This procedure is similar to update_from_batch, expect it runs the
        self.cg_optimizer operation instead of the policy object's optimizer,
        and utilizes some information from the worker samples as well.

        Parameters
        ----------
        obs0 : list of array_like
            (batch_size, obs_dim) matrix of observations for every level in the
            hierarchy
        actions : list of array_like
            (batch_size, ac_dim) matrix of actions for every level in the
            hierarchy
        obs1 : list of array_like
            (batch_size, obs_dim) matrix of next step observations for every
            level in the hierarchy
        rewards : list of array_like
            (batch_size,) vector of rewards for every level in the hierarchy
        terminals1 : list of numpy bool
            (batch_size,) vector of done masks for every level in the hierarchy
        update_actor : bool
            specifies whether to update the actor policy of the meta policy.
            The critic policy is still updated if this value is set to False.

        Returns
        -------
        [float, float]
            higher-level policy critic loss
        float
            higher-level policy actor loss
        """
        raise NotImplementedError  # TODO<|MERGE_RESOLUTION|>--- conflicted
+++ resolved
@@ -36,12 +36,8 @@
                  target_entropy,
                  num_levels,
                  meta_period,
-<<<<<<< HEAD
-                 worker_reward_type,
-                 worker_reward_scale,
-=======
+                 intrinsic_reward_type,
                  intrinsic_reward_scale,
->>>>>>> 1a05741a
                  relative_goals,
                  off_policy_corrections,
                  hindsight,
@@ -96,20 +92,14 @@
             number of levels within the hierarchy. Must be greater than 1. Two
             levels correspond to a Manager/Worker paradigm.
         meta_period : int
-<<<<<<< HEAD
-            manger action period
-        worker_reward_type : str
-            the reward function to be used by the worker. Must be one of:
-            "negative_distance", "scaled_negative_distance",
+            meta-policy action period
+        intrinsic_reward_type : str
+            the reward function to be used by the lower-level policies. Must be
+            one of: "negative_distance", "scaled_negative_distance",
             "exp_negative_distance", or "scaled_exp_negative_distance". See the
             base goal-conditioned policy for a description.
-        worker_reward_scale : float
-            the value the intrinsic (Worker) reward should be scaled by
-=======
-            meta-policy action period
         intrinsic_reward_scale : float
             the value that the intrinsic reward should be scaled by
->>>>>>> 1a05741a
         relative_goals : bool
             specifies whether the goal issued by the higher-levels policies is
             meant to be a relative or absolute goal, i.e. specific state or
@@ -157,12 +147,8 @@
             use_huber=use_huber,
             num_levels=num_levels,
             meta_period=meta_period,
-<<<<<<< HEAD
-            worker_reward_type=worker_reward_type,
-            worker_reward_scale=worker_reward_scale,
-=======
+            intrinsic_reward_type=intrinsic_reward_type,
             intrinsic_reward_scale=intrinsic_reward_scale,
->>>>>>> 1a05741a
             relative_goals=relative_goals,
             off_policy_corrections=off_policy_corrections,
             hindsight=hindsight,
