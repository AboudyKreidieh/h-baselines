"""A runner script for fcnet models."""
import os
import json
from time import strftime
import sys

from hbaselines.utils.misc import ensure_dir
from hbaselines.utils.train import parse_options, get_hyperparameters
from hbaselines.algorithms import RLAlgorithm

EXAMPLE_USAGE = 'python run_fcnet.py "HalfCheetah-v2" --total_steps 1e6'


def run_exp(env,
            policy,
            hp,
            dir_name,
            evaluate,
            seed,
            eval_interval,
            log_interval,
            save_interval,
            initial_exploration_steps,
            exploration_strategy,
            ckpt_path):
    """Run a single training procedure.

    Parameters
    ----------
    env : str or gym.Env
        the training/testing environment
    policy : type [ hbaselines.base_policies.Policy ]
        the policy class to use
    hp : dict
        additional algorithm hyper-parameters
    dir_name : str
        the location the results files are meant to be stored
    evaluate : bool
        whether to include an evaluation environment
    seed : int
        specified the random seed for numpy, tensorflow, and random
    eval_interval : int
        number of simulation steps in the training environment before an
        evaluation is performed
    log_interval : int
        the number of training steps before logging training results
    save_interval : int
        number of simulation steps in the training environment before the model
        is saved
    initial_exploration_steps : int
        number of timesteps that the policy is run before training to
        initialize the replay buffer with samples
<<<<<<< HEAD
    exploration_strategy: str
=======
    exploration_strategy : str
>>>>>>> 0d6943ab
        The exploration strategies to use for this training.
    ckpt_path : str
        path to a checkpoint file. The model is initialized with the weights
        and biases within this checkpoint.
    """
    eval_env = env if evaluate else None

    alg = RLAlgorithm(
        policy=policy,
        env=env,
        eval_env=eval_env,
        exploration_strategy=exploration_strategy,
        **hp
    )

    # perform training
    alg.learn(
        log_dir=dir_name,
        log_interval=log_interval,
        eval_interval=eval_interval,
        save_interval=save_interval,
        initial_exploration_steps=initial_exploration_steps,
        seed=seed,
        ckpt_path=ckpt_path,
    )


def main(args, base_dir):
    """Execute multiple training operations."""
    if args.log_dir is not None:
        base_dir = os.path.join(args.log_dir, base_dir)

    for i in range(args.n_training):
        # value of the next seed
        seed = args.seed + i

        # The time when the current experiment started.
        now = strftime("%Y-%m-%d-%H:%M:%S")

        # Create a save directory folder (if it doesn't exist).
        if args.log_dir is not None:
            dir_name = args.log_dir
        else:
            dir_name = os.path.join(base_dir, '{}/{}'.format(
                args.env_name, now))
        ensure_dir(dir_name)

        # Get the policy class.
        if args.alg == "TD3":
            from hbaselines.fcnet.td3 import FeedForwardPolicy
        elif args.alg == "SAC":
            from hbaselines.fcnet.sac import FeedForwardPolicy
        elif args.alg == "PPO":
            from hbaselines.fcnet.ppo import FeedForwardPolicy
        elif args.alg == "TRPO":
            from hbaselines.fcnet.trpo import FeedForwardPolicy
        else:
            raise ValueError("Unknown algorithm: {}".format(args.alg))

        # Get the hyperparameters.
        hp = get_hyperparameters(args, FeedForwardPolicy)

        # Add the seed for logging purposes.
        params_with_extra = hp.copy()
        params_with_extra['seed'] = seed
        params_with_extra['env_name'] = args.env_name
        params_with_extra['policy_name'] = "FeedForwardPolicy"
        params_with_extra['algorithm'] = args.alg
        params_with_extra['date/time'] = now

        # Add the hyperparameters to the folder.
        with open(os.path.join(dir_name, 'hyperparameters.json'), 'w') as f:
            json.dump(params_with_extra, f, sort_keys=True, indent=4)

        run_exp(
            env=args.env_name,
            policy=FeedForwardPolicy,
            hp=hp,
            dir_name=dir_name,
            evaluate=args.evaluate,
            seed=seed,
            eval_interval=args.eval_interval,
            log_interval=args.log_interval,
            save_interval=args.save_interval,
            initial_exploration_steps=args.initial_exploration_steps,
<<<<<<< HEAD
            exploration_strategy = args.exploration_strategy,
=======
            exploration_strategy=args.exploration_strategy,
>>>>>>> 0d6943ab
            ckpt_path=args.ckpt_path,
        )


if __name__ == '__main__':
    main(
        parse_options(
            description='Test the performance of fully connected network '
                        'models on various environments.',
            example_usage=EXAMPLE_USAGE,
            args=sys.argv[1:],
            hierarchical=False,
            multiagent=False,
        ),
        'data/fcnet'
    )<|MERGE_RESOLUTION|>--- conflicted
+++ resolved
@@ -50,11 +50,7 @@
     initial_exploration_steps : int
         number of timesteps that the policy is run before training to
         initialize the replay buffer with samples
-<<<<<<< HEAD
-    exploration_strategy: str
-=======
     exploration_strategy : str
->>>>>>> 0d6943ab
         The exploration strategies to use for this training.
     ckpt_path : str
         path to a checkpoint file. The model is initialized with the weights
@@ -140,11 +136,7 @@
             log_interval=args.log_interval,
             save_interval=args.save_interval,
             initial_exploration_steps=args.initial_exploration_steps,
-<<<<<<< HEAD
-            exploration_strategy = args.exploration_strategy,
-=======
             exploration_strategy=args.exploration_strategy,
->>>>>>> 0d6943ab
             ckpt_path=args.ckpt_path,
         )
 
