--- conflicted
+++ resolved
@@ -53,12 +53,8 @@
         number of timesteps that the policy is run before training to
         initialize the replay buffer with samples
     ckpt_path : str
-<<<<<<< HEAD
-            path to a checkpoint file
-=======
         path to a checkpoint file. The model is initialized with the weights
         and biases within this checkpoint.
->>>>>>> 4252df45
     """
     eval_env = env if evaluate else None
 
