"""An evaluator script for pre-trained policies."""
import os
import sys
import argparse
import random
import numpy as np
import tensorflow as tf
import json
import time
from copy import deepcopy

from flow.core.util import emission_to_csv

from hbaselines.algorithms import OffPolicyRLAlgorithm
from hbaselines.fcnet.td3 import FeedForwardPolicy \
    as TD3FeedForwardPolicy
from hbaselines.fcnet.sac import FeedForwardPolicy \
    as SACFeedForwardPolicy
from hbaselines.goal_conditioned.td3 import GoalConditionedPolicy \
    as TD3GoalConditionedPolicy
from hbaselines.goal_conditioned.sac import GoalConditionedPolicy \
    as SACGoalConditionedPolicy


# dictionary that maps policy names to policy objects
POLICY_DICT = {
    "FeedForwardPolicy": {
        "TD3": TD3FeedForwardPolicy,
        "SAC": SACFeedForwardPolicy,
    },
    "GoalConditionedPolicy": {
        "TD3": TD3GoalConditionedPolicy,
        "SAC": SACGoalConditionedPolicy,
    },
}

# name of Flow environments. These are rendered differently
FLOW_ENV_NAMES = [
    "ring-v0",
    "ring-v1",
    "ring-v2",
    "merge-v0",
    "merge-v1",
    "merge-v2",
    "highway-v0",
    "highway-v1",
    "highway-v2",
    "i210-v0",
    "i210-v1",
    "i210-v2",
]


def parse_options(args):
    """Parse training options user can specify in command line.

    Returns
    -------
    argparse.Namespace
        the output parser object
    """
    parser = argparse.ArgumentParser(
        description='Run evaluation episodes of a given checkpoint.',
        epilog='python run_eval "/path/to/dir_name" ckpt_num')

    # required input parameters
    parser.add_argument(
        'dir_name', type=str, help='the path to the checkpoints folder')

    # optional arguments
    parser.add_argument(
        '--ckpt_num', type=int, default=None,
        help='the checkpoint number. If not specified, the last checkpoint is '
             'used.')
    parser.add_argument(
        '--num_rollouts', type=int, default=1,
        help='number of eval episodes')
    parser.add_argument(
        '--no_render', action='store_true',
        help='shuts off rendering')
    parser.add_argument(
        '--random_seed', action='store_true',
        help='whether to run the simulation on a random seed. If not added, '
             'the original seed is used.')

    flags, _ = parser.parse_known_args(args)

    return flags


def get_hyperparameters_from_dir(ckpt_path):
    """Collect the algorithm-specific hyperparameters from the checkpoint.

    Parameters
    ----------
    ckpt_path : str
        the path to the checkpoints folder

    Returns
    -------
    str
        environment name
    hbaselines.goal_conditioned.*
        policy object
    dict
        algorithm and policy hyperparaemters
    int
        the seed value
    """
    # import the dictionary of hyperparameters
    with open(os.path.join(ckpt_path, 'hyperparameters.json'), 'r') as f:
        hp = json.load(f)

    # collect the policy object
    policy_name = hp['policy_name']
    alg_name = hp['algorithm']
    policy = POLICY_DICT[policy_name][alg_name]

    # collect the environment name
    env_name = hp['env_name']

    # collect the seed value
    seed = hp['seed']

    # remove unnecessary features from hp dict
    hp = hp.copy()
    del hp['policy_name'], hp['env_name'], hp['seed']
    del hp['algorithm'], hp['date/time']

    return env_name, policy, hp, seed


def main(args):
    """Execute multiple training operations."""
    flags = parse_options(args)

    # get the hyperparameters
    env_name, policy, hp, seed = get_hyperparameters_from_dir(flags.dir_name)
    hp['num_envs'] = 1
    hp['render_eval'] = not flags.no_render  # to visualize the policy

    # create the algorithm object. We will be using the eval environment in
    # this object to perform the rollout.
    alg = OffPolicyRLAlgorithm(
        policy=policy,
        env=env_name,
        eval_env=env_name,
        **hp
    )

    # setup the seed value
    if not flags.random_seed:
        random.seed(seed)
        np.random.seed(seed)
        tf.compat.v1.set_random_seed(seed)

    # get the checkpoint number
    if flags.ckpt_num is None:
        filenames = os.listdir(os.path.join(flags.dir_name, "checkpoints"))
        metafiles = [f[:-5] for f in filenames if f[-5:] == ".meta"]
        metanum = [int(f.split("-")[-1]) for f in metafiles]
        ckpt_num = max(metanum)
    else:
        ckpt_num = flags.ckpt_num

    # location to the checkpoint
    ckpt = os.path.join(flags.dir_name, "checkpoints/itr-{}".format(ckpt_num))

    # restore the previous checkpoint
    alg.saver = tf.compat.v1.train.Saver(alg.trainable_vars)
    alg.load(ckpt)

    # some variables that will be needed when replaying the rollout
    policy = alg.policy_tf
<<<<<<< HEAD
    env = alg.sampler.env[0]
=======
    env = alg.eval_env
>>>>>>> b109e33a

    # Perform the evaluation procedure.
    episode_rewards = []

    # Add an emission path to Flow environments.
    if env_name in FLOW_ENV_NAMES:
        sim_params = deepcopy(env.wrapped_env.sim_params)
        sim_params.emission_path = "./flow_results"
        env.wrapped_env.restart_simulation(
            sim_params, render=not flags.no_render)

    for episode_num in range(flags.num_rollouts):
        # Run a rollout.
        obs = env.reset()
        total_reward = 0
        while True:
            context = [env.current_context] \
                if hasattr(env, "current_context") else None
            action = policy.get_action(
                np.asarray([obs]),
                context=context,
                apply_noise=False,
                random_actions=False,
            )
            obs, reward, done, _ = env.step(action[0])
            if not flags.no_render:
                env.render()
            total_reward += reward
            if done:
                break

        # Print total returns from a given episode.
        episode_rewards.append(total_reward)
        print("Round {}, return: {}".format(episode_num, total_reward))

    # Print total statistics.
    print("Average, std return: {}, {}".format(
        np.mean(episode_rewards), np.std(episode_rewards)))

    if env_name in FLOW_ENV_NAMES:
        # wait a short period of time to ensure the xml file is readable
        time.sleep(0.1)

        # collect the location of the emission file
        dir_path = env.wrapped_env.sim_params.emission_path
        emission_filename = "{0}-emission.xml".format(
            env.wrapped_env.network.name)
        emission_path = os.path.join(dir_path, emission_filename)

        # convert the emission file into a csv
        emission_to_csv(emission_path)

        # Delete the .xml version of the emission file.
        os.remove(emission_path)


if __name__ == '__main__':
    main(sys.argv[1:])<|MERGE_RESOLUTION|>--- conflicted
+++ resolved
@@ -172,11 +172,7 @@
 
     # some variables that will be needed when replaying the rollout
     policy = alg.policy_tf
-<<<<<<< HEAD
-    env = alg.sampler.env[0]
-=======
     env = alg.eval_env
->>>>>>> b109e33a
 
     # Perform the evaluation procedure.
     episode_rewards = []
