--- conflicted
+++ resolved
@@ -127,13 +127,8 @@
 if __name__ == '__main__':
     main(
         parse_options(
-<<<<<<< HEAD
-            description='Test the performance of goal-conditioned hierarchical'
-                        ' models on various environments.',
-=======
             description='Test the performance of goal-conditioned '
                         'hierarchical models on various environments.',
->>>>>>> b6c892c6
             example_usage=EXAMPLE_USAGE,
             args=sys.argv[1:]
         ),
