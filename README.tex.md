[![Build Status](https://travis-ci.com/AboudyKreidieh/h-baselines.svg?branch=master)](https://travis-ci.com/AboudyKreidieh/h-baselines)
[![Coverage Status](https://coveralls.io/repos/github/AboudyKreidieh/h-baselines/badge.svg?branch=master)](https://coveralls.io/github/AboudyKreidieh/h-baselines?branch=master)
[![License](https://img.shields.io/badge/license-MIT-blue.svg)](https://github.com/AboudyKreidieh/h-baselines/blob/master/LICENSE)

# h-baselines

`h-baselines` is a repository of high-performing and benchmarked 
hierarchical reinforcement learning models and algorithms. This repository is 
motivated by, and partially adapted from, the 
[baselines](https://github.com/openai/baselines) and 
[stable-baselines](https://github.com/hill-a/stable-baselines) repositories.

The models and algorithms supported within this repository can be found 
[here](#2-supported-modelsalgorithms), and benchmarking results are 
available [here]().

## Contents

1. [Setup Instructions](#1-setup-instructions)  
    1.1. [Basic Installation](#11-basic-installation)  
    1.2. [Installing MuJoCo](#12-installing-mujoco)  
    1.3. [Importing AntGather](#13-importing-antgather)  
    1.4. [Installing Flow](#14-installing-flow)  
2. [Supported Models/Algorithms](#2-supported-modelsalgorithms)  
    2.1. [Off-Policy RL Algorithms](#21-off-policy-rl-algorithms)  
        &nbsp; &nbsp; &nbsp;&nbsp; 2.1.1. [Synchronous Updates](#211-synchronous-updates)  
    2.2. [Fully Connected Neural Networks](#22-fully-connected-neural-networks)  
    2.3. [Multi-Agent Fully Connected Networks](#23-multi-agent-fully-connected-networks)  
    2.4. [Goal-Conditioned HRL](#24-goal-conditioned-hrl)  
        &nbsp; &nbsp; &nbsp;&nbsp; 2.4.1. [Meta Period](#241-meta-period)  
        &nbsp; &nbsp; &nbsp;&nbsp; 2.4.2. [Intrinsic Rewards](#242-intrinsic-rewards)  
        &nbsp; &nbsp; &nbsp;&nbsp; 2.4.3. [HIRO (Data Efficient Hierarchical Reinforcement Learning)](#243-hiro-data-efficient-hierarchical-reinforcement-learning)  
        &nbsp; &nbsp; &nbsp;&nbsp; 2.4.4. [HAC (Learning Multi-level Hierarchies With Hindsight)](#244-hac-learning-multi-level-hierarchies-with-hindsight)  
        &nbsp; &nbsp; &nbsp;&nbsp; 2.4.5. [HRL-CG (Inter-Level Cooperation in Hierarchical Reinforcement Learning)](#245-hrl-cg-inter-level-cooperation-in-hierarchical-reinforcement-learning)  
3. [Environments](#3-environments)  
    3.1. [MuJoCo Environments](#31-mujoco-environments)  
    3.2. [Flow Environments](#32-flow-environments)  
4. [Citing](#4-citing)
5. [Bibliography](#5-bibliography)

# 1. Setup Instructions

## 1.1 Basic Installation

To install the h-baselines repository, begin by opening a terminal and set the
working directory of the terminal to match

```shell script
cd path/to/h-baselines
```

Next, create and activate a conda environment for this repository by running 
the commands in the script below. Note that this is not required, but highly 
recommended. If you do not have Anaconda on your device, refer to the provided
links to install either [Anaconda](https://www.anaconda.com/download) or
[Miniconda](https://conda.io/miniconda.html).

```shell script
conda env create -f environment.yml
source activate h-baselines
```

Finally, install the contents of the repository onto your conda environment (or
your local python build) by running the following command:

```shell script
pip install -e .
```

If you would like to (optionally) validate that the repository was successfully
installed and is running, you can do so by executing the unit tests as follows:

```shell script
nose2
```

The test should return a message along the lines of:

    ----------------------------------------------------------------------
    Ran XXX tests in YYYs

    OK

## 1.2 Installing MuJoCo

In order to run the MuJoCo environments described within the README, you
will need to install MuJoCo and the mujoco-py package. To install both
components follow the setup instructions located 
[here](https://github.com/openai/mujoco-py). This package should work 
with all versions of MuJoCo (with some changes likely to the version of 
`gym` provided); however, the algorithms have been benchmarked to 
perform well on `mujoco-py==1.50.1.68`.

## 1.3 Importing AntGather

To properly import and run the AntGather environment, you will need to 
first clone and install the `rllab` library. You can do so running the 
following commands:

```shell script
git clone https://github.com/rll/rllab.git
cd rllab
python setup.py develop
git submodule add -f https://github.com/florensacc/snn4hrl.git sandbox/snn4hrl
```

While all other environments run on all version of MuJoCo, this one will 
require MuJoCo-1.3.1. You may also need to install some missing packages
as well that are required by rllab. If you're installation is 
successful, the following command should not fail:

```shell script
python experiments/run_fcnet.py "AntGather"
```

When benchmarking this environment, we modified the control range and frame 
skip to match those used for the other Ant environments. If you would like to 
recreate these results and replay any pretrained policies, you will need to 
modify the rllab module such that the `git diff` of the repository returns
the following:

```
--- a/rllab/envs/mujoco/mujoco_env.py
+++ b/rllab/envs/mujoco/mujoco_env.py
@@ -82,6 +82,7 @@ class MujocoEnv(Env):
             size = self.model.numeric_size.flat[init_qpos_id]
             init_qpos = self.model.numeric_data.flat[addr:addr + size]
             self.init_qpos = init_qpos
+        self.frame_skip = 5
         self.dcom = None
         self.current_com = None
         self.reset()
diff --git a/vendor/mujoco_models/ant.xml b/vendor/mujoco_models/ant.xml
index 1ee575e..906f350 100644
--- a/vendor/mujoco_models/ant.xml
+++ b/vendor/mujoco_models/ant.xml
@@ -68,13 +68,13 @@
     </body>
   </worldbody>
   <actuator>
-    <motor joint="hip_4" ctrlrange="-150.0 150.0" ctrllimited="true" />
-    <motor joint="ankle_4" ctrlrange="-150.0 150.0" ctrllimited="true" />
-    <motor joint="hip_1" ctrlrange="-150.0 150.0" ctrllimited="true" />
-    <motor joint="ankle_1" ctrlrange="-150.0 150.0" ctrllimited="true" />
-    <motor joint="hip_2" ctrlrange="-150.0 150.0" ctrllimited="true" />
-    <motor joint="ankle_2" ctrlrange="-150.0 150.0" ctrllimited="true" />
-    <motor joint="hip_3" ctrlrange="-150.0 150.0" ctrllimited="true" />
-    <motor joint="ankle_3" ctrlrange="-150.0 150.0" ctrllimited="true" />
+    <motor joint="hip_4" ctrlrange="-30.0 30.0" ctrllimited="true" />
+    <motor joint="ankle_4" ctrlrange="-30.0 30.0" ctrllimited="true" />
+    <motor joint="hip_1" ctrlrange="-30.0 30.0" ctrllimited="true" />
+    <motor joint="ankle_1" ctrlrange="-30.0 30.0" ctrllimited="true" />
+    <motor joint="hip_2" ctrlrange="-30.0 30.0" ctrllimited="true" />
+    <motor joint="ankle_2" ctrlrange="-30.0 30.0" ctrllimited="true" />
+    <motor joint="hip_3" ctrlrange="-30.0 30.0" ctrllimited="true" />
+    <motor joint="ankle_3" ctrlrange="-30.0 30.0" ctrllimited="true" />
   </actuator>
 </mujoco>
```

## 1.4 Installing Flow

In order to run any of the mixed-autonomy traffic flow tasks describe 
[here](#32-flow-environments), you fill need to install the 
[flow](https://github.com/flow-project/flow) library, along with any necessary 
third-party tools. To do so, following the commands located on this 
[link](https://flow.readthedocs.io/en/latest/flow_setup.html#local-installation).
If your installation was successful, should run without failing:

```shell script
python experiments/run_fcnet.py "ring-v0"
```

<<<<<<< HEAD
=======
Once you've installed Flow, you will also be able to run all training 
environments located in the flow/examples folder from this repository as well. 
These can be accessed by appending "flow:" to the environment name when running
the scripts in h-baselines/experiments. For example, if you would like to run 
the "singleagent_ring" environment in flow/example/rl/exp_configs, run:

```shell script
python experiments/run_fcnet.py "flow:singleagent_ring"
```

>>>>>>> 895be4a4
# 2. Supported Models/Algorithms

This repository currently supports the use several algorithms  of 
goal-conditioned hierarchical reinforcement learning models.

## 2.1 Off-Policy RL Algorithms

This repository supports the training of policies via two state-of-the-art 
off-policy RL algorithms: [TD3](https://arxiv.org/pdf/1802.09477.pdf) and 
[SAC](https://arxiv.org/pdf/1801.01290.pdf).

To train a policy using this algorithm, create a `OffPolicyRLAlgorithm` object 
and execute the `learn` method, providing the algorithm the proper policy 
along the process:

```python
from hbaselines.algorithms import OffPolicyRLAlgorithm
from hbaselines.fcnet.td3 import FeedForwardPolicy  # for TD3 algorithm

# create the algorithm object
alg = OffPolicyRLAlgorithm(policy=FeedForwardPolicy, env="AntGather")

# train the policy for the allotted number of timesteps
alg.learn(total_timesteps=1000000)
```

The specific algorithm that is executed is defined by the policy that is 
provided. If, for example, you would like to switch the above script to train 
a feed-forward policy using the SAC algorithm, then the policy must simply be 
changed to:

```python
from hbaselines.fcnet.sac import FeedForwardPolicy
```

The hyperparameters and modifiable features of this algorithm are as 
follows:

* **policy** (type [ hbaselines.base_policies.ActorCriticPolicy ]) : 
  the policy model to use
* **env** (gym.Env or str) : the environment to learn from (if 
  registered in Gym, can be str)
* **eval_env** (gym.Env or str) : the environment to evaluate from (if 
  registered in Gym, can be str)
* **nb_train_steps** (int) : the number of training steps
* **nb_rollout_steps** (int) : the number of rollout steps
* **nb_eval_episodes** (int) : the number of evaluation episodes
* **actor_update_freq** (int) : number of training steps per actor 
  policy update step. The critic policy is updated every training step.
* **meta_update_freq** (int) : number of training steps per meta policy 
  update step. The actor policy of the meta-policy is further updated at
  the frequency provided by the actor_update_freq variable. Note that 
  this value is only relevant when using the `GoalConditionedPolicy` 
  policy.
* **reward_scale** (float) : the value the reward should be scaled by
* **render** (bool) : enable rendering of the training environment
* **render_eval** (bool) : enable rendering of the evaluation environment
* **num_envs** (int) : number of environments used to run simulations in 
  parallel. Each environment is run on a separate CPUS and uses the same policy
  as the rest. Must be less than or equal to nb_rollout_steps. This term is 
  covered in the following [section](#211-synchronous-updates).
* **verbose** (int) : the verbosity level: 0 none, 1 training 
  information, 2 tensorflow debug
* **policy_kwargs** (dict) : policy-specific hyperparameters

### 2.1.1 Synchronous Updates

This repository supports parallelism via synchronous updates to speed up 
training for environments that are relatively slow to simulate. In order to do 
so, a specified number of environments are instantiated and updated in parallel
for a number of rollout steps before calling the next policy update operation, 
as seen in the figure below. The number of environments in this case must be 
less than or equal to the number of rollout steps, as specified under 
`nb_rollout_steps`.

<p align="center"><img src="docs/img/synchronous-updates.png" align="middle" width="50%"/></p>

To assign multiple CPUs/environments for a given training algorithm, set the
`num_envs` term as seen below:

```python
from hbaselines.algorithms import OffPolicyRLAlgorithm

alg = OffPolicyRLAlgorithm(
    ...,
    # set num_envs as seen in the above figure
    num_envs=3,
    # set nb_rollout step as seen in the above figure
    nb_rollout_steps=5,
)
```

## 2.2 Fully Connected Neural Networks

We include a generic feed-forward neural network within the repository 
to validate the performance of typically used neural network model on 
the benchmarked environments. This consists of a pair of actor and 
critic fully connected networks with a tanh nonlinearity at the output 
layer of the actor. The output of the actors are also scaled to match 
the desired action space. 

The feed-forward policy can be imported by including the following 
script:

```python
# for TD3
from hbaselines.fcnet.td3 import FeedForwardPolicy

# for SAC
from hbaselines.fcnet.sac import FeedForwardPolicy
```

This model can then be included to the algorithm via the `policy` 
parameter. The input parameters to this policy are as follows:

The modifiable parameters of this policy are as follows:

* **sess** (tf.compat.v1.Session) : the current TensorFlow session
* **ob_space** (gym.spaces.*) : the observation space of the environment
* **ac_space** (gym.spaces.*) : the action space of the environment
* **co_space** (gym.spaces.*) : the context space of the environment
* **buffer_size** (int) : the max number of transitions to store
* **batch_size** (int) : SGD batch size
* **actor_lr** (float) : actor learning rate
* **critic_lr** (float) : critic learning rate
* **verbose** (int) : the verbosity level: 0 none, 1 training 
  information, 2 tensorflow debug
* **tau** (float) : target update rate
* **gamma** (float) : discount factor
* **layer_norm** (bool) : enable layer normalisation
* **layers** (list of int) :the size of the Neural network for the policy
* **act_fun** (tf.nn.*) : the activation function to use in the neural 
  network
* **use_huber** (bool) : specifies whether to use the huber distance 
  function as the loss for the critic. If set to False, the mean-squared 
  error metric is used instead

Additionally, TD3 policy parameters are:

* **noise** (float) : scaling term to the range of the action space, 
  that is subsequently used as the standard deviation of Gaussian noise 
  added to the action if `apply_noise` is set to True in `get_action`
* **target_policy_noise** (float) : standard deviation term to the noise
  from the output of the target actor policy. See TD3 paper for more.
* **target_noise_clip** (float) : clipping term for the noise injected 
  in the target actor policy

And SAC policy parameters are:

* **target_entropy** (float): target entropy used when learning the entropy 
  coefficient. If set to None, a heuristic value is used.

These parameters can be assigned when using the algorithm object by 
assigning them via the `policy_kwargs` term. For example, if you would 
like to train a fully connected network using the TD3 algorithm with a hidden 
size of [64, 64], this could be done as such:

```python
from hbaselines.algorithms import OffPolicyRLAlgorithm
from hbaselines.fcnet.td3 import FeedForwardPolicy  # for TD3 algorithm

# create the algorithm object
alg = OffPolicyRLAlgorithm(
    policy=FeedForwardPolicy, 
    env="AntGather",
    policy_kwargs={
        # modify the network to include a hidden shape of [64, 64]
        "layers": [64, 64],
    }
)

# train the policy for the allotted number of timesteps
alg.learn(total_timesteps=1000000)
```

All `policy_kwargs` terms that are not specified are assigned default 
parameters. These default terms are available via the following command:

```python
from hbaselines.algorithms.off_policy import FEEDFORWARD_PARAMS
print(FEEDFORWARD_PARAMS)
```

Additional algorithm-specific default policy parameters can be found via the 
following commands:

```python
# for TD3
from hbaselines.algorithms.off_policy import TD3_PARAMS
print(TD3_PARAMS)

# for SAC
from hbaselines.algorithms.off_policy import SAC_PARAMS
print(SAC_PARAMS)
```

## 2.3 Multi-Agent Fully Connected Networks

In order to train multiple workers in a triangular hierarchical structure, this
repository also supports the training of multi-agent policies as well. These 
policies are import via the following commands:

```python
# for TD3
from hbaselines.multi_fcnet.td3 import MultiFeedForwardPolicy

# for SAC
from hbaselines.multi_fcnet.sac import MultiFeedForwardPolicy
```

These policy supports training off-policy variants of three popular multi-agent
algorithms:

* **Independent learners**: Independent (or Naive) learners provide a separate
  policy with independent parameters to each agent in an environment.
  Within this setting, agents are provided separate observations and reward
  signals, and store their samples and perform updates separately. A review
  of independent learners in reinforcement learning can be found here:
  https://hal.archives-ouvertes.fr/hal-00720669/document

  To train a policy using independent learners, do not modify any
  policy-specific attributes:

  ```python
  from hbaselines.algorithms.off_policy import OffPolicyRLAlgorithm
  from hbaselines.multi_fcnet.td3 import MultiFeedForwardPolicy  # for TD3
  
  alg = OffPolicyRLAlgorithm(
      policy=MultiFeedForwardPolicy,
      env="...",  # replace with an appropriate environment
      policy_kwargs={}
  )
  ```

* **Shared policies**: Unlike the independent learners formulation, shared
  policies utilize a single policy with shared parameters for all agents
  within the network. Moreover, the samples experienced by all agents are
  stored within one unified replay buffer. See the following link for an
  early review of the benefit of shared policies:
  https://citeseerx.ist.psu.edu/viewdoc/download?doi=10.1.1.55.8066&rep=rep1&type=pdf

  To train a policy using the shared policy feature, set the `shared`
  attribute to True:
  
  ```python
  from hbaselines.algorithms.off_policy import OffPolicyRLAlgorithm
  from hbaselines.multi_fcnet.td3 import MultiFeedForwardPolicy  # for TD3
  
  alg = OffPolicyRLAlgorithm(
      policy=MultiFeedForwardPolicy,
      env="...",  # replace with an appropriate environment
      policy_kwargs={
          "shared": True,
      }
  )
  ```

* **MADDPG**: We implement algorithmic-variants of MAPPG for all supported
  off-policy RL algorithms. See: https://arxiv.org/pdf/1706.02275.pdf

  To train a policy using their MADDPG variants as opposed to independent
  learners, algorithm, set the `maddpg` attribute to True:
  
  ```python
  from hbaselines.algorithms.off_policy import OffPolicyRLAlgorithm
  from hbaselines.multi_fcnet.td3 import MultiFeedForwardPolicy  # for TD3
  
  alg = OffPolicyRLAlgorithm(
      policy=MultiFeedForwardPolicy,
      env="...",  # replace with an appropriate environment
      policy_kwargs={
          "maddpg": True,
          "shared": False,  # or True
      }
  )
  ```

  This works for both shared and non-shared policies. For shared policies,
  we use a single centralized value function instead of a value function
  for each agent.

## 2.4 Goal-Conditioned HRL

Goal-conditioned HRL models, also known as feudal models, are a variant 
of hierarchical models that have been widely studied in the HRL
community. This repository supports a two-level (Manager/Worker) variant
of this policy, seen in the figure below. The policy can be imported via
the following command:

```python
# for TD3
from hbaselines.goal_conditioned.td3 import GoalConditionedPolicy

# for SAC
from hbaselines.goal_conditioned.sac import GoalConditionedPolicy
```

This network consists of a high-level, or Manager, policy $\pi_m$ that 
computes and outputs goals $g_t \sim \pi_m(s_t, c)$ every $k$ time 
steps, and a low-level policy $\pi_w$ that takes as inputs the current 
state and the assigned goals and is encouraged to perform actions 
$a_t \sim \pi_w(s_t, g_t)$ that satisfy these goals via an intrinsic 
reward function: $r_w(s_t, g_t, s_{t+1})$. The contextual term, $c$, 
parametrizes the environmental objective (e.g. desired position to move 
to), and consequently is passed both to the manager policy as well as 
the environmental reward function $r_m(s_t,c)$.

<p align="center"><img src="docs/img/goal-conditioned.png" align="middle" width="50%"/></p>

All of the parameters specified within the 
[Fully Connected Neural Networks](#22-fully-connected-neural-networks) 
section are valid for this policy as well. Further parameters are 
described in the subsequent sections below.

All `policy_kwargs` terms that are not specified are assigned default 
parameters. These default terms are available via the following command:

```python
from hbaselines.algorithms.off_policy import GOAL_CONDITIONED_PARAMS
print(GOAL_CONDITIONED_PARAMS)
```

Moreover, similar to the feed-forward policy, additional algorithm-specific 
default policy parameters can be found via the following commands:

```python
# for TD3
from hbaselines.algorithms.off_policy import TD3_PARAMS
print(TD3_PARAMS)

# for SAC
from hbaselines.algorithms.off_policy import SAC_PARAMS
print(SAC_PARAMS)
```

### 2.4.1 Meta Period

The meta-policy action period, $k$, can be specified to the policy during 
training by passing the term under the `meta_period` policy parameter. 
This can be assigned through the algorithm as follows:

```python
from hbaselines.algorithms import OffPolicyRLAlgorithm
from hbaselines.goal_conditioned.td3 import GoalConditionedPolicy  # for TD3 algorithm

alg = OffPolicyRLAlgorithm(
    ...,
    policy=GoalConditionedPolicy,
    policy_kwargs={
        # specify the meta-policy action period
        "meta_period": 10
    }
)
```

### 2.4.2 Intrinsic Rewards

The intrinsic rewards, or $r_w(s_t, g_t, s_{t+1})$, define the rewards assigned
to the lower level policies for achieving goals assigned by the policies 
immediately above them. The choice of intrinsic reward can have a 
significant affect on the training performance of both the upper and lower 
level policies. Currently, this repository supports the use of two intrinsic 
reward functions:
 
* **negative_distance**: This is of the form:

  $$r_w(s_t, g_t, s_{t+1}) = -||g_t - s_{t+1}||_2$$

  if `relative_goals` is set to False, and

  $$r_w(s_t, g_t, s_{t+1}) = -||s_t + g_t - s_{t+1}||_2$$

  if `relative_goals` is set to True. This attribute is described in the 
[section on HIRO](#243-hiro-data-efficient-hierarchical-reinforcement-learning).

* **non_negative_distance**: This reward function is designed to maintain a 
  positive value within the intrinsic rewards to prevent the lower-level agents
  from being incentivized from falling/dying in environments that can terminate
  prematurely. This is done by offsetting the value by the maximum assignable 
  distance, assuming that the states always fall within the goal space 
  ($g_\text{min}$, $g_\text{max}$). This reward is of the form:

  $$r_w(s_t, g_t, s_{t+1}) = ||(g_\text{max} - g_\text{min})||_2 - ||g_t - s_{t+1}||_2$$

  if `relative_goals` is set to False, and

  $$r_w(s_t, g_t, s_{t+1}) = ||(g_\text{max} - g_\text{min})||_2 - ||s_t + g_t - s_{t+1}||_2$$

  if `relative_goals` is set to True. This attribute is described in the 
[section on HIRO](#243-hiro-data-efficient-hierarchical-reinforcement-learning).

* **exp_negative_distance**: This reward function is designed to maintain the 
  reward between 0 and 1 for environments that may terminate prematurely. This 
  is of the form:

  $$r_w(s_t, g_t, s_{t+1}) = exp(-(||g_t - s_{t+1}||_2)^2)$$

  if `relative_goals` is set to False, and

  $$r_w(s_t, g_t, s_{t+1}) = exp(-(||s_t + g_t - s_{t+1}||_2)^2)$$

  if `relative_goals` is set to True. This attribute is described in the 
[section on HIRO](#243-hiro-data-efficient-hierarchical-reinforcement-learning).

Intrinsic rewards of the form above are not scaled by the any term, and as such
may be dominated by the largest term in the goal space. To circumvent this, we 
also include a scaled variant of each of the above intrinsic rewards were the 
states and goals are divided by goal space of the higher level policies. The 
new scaled rewards are then:

$$r_{w,\text{scaled}}(s_t, g_t, s_{t+1}) = r_w(\frac{s_t}{0.5 (g_\text{max} - g_\text{min})}, \frac{g_t}{0.5 (g_\text{max} - g_\text{min})}, \frac{s_{t+1}}{0.5 (g_\text{max} - g_\text{min})})$$

where $g_\text{max}$ is the goal-space high values and $g_\text{min}$ are the 
goal-space low values. These intrinsic rewards can be used by initializing the 
string with "scaled_", for example: **scaled_negative_distance**, 
**scaled_non_negative_distance**, or **scaled_exp_negative_distance**.

To assign your choice of intrinsic rewards when training a hierarchical policy,
set the `intrinsic_reward_type` attribute to the type of intrinsic reward you 
would like to use:

```python
from hbaselines.algorithms import OffPolicyRLAlgorithm
from hbaselines.goal_conditioned.td3 import GoalConditionedPolicy  # for TD3 algorithm

alg = OffPolicyRLAlgorithm(
    ...,
    policy=GoalConditionedPolicy,
    policy_kwargs={
        # assign the intrinsic reward you would like to use
        "intrinsic_reward_type": "scaled_negative_distance"
    }
)
```


### 2.4.3 HIRO (Data Efficient Hierarchical Reinforcement Learning)

The HIRO [3] algorithm provides two primary contributions to improve 
training of generic goal-conditioned hierarchical policies. 

First of all, the HIRO algorithm redefines the assigned goals from 
absolute desired states to relative changes in states. This is done by 
redefining the reward intrinsic rewards provided to the Worker policies 
(see the [Intrinsic Rewards](#242-intrinsic-rewards) section). In order to 
maintain the same absolute position of the goal regardless of state 
change, a fixed goal-transition function 
$h(s_t,g_t,s_{t+1}) = s_t + g_t - s_{t+1}$ is used in between
goal-updates by the manager policy. The goal transition function is 
accordingly defined as:

\begin{equation*}
    g_{t+1} = 
    \begin{cases}
        \pi_m(s_t, c) & \text{if } t \text{ mod } k = 0\\
        s_t + g_t - s_{t+1} & \text{otherwise}
    \end{cases}
\end{equation*}

where $k$ is the `meta_period`.

In order to use relative goals when training a hierarchical policy, set 
the `relative_goals` parameter to True:

```python
from hbaselines.algorithms import OffPolicyRLAlgorithm
from hbaselines.goal_conditioned.td3 import GoalConditionedPolicy  # for TD3 algorithm

alg = OffPolicyRLAlgorithm(
    ...,
    policy=GoalConditionedPolicy,
    policy_kwargs={
        # add this line to include HIRO-style relative goals
        "relative_goals": True
    }
)
```

Second, HIRO addresses the non-stationarity effects between the Manager and
Worker policies, which can have a detrimental effect particularly in off-policy 
training, by relabeling the manager actions (or goals) to make the actual 
observed action sequence more likely to have happened with respect to the 
current instantiation of the Worker policy. This is done by sampling a sequence
of potential goals sampled via a Gaussian centered at $s_{t+c}-s_t$ and 
choosing the candidate goal that maximizes the log-probability of the actions 
that were originally performed by the Worker.

In order to use HIRO's goal relabeling (or off-policy corrections) procedure 
when training a hierarchical policy, set the `off_policy_corrections` parameter
to True:

```python
from hbaselines.algorithms import OffPolicyRLAlgorithm
from hbaselines.goal_conditioned.td3 import GoalConditionedPolicy  # for TD3 algorithm

alg = OffPolicyRLAlgorithm(
    ...,
    policy=GoalConditionedPolicy,
    policy_kwargs={
        # add this line to include HIRO-style off policy corrections
        "off_policy_corrections": True
    }
)
```

### 2.4.4 HAC (Learning Multi-level Hierarchies With Hindsight)

The HAC algorithm [5] attempts to address non-stationarity between levels of a 
goal-conditioned hierarchy by employing various forms of hindsight to samples 
within the replay buffer.

**Hindsight action transitions** assist by training each subgoal policy with 
respect to a transition function that simulates the optimal lower level policy 
hierarchy. This is done by by replacing the action performed by the manager 
with the subgoal state achieved in hindsight. For example, given an original 
sub-policy transition:

    sample = {
        "meta observation": s_0,
        "meta action" g_0,
        "meta reward" r,
        "worker observations" [
            (s_0, g_0),
            (s_1, h(g_0, s_0, s_1)),
            ...
            (s_k, h(g_{k-1}, s_{k-1}, s_k))
        ],
        "worker actions" [
            a_0,
            a_1,
            ...
            a_{k-1}
        ],
        "intrinsic rewards": [
            r_w(s_0, g_0, s_1),
            r_w(s_1, h(g_0, s_0, s_1), s_2),
            ...
            r_w(s_{k-1}, h(g_{k-1}, s_{k-1}, s_k), s_k)
        ]
    }

The original goal is relabeled to match the original as follows:

    sample = {
        "meta observation": s_0,
        "meta action" s_k, <---- the changed component
        "meta reward" r,
        "worker observations" [
            (s_0, g_0),
            (s_1, h(g_0, s_0, s_1)),
            ...
            (s_k, h(g_{k-1}, s_{k-1}, s_k))
        ],
        "worker actions" [
            a_0,
            a_1,
            ...
            a_{k-1}
        ],
        "intrinsic rewards": [
            r_w(s_0, g_0, s_1),
            r_w(s_1, h(g_0, s_0, s_1), s_2),
            ...
            r_w(s_{k-1}, h(g_{k-1}, s_{k-1}, s_k), s_k)
        ]
    }

In cases when the `relative_goals` feature is being employed, the hindsight 
goal is labeled using the inverse goal transition function. In other words, for
a sample with a meta period of length $k$, the goal for every worker for every 
worker observation indexed by $t$ is:

\begin{equation*}
    \bar{g}_t = 
    \begin{cases}
        0 & \text{if } t = k \\
        \bar{g}_{t+1} - s_t + s_{t+1} & \text{otherwise}
    \end{cases}
\end{equation*}

The "meta action", as represented in the example above, is then $\bar{g}_0$.

**Hindsight goal transitions** extend the use of hindsight to the worker 
observations and intrinsic rewards within the sample as well. This is done by 
modifying the relevant worker-specific features as follows:

    sample = {
        "meta observation": s_0,
        "meta action" \bar{g}_0,
        "meta reward" r,
        "worker observations" [ <------------
            (s_0, \bar{g}_0),               |
            (s_1, \bar{g}_1),               |---- the changed components
            ...                             |
            (s_k, \bar{g}_k)                |
        ], <---------------------------------
        "worker actions" [
            a_0,
            a_1,
            ...
            a_{k-1}
        ],
        "intrinsic rewards": [ <-------------
            r_w(s_0, \bar{g}_0, s_1),       |
            r_w(s_1, \bar{g}_1,, s_2),      |---- the changed components
            ...                             |
            r_w(s_{k-1}, \bar{g}_k, s_k)    |
        ] <----------------------------------
    }

where $\bar{g}_t$ for $t = [0, \dots, k]$ is equal to $s_k$ if `relative_goals`
is False and is defined by the equation above if set to True.

Finally, **sub-goal testing** promotes exploration when using hindsight by 
storing the original (non-hindsight) sample in the replay buffer as well. This 
happens at a rate defined by the `subgoal_testing_rate` term.

In order to use hindsight action and goal transitions when training a 
hierarchical policy, set the `hindsight` parameter to True:

```python
from hbaselines.algorithms import OffPolicyRLAlgorithm
from hbaselines.goal_conditioned.td3 import GoalConditionedPolicy  # for TD3 algorithm

alg = OffPolicyRLAlgorithm(
    ...,
    policy=GoalConditionedPolicy,
    policy_kwargs={
        # include hindsight action and goal transitions in the replay buffer
        "hindsight": True,
        # specify the sub-goal testing rate
        "subgoal_testing_rate": 0.3
    }
)
```

### 2.4.5 HRL-CG (Inter-Level Cooperation in Hierarchical Reinforcement Learning)

The HRL-CG algorithm [4] attempts to promote cooperation between Manager
and Worker policies in a goal-conditioned hierarchy by including a 
weighted *connected gradient* term to the Manager's gradient update 
procedure (see the right figure below).

<p align="center"><img src="docs/img/hrl-cg.png" align="middle" width="90%"/></p>

Under this formulation, the Manager's update step is defined as:

\begin{aligned}
    \nabla_{\theta_m} \eta_m' =& \mathbb{E}_{s\sim p_\pi} \big[ \nabla_a Q_m (s,c,a)|_{a=\pi_m(s,c)} \nabla_{\theta_m} \pi_m(s,c)\big] \\
    & + \lambda \mathbb{E}_{s\sim p_\pi} \bigg[ \nabla_{\theta_m} g_t \nabla_g \big(r(g,s_t,\pi_w(g_t,s_t)) + \pi_w (g,s_t) \nabla_a Q_w(g_t,s_t,a)|_{a=\pi_w(g_t,s_t)}\vphantom{\int} \big) \bigg\rvert_{g=g_t} \bigg]
\end{aligned}

To use the connected gradient update procedure, set the 
`connected_gradients` term in `policy_kwargs` to True. The weighting 
term ($\lambda$ in the above equation), can be modified via the 
`cg_weights` term (see the example below).

```python
from hbaselines.algorithms import OffPolicyRLAlgorithm
from hbaselines.goal_conditioned.td3 import GoalConditionedPolicy  # for TD3 algorithm

alg = OffPolicyRLAlgorithm(
    ...,
    policy=GoalConditionedPolicy,
    policy_kwargs={
        # add this line to include the connected gradient actor update 
        # procedure to the higher-level policies
        "connected_gradients": True,
        # specify the connected gradient (lambda) weight
        "cg_weights": 0.01
    }
)
```

# 3. Environments

We benchmark the performance of all algorithms on a set of standardized 
[Mujoco](https://github.com/openai/mujoco-py) [7] (robotics) and 
[Flow](https://github.com/flow-project/flow) [8] (mixed-autonomy traffic) 
benchmarks. A description of each of the studied environments can be 
found below.

## 3.1 MuJoCo Environments

<img src="docs/img/mujoco-envs.png"/>

#### AntGather

This task was initially provided by [6].

In this task, a quadrupedal (Ant) agent is placed in a 20x20 space with 8 
apples and 8 bombs. The agent receives a reward of +1 or collecting an apple 
and -1 for collecting a bomb. All other actions yield a reward of 0.

#### AntMaze

This task was initially provided by [3].

In this task, immovable blocks are placed to confine the agent to a
U-shaped corridor. That is, blocks are placed everywhere except at (0,0), (8,0), 
(16,0), (16,8), (16,16), (8,16), and (0,16). The agent is initialized at 
position (0,0) and tasked at reaching a specific target position. "Success" in 
this environment is defined as being within an L2 distance of 5 from the target.

#### AntPush

This task was initially provided by [3].

In this task, immovable blocks are placed every where except at 
(0,0), (-8,0), (-8,8), (0,8), (8,8), (16,8), and (0,16), and a movable block is
placed at (0,8). The agent is initialized at position (0,0), and is tasked with 
the objective of reaching position (0,19). Therefore, the agent must first move 
to the left, push the movable block to the right, and then finally navigate to 
the target. "Success" in this environment is defined as being within an L2 
distance of 5 from the target.

#### AntFall

This task was initially provided by [3].

In this task, the agent is initialized on a platform of height 4. 
Immovable blocks are placed everywhere except at (-8,0), (0,0), (-8,8), (0,8),
(-8,16), (0,16), (-8,24), and (0,24). The raised platform is absent in the 
region [-4,12]x[12,20], and a movable block is placed at (8,8). The agent is 
initialized at position (0,0,4.5), and is with the objective of reaching 
position (0,27,4.5). Therefore, to achieve this, the agent must first push the 
movable block into the chasm and walk on top of it before navigating to the 
target. "Success" in this environment is defined as being within an L2 distance 
of 5 from the target.

## 3.2 Flow Environments

We also explore the use of hierarchical policies on a suite of mixed-autonomy
traffic control tasks, built off the [Flow](https://github.com/flow-project/flow.git) 
[8] framework for RL in microscopic (vehicle-level) traffic simulators. Within 
these environments, a subset of vehicles in any given network are replaced with
"automated" vehicles whose actions are provided on an RL policy. A description 
of the attributes of the MDP within these tasks is provided in the following 
sub-sections. Additional information can be found through the 
[environment classes](https://github.com/AboudyKreidieh/h-baselines/tree/master/hbaselines/envs/mixed_autonomy/envs) 
and 
[flow-specific parameters](https://github.com/AboudyKreidieh/h-baselines/tree/master/hbaselines/envs/mixed_autonomy/params).

<p align="center"><img src="docs/img/flow-envs-2.png" align="middle" width="90%"/></p>

The below table describes all available tasks within this repository to train 
on. Any of these environments can be used by passing the environment name to 
the `env` parameter in the algorithm class. The multi-agent variants of these 
environments can also be trained by adding "multiagent-" to the start of the 
environment name (e.g. "multiagent-ring-v0").

| Network type        | Environment name | number of AVs | total vehicles |   AV ratio  | inflow rate (veh/hr) | acceleration penalty | stopping penalty |
|---------------------|------------------|:-------------:|:--------------:|:-----------:|:--------------------:|:--------------------:|:----------------:|
| [ring](#ring)       | ring-v0          |       5       |     50 - 75    | 1/15 - 1/10 |          --          |          yes         |        yes       |
|                     | ring-v1          |       5       |     50 - 75    | 1/15 - 1/10 |          --          |          yes         |        no        |
|                     | ring-v2          |       5       |     50 - 75    | 1/15 - 1/10 |          --          |          no          |        no        |
| [merge](#merge)     | merge-v0         |       ~5      |       ~50      |     1/10    |         2000         |          yes         |        no        |
|                     | merge-v1         |      ~13      |       ~50      |      1/4    |         2000         |          yes         |        no        |
|                     | merge-v2         |      ~17      |       ~50      |      1/3    |         2000         |          yes         |        no        |
| [highway](#highway) | highway-v0       |      ~10      |      ~150      |     1/12    |         2215         |          yes         |        yes       |
|                     | highway-v1       |      ~10      |      ~150      |     1/12    |         2215         |          yes         |        no        |
|                     | highway-v2       |      ~10      |      ~150      |     1/12    |         2215         |          no          |        no        |
| [I-210](#i-210)     | i210-v0          |      ~50      |      ~800      |     1/15    |         10250        |          yes         |        yes       |
|                     | i210-v1          |      ~50      |      ~800      |     1/15    |         10250        |          yes         |        no        |
|                     | i210-v2          |      ~50      |      ~800      |     1/15    |         10250        |          no          |        no        |

### States

The state for any of these environments consists of the speeds and 
bumper-to-bumper gaps of the vehicles immediately preceding and following the 
AVs, as well as the speed of the AVs, i.e. 
$s := (v_{i,\text{lead}},v_{i,\text{lag}}, h_{i,\text{lead}}, h_{i,\text{lag}}, v_i), \ i \in AV$.
In single agent settings, these observations are concatenated in a single 
observation that is passed to a centralized policy.

In order to account for variability in the number of AVs ($n_\text{AV}$) in the
single agent seeting, a constant $n_\text{RL}$ term is defined. When 
$n_\text{AV} > n_\text{RL}$, information from the extra CAVs are not included 
in the state. Moreover, if $n_\text{CAV} < n_\text{RL}$ the state is padded 
with zeros.

### Actions

The actions consist of a list of bounded accelerations for each AV, i.e. 
$a\in\mathbb{R}_{[a_\text{min},a_\text{max}]}^{1}$, where $a_\text{min}$ and 
$a_\text{max}$ are the minimum and maximum accelerations, respectively. In the 
single agent setting, all actions are provided as an output from a single 
policy.

Once again, an $n_\text{RL}$ term is used to handle variable numbers of AVs in
the single agent setting. If $n_\text{AV} > n_\text{RL}$ the extra AVs are 
treated as human-driven vehicles and their states are updated using human 
driver models. Moreover, if $n_\text{AV} < n_\text{RL}$, the extra actions are
ignored.

### Rewards

The reward provided by the environment is equal to the negative vector normal 
of the distance between the speed of all vehicles in the network and a desired 
speed, and is offset by largest possible negative term to ensure non-negativity
if environments terminate prematurely. The exact mathematical formulation of 
this reward is:

\begin{equation*}
    r(v) = max\{ 0, ||v_\text{des} \cdot 1^n ||_2 - || v - v_\text{des} \cdot 1^n ||_2 \}
\end{equation*}

where $v$ is the speed of the individual vehicles, $v_\text{des}$ is the 
desired speed, and $n$ is the number of vehicles in the network.

This reward may only include two penalties:

* **acceleration penalty:** If set to True in env_params, the negative of the 
  sum of squares of the accelerations by the AVs is added to the reward.
* **stopping penalty:** If set to True in env_params, a penalty of -5 is added 
  to the reward for every RL vehicle that is not moving.

### Networks

We investigate the performance of our algorithms on a variety of network 
configurations demonstrating diverse traffic instabilities and forms of 
congestion. This networks are detailed below.

#### ring

This scenario consists of 50 (if density is fixed) or 50-75 vehicles (5 of
which are automated) are placed on a sing-lane circular track of length 1500m.
In the absence of the automated vehicle, the human-driven vehicles exhibit 
stop-and-go instabilities brought about by the string-unstable characteristic 
of human car-following dynamics.

#### merge

This scenarios is adapted from the following article [9]. It consists of a 
single-lane highway network with an on-ramp used to generate periodic 
perturbations to sustain congested behavior. In order to model the effect of p%
AV penetration on the network, every 100/pth vehicle is replaced with an 
automated vehicle whose actions are sampled from an RL policy.

#### highway

This scenario consists of a single lane highway in which downstream traffic 
instabilities brought about by an edge with a reduced speed limit generate 
congestion in the form of stop-and-go waves. In order to model the effect of p%
AV penetration on the network, every 100/pth vehicle is replaced with an 
automated vehicle whose actions are sampled from an RL policy.

#### I-210

This scenario is a recreation of a subsection of the I-210 network in Los 
Angeles, CA. For the moment, the on-ramps and off-ramps are disabled within 
this network, rendering it similar to a multi-lane variant of the highway 
network.

# 4. Citing

To cite this repository in publications, use the following:

```
@misc{h-baselines,
  author = {Kreidieh, Abdul Rahman},
  title = {Hierarchical Baselines},
  year = {2019},
  publisher = {GitHub},
  journal = {GitHub repository},
  howpublished = {\url{https://github.com/AboudyKreidieh/h-baselines}},
}
```

# 5. Bibliography

[1] Dayan, Peter, and Geoffrey E. Hinton. "Feudal reinforcement learning." 
Advances in neural information processing systems. 1993.

[2] Vezhnevets, Alexander Sasha, et al. "Feudal networks for hierarchical 
reinforcement learning." Proceedings of the 34th International Conference on 
Machine Learning-Volume 70. JMLR. org, 2017.

[3] Nachum, Ofir, et al. "Data-efficient hierarchical reinforcement learning."
Advances in Neural Information Processing Systems. 2018.

[4] Kreidieh, Abdul Rahmnan, et al. "Inter-Level Cooperation in Hierarchical 
Reinforcement Learning". arXiv preprint arXiv:1912.02368 (2019).

[5] Levy, Andrew, et al. "Learning Multi-Level Hierarchies with Hindsight." 
(2018).

[6] Florensa, Carlos, Yan Duan, and Pieter Abbeel. "Stochastic neural 
networks for hierarchical reinforcement learning." arXiv preprint 
arXiv:1704.03012 (2017).

[7] Todorov, Emanuel, Tom Erez, and Yuval Tassa. "Mujoco: A physics engine for 
model-based control." 2012 IEEE/RSJ International Conference on Intelligent 
Robots and Systems. IEEE, 2012.

[8] Wu, Cathy, et al. "Flow: A Modular Learning Framework for Autonomy 
in Traffic." arXiv preprint arXiv:1710.05465 (2017).

[9] Kreidieh, Abdul Rahman, Cathy Wu, and Alexandre M. Bayen. "Dissipating 
stop-and-go waves in closed and open networks via deep reinforcement learning."
2018 21st International Conference on Intelligent Transportation Systems 
(ITSC). IEEE, 2018.<|MERGE_RESOLUTION|>--- conflicted
+++ resolved
@@ -171,8 +171,6 @@
 python experiments/run_fcnet.py "ring-v0"
 ```
 
-<<<<<<< HEAD
-=======
 Once you've installed Flow, you will also be able to run all training 
 environments located in the flow/examples folder from this repository as well. 
 These can be accessed by appending "flow:" to the environment name when running
@@ -183,7 +181,6 @@
 python experiments/run_fcnet.py "flow:singleagent_ring"
 ```
 
->>>>>>> 895be4a4
 # 2. Supported Models/Algorithms
 
 This repository currently supports the use several algorithms  of 
