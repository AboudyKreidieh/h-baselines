[![Build Status](https://travis-ci.com/AboudyKreidieh/h-baselines.svg?branch=master)](https://travis-ci.com/AboudyKreidieh/h-baselines)
[![Coverage Status](https://coveralls.io/repos/github/AboudyKreidieh/h-baselines/badge.svg?branch=master)](https://coveralls.io/github/AboudyKreidieh/h-baselines?branch=master)
[![License](https://img.shields.io/badge/license-MIT-blue.svg)](https://github.com/AboudyKreidieh/h-baselines/blob/master/LICENSE)

# h-baselines

`h-baselines` is a repository of high-performing and benchmarked 
hierarchical reinforcement learning models and algorithms.

The models and algorithms supported within this repository can be found 
[here](#supported-modelsalgorithms), and benchmarking results are 
available [here]().

## Contents

* [Setup Instructions](#setup-instructions)
  * [Basic Installation](#basic-installation)
  * [Installing MuJoCo](#installing-mujoco)
  * [Importing AntGather](#importing-antgather)
* [Supported Models/Algorithms](#supported-modelsalgorithms)
  * [Off-Policy RL Algorithms](#off-policy-rl-algorithms)
  * [Fully Connected Neural Networks](#fully-connected-neural-networks)
  * [Multi-Agent Fully Connected Networks](#multi-agent-fully-connected-networks)
  * [Goal-Conditioned HRL](#goal-conditioned-hrl)
  * [Meta Period](#meta-period)
  * [Intrinsic Rewards](#intrinsic-rewards)
  * [HIRO (Data Efficient Hierarchical Reinforcement Learning)](#hiro-data-efficient-hierarchical-reinforcement-learning)
  * [HAC (Learning Multi-level Hierarchies With Hindsight)](#hac-learning-multi-level-hierarchies-with-hindsight)
  * [HRL-CG (Inter-Level Cooperation in Hierarchical Reinforcement Learning)](#hrl-cg-inter-level-cooperation-in-hierarchical-reinforcement-learning)
* [Environments](#environments)
  * [MuJoCo Environments](#mujoco-environments)
  * [Flow Environments](#flow-environments)
* [Citing](#citing)
* [Bibliography](#bibliography)
* [Useful Links](#useful-links)

## Setup Instructions

### Basic Installation

To install the h-baselines repository, begin by opening a terminal and set the
working directory of the terminal to match

```bash
cd path/to/h-baselines
```

Next, create and activate a conda environment for this repository by running 
the commands in the script below. Note that this is not required, but highly 
recommended. If you do not have Anaconda on your device, refer to the provided
links to install either [Anaconda](https://www.anaconda.com/download) or
[Miniconda](https://conda.io/miniconda.html).

```bash
conda env create -f environment.yml
source activate h-baselines
```

Finally, install the contents of the repository onto your conda environment (or
your local python build) by running the following command:

```bash
pip install -e .
```

If you would like to (optionally) validate that the repository was successfully
installed and is running, you can do so by executing the unit tests as follows:

```bash
nose2
```

The test should return a message along the lines of:

    ----------------------------------------------------------------------
    Ran XXX tests in YYYs

    OK

### Installing MuJoCo

In order to run the MuJoCo environments described within the README, you
will need to install MuJoCo and the mujoco-py package. To install both
components follow the setup instructions located 
[here](https://github.com/openai/mujoco-py). This package should work 
with all versions of MuJoCo (with some changes likely to the version of 
`gym` provided); however, the algorithms have been benchmarked to 
perform well on `mujoco-py==1.50.1.68`.

### Importing AntGather

To properly import and run the AntGather environment, you will need to 
first clone and install the `rllab` library. You can do so running the 
following commands:

```
git clone https://github.com/rll/rllab.git
cd rllab
python setup.py develop
git submodule add -f https://github.com/florensacc/snn4hrl.git sandbox/snn4hrl
```

While all other environments run on all version of MuJoCo, this one will 
require MuJoCo-1.3.1. You may also need to install some missing packages
as well that are required by rllab. If you're installation is 
successful, the following command should not fail:

```
python experiments/run_fcnet.py "AntGather"
```

## Supported Models/Algorithms

This repository currently supports the use several algorithms  of 
goal-conditioned hierarchical reinforcement learning models.

### Off-Policy RL Algorithms

This repository supports the training of policies via two state-of-the-art 
off-policy RL algorithms: [TD3](https://arxiv.org/pdf/1802.09477.pdf) and 
[SAC](https://arxiv.org/pdf/1801.01290.pdf).

To train a policy using this algorithm, create a `OffPolicyRLAlgorithm` object 
and execute the `learn` method, providing the algorithm the proper policy 
along the process:

```python
from hbaselines.algorithms import OffPolicyRLAlgorithm
from hbaselines.fcnet.td3 import FeedForwardPolicy  # for TD3 algorithm

# create the algorithm object
alg = OffPolicyRLAlgorithm(policy=FeedForwardPolicy, env="AntGather")

# train the policy for the allotted number of timesteps
alg.learn(total_timesteps=1000000)
```

The specific algorithm that is executed is defined by the policy that is 
provided. If, for example, you would like to switch the above script to train 
a feed-forward policy using the SAC algorithm, then the policy must simply be 
changed to:

```python
from hbaselines.fcnet.sac import FeedForwardPolicy
```

The hyperparameters and modifiable features of this algorithm are as 
follows:

* **policy** (type [ hbaselines.fcnet.base.ActorCriticPolicy ]) : 
  the policy model to use
* **env** (gym.Env or str) : the environment to learn from (if 
  registered in Gym, can be str)
* **eval_env** (gym.Env or str) : the environment to evaluate from (if 
  registered in Gym, can be str)
* **nb_train_steps** (int) : the number of training steps
* **nb_rollout_steps** (int) : the number of rollout steps
* **nb_eval_episodes** (int) : the number of evaluation episodes
* **actor_update_freq** (int) : number of training steps per actor 
  policy update step. The critic policy is updated every training step.
* **meta_update_freq** (int) : number of training steps per meta policy 
  update step. The actor policy of the meta-policy is further updated at
  the frequency provided by the actor_update_freq variable. Note that 
  this value is only relevant when using the `GoalConditionedPolicy` 
  policy.
* **reward_scale** (float) : the value the reward should be scaled by
* **render** (bool) : enable rendering of the training environment
* **render_eval** (bool) : enable rendering of the evaluation environment
* **verbose** (int) : the verbosity level: 0 none, 1 training 
  information, 2 tensorflow debug
* **policy_kwargs** (dict) : policy-specific hyperparameters

### Fully Connected Neural Networks

We include a generic feed-forward neural network within the repository 
to validate the performance of typically used neural network model on 
the benchmarked environments. This consists of a pair of actor and 
critic fully connected networks with a tanh nonlinearity at the output 
layer of the actor. The output of the actors are also scaled to match 
the desired action space. 

The feed-forward policy can be imported by including the following 
script:

```python
# for TD3
from hbaselines.fcnet.td3 import FeedForwardPolicy

# for SAC
from hbaselines.fcnet.sac import FeedForwardPolicy
```

This model can then be included to the algorithm via the `policy` 
parameter. The input parameters to this policy are as follows:

The modifiable parameters of this policy are as follows:

* **sess** (tf.compat.v1.Session) : the current TensorFlow session
* **ob_space** (gym.spaces.*) : the observation space of the environment
* **ac_space** (gym.spaces.*) : the action space of the environment
* **co_space** (gym.spaces.*) : the context space of the environment
* **buffer_size** (int) : the max number of transitions to store
* **batch_size** (int) : SGD batch size
* **actor_lr** (float) : actor learning rate
* **critic_lr** (float) : critic learning rate
* **verbose** (int) : the verbosity level: 0 none, 1 training 
  information, 2 tensorflow debug
* **tau** (float) : target update rate
* **gamma** (float) : discount factor
* **layer_norm** (bool) : enable layer normalisation
* **layers** (list of int) :the size of the Neural network for the policy
* **act_fun** (tf.nn.*) : the activation function to use in the neural 
  network
* **use_huber** (bool) : specifies whether to use the huber distance 
  function as the loss for the critic. If set to False, the mean-squared 
  error metric is used instead

Additionally, TD3 policy parameters are:

* **noise** (float) : scaling term to the range of the action space, 
  that is subsequently used as the standard deviation of Gaussian noise 
  added to the action if `apply_noise` is set to True in `get_action`
* **target_policy_noise** (float) : standard deviation term to the noise
  from the output of the target actor policy. See TD3 paper for more.
* **target_noise_clip** (float) : clipping term for the noise injected 
  in the target actor policy

And SAC policy parameters are:

* **target_entropy** (float): target entropy used when learning the entropy 
  coefficient. If set to None, a heuristic value is used.

These parameters can be assigned when using the algorithm object by 
assigning them via the `policy_kwargs` term. For example, if you would 
like to train a fully connected network using the TD3 algorithm with a hidden 
size of [64, 64], this could be done as such:

```python
from hbaselines.algorithms import OffPolicyRLAlgorithm
from hbaselines.fcnet.td3 import FeedForwardPolicy  # for TD3 algorithm

# create the algorithm object
alg = OffPolicyRLAlgorithm(
    policy=FeedForwardPolicy, 
    env="AntGather",
    policy_kwargs={
        # modify the network to include a hidden shape of [64, 64]
        "layers": [64, 64],
    }
)

# train the policy for the allotted number of timesteps
alg.learn(total_timesteps=1000000)
```

All `policy_kwargs` terms that are not specified are assigned default 
parameters. These default terms are available via the following command:

```python
from hbaselines.algorithms.off_policy import FEEDFORWARD_PARAMS
print(FEEDFORWARD_PARAMS)
```

Additional algorithm-specific default policy parameters can be found via the 
following commands:

```python
# for TD3
from hbaselines.algorithms.off_policy import TD3_PARAMS
print(TD3_PARAMS)

# for SAC
from hbaselines.algorithms.off_policy import SAC_PARAMS
print(SAC_PARAMS)
```

### Multi-Agent Fully Connected Networks

In order to train multiple workers in a triangular hierarchical structure, this
repository also supports the training of multi-agent policies as well. These 
policies are import via the following commands:

```python
# for TD3
from hbaselines.multi_fcnet.td3 import MultiFeedForwardPolicy

# for SAC
from hbaselines.multi_fcnet.sac import MultiFeedForwardPolicy
```

These policy supports training off-policy variants of three popular multi-agent
algorithms:

* **Independent learners**: Independent (or Naive) learners provide a separate
  policy with independent parameters to each agent in an environment.
  Within this setting, agents are provided separate observations and reward
  signals, and store their samples and perform updates separately. A review
  of independent learners in reinforcement learning can be found here:
  https://hal.archives-ouvertes.fr/hal-00720669/document

  To train a policy using independent learners, do not modify any
  policy-specific attributes:

  ```python
  from hbaselines.algorithms.off_policy import OffPolicyRLAlgorithm

  alg = OffPolicyRLAlgorithm(
      policy=MultiFeedForwardPolicy,
      env="...",  # replace with an appropriate environment
      policy_kwargs={}
  )
  ```

* **Shared policies**: Unlike the independent learners formulation, shared
  policies utilize a single policy with shared parameters for all agents
  within the network. Moreover, the samples experienced by all agents are
  stored within one unified replay buffer. See the following link for an
  early review of the benefit of shared policies:
  https://citeseerx.ist.psu.edu/viewdoc/download?doi=10.1.1.55.8066&rep=rep1&type=pdf

  To train a policy using the shared policy feature, set the `shared`
  attribute to True:
  
  ```python
  from hbaselines.algorithms.off_policy import OffPolicyRLAlgorithm
  
  alg = OffPolicyRLAlgorithm(
      policy=MultiFeedForwardPolicy,
      env="...",  # replace with an appropriate environment
      policy_kwargs={
          "shared": True,
      }
  )
  ```

* **MADDPG**: We implement algorithmic-variants of MAPPG for all supported
  off-policy RL algorithms. See: https://arxiv.org/pdf/1706.02275.pdf

  To train a policy using their MADDPG variants as opposed to independent
  learners, algorithm, set the `maddpg` attribute to True:
  
  ```python
  from hbaselines.algorithms.off_policy import OffPolicyRLAlgorithm
  
    alg = OffPolicyRLAlgorithm(
      policy=MultiFeedForwardPolicy,
      env="...",  # replace with an appropriate environment
      policy_kwargs={
          "maddpg": True,
          "shared": False,  # or True
      }
  )
  ```

  This works for both shared and non-shared policies. For shared policies,
  we use a single centralized value function instead of a value function
  for each agent.

### Goal-Conditioned HRL

Goal-conditioned HRL models, also known as feudal models, are a variant 
of hierarchical models that have been widely studied in the HRL
community. This repository supports a two-level (Manager/Worker) variant
of this policy, seen in the figure below. The policy can be imported via
the following command:

```python
# for TD3
from hbaselines.goal_conditioned.td3 import GoalConditionedPolicy

# for SAC
from hbaselines.goal_conditioned.sac import GoalConditionedPolicy
```

This network consists of a high-level, or Manager, policy $\pi_m$ that 
computes and outputs goals $g_t \sim \pi_m(s_t, c)$ every $k$ time 
steps, and a low-level policy $\pi_w$ that takes as inputs the current 
state and the assigned goals and is encouraged to perform actions 
$a_t \sim \pi_w(s_t, g_t)$ that satisfy these goals via an intrinsic 
reward function: $r_w(s_t, g_t, s_{t+1})$. The contextual term, $c$, 
parametrizes the environmental objective (e.g. desired position to move 
to), and consequently is passed both to the manager policy as well as 
the environmental reward function $r_m(s_t,c)$.

<p align="center"><img src="docs/img/goal-conditioned.png" align="middle" width="50%"/></p>

All of the parameters specified within the 
[Fully Connected Neural Networks](#fully-connected-neural-networks) 
section are valid for this policy as well. Further parameters are 
described in the subsequent sections below.

All `policy_kwargs` terms that are not specified are assigned default 
parameters. These default terms are available via the following command:

```python
from hbaselines.algorithms.off_policy import GOAL_CONDITIONED_PARAMS
print(GOAL_CONDITIONED_PARAMS)
```

Moreover, similar to the feed-forward policy, additional algorithm-specific 
default policy parameters can be found via the following commands:

```python
# for TD3
from hbaselines.algorithms.off_policy import TD3_PARAMS
print(TD3_PARAMS)

# for SAC
from hbaselines.algorithms.off_policy import SAC_PARAMS
print(SAC_PARAMS)
```

### Meta Period

The meta-policy action period, $k$, can be specified to the policy during 
training by passing the term under the `meta_period` policy parameter. 
This can be assigned through the algorithm as follows:

```python
from hbaselines.algorithms import OffPolicyRLAlgorithm
from hbaselines.goal_conditioned.td3 import GoalConditionedPolicy  # for TD3 algorithm

alg = OffPolicyRLAlgorithm(
    policy=GoalConditionedPolicy,
    ...,
    policy_kwargs={
        # specify the meta-policy action period
        "meta_period": 10
    }
)
```

### Intrinsic Rewards

<<<<<<< HEAD
The intrinsic rewards, or $r_w(s_t, g_t, s_{t+1})$, define the rewards assigned
to the lower level policies for achieving goals assigned by the policies 
immediately above them. The choice of intrinsic reward can have a 
significant affect on the training performance of both the upper and lower 
level policies. Currently, this repository supports the use of two intrinsic 
reward functions:
 
* **negative_distance**: This is of the form:

  $$r_w(s_t, g_t, s_{t+1}) = -||g_t - s_{t+1}||_2$$

  if `relative_goals` is set to False, and

  $$r_w(s_t, g_t, s_{t+1}) = -||s_t + g_t - s_{t+1}||_2$$

  if `relative_goals` is set to True. This attribute is described in the 
[section on HIRO](#hiro-data-efficient-hierarchical-reinforcement-learning).
=======
The intrinsic rewards, or $r_w(s_t, g_t, s_{t+1})$, can have a significant 
effect on the training performance of every policy in the hierarchy. Currently,
this repository only support one intrinsic reward function: negative distance. 
This is of the form:
>>>>>>> 1a05741a

* **exp_negative_distance**: This reward function is designed to maintain the 
  reward between 0 and 1 for environments that may terminate prematurely. This 
  is of the form:

  $$r_w(s_t, g_t, s_{t+1}) = exp(-(||g_t - s_{t+1}||_2)^2)$$

  if `relative_goals` is set to False, and

  $$r_w(s_t, g_t, s_{t+1}) = exp(-(||s_t + g_t - s_{t+1}||_2)^2)$$

  if `relative_goals` is set to True. This attribute is described in the 
[section on HIRO](#hiro-data-efficient-hierarchical-reinforcement-learning).

Intrinsic rewards of the form above are not scaled by the any term, and as such
may be dominated by the largest term in the goal space. To circumvent this, we 
also include a scaled variant of each of the above intrinsic rewards were the 
states and goals are divided by goal space of the higher level policies. These 
can be used by starting the string with "scaled_", for example: 
**scaled_negative_distance** or **scaled_exp_negative_distance**.

To assign your choice of intrinsic rewards when training a hierarchical policy,
set the `worker_reward_type` attribute to the type of intrinsic reward you 
would like to use:

```python
from hbaselines.algorithms import OffPolicyRLAlgorithm
from hbaselines.goal_conditioned.td3 import GoalConditionedPolicy  # for TD3 algorithm

alg = OffPolicyRLAlgorithm(
    policy=GoalConditionedPolicy,
    ...,
    policy_kwargs={
        # assign the intrinsic reward you would like to use
        "worker_reward_type": "scaled_negative_distance"
    }
)
```


### HIRO (Data Efficient Hierarchical Reinforcement Learning)

The HIRO [3] algorithm provides two primary contributions to improve 
training of generic goal-conditioned hierarchical policies. 

First of all, the HIRO algorithm redefines the assigned goals from 
absolute desired states to relative changes in states. This is done by 
redefining the reward intrinsic rewards provided to the Worker policies 
(see the [Intrinsic Rewards](#intrinsic-rewards) section). In order to 
maintain the same absolute position of the goal regardless of state 
change, a fixed goal-transition function 
$h(s_t,g_t,s_{t+1}) = s_t + g_t - s_{t+1}$ is used in between
goal-updates by the manager policy. The goal transition function is 
accordingly defined as:

\begin{equation*}
    g_{t+1} = 
    \begin{cases}
        \pi_m(s_t, c) & \text{if } t \text{ mod } k = 0\\
        s_t + g_t - s_{t+1} & \text{otherwise}
    \end{cases}
\end{equation*}

where $k$ is the `meta_period`.

In order to use relative goals when training a hierarchical policy, set 
the `relative_goals` parameter to True:

```python
from hbaselines.algorithms import OffPolicyRLAlgorithm
from hbaselines.goal_conditioned.td3 import GoalConditionedPolicy  # for TD3 algorithm

alg = OffPolicyRLAlgorithm(
    policy=GoalConditionedPolicy,
    ...,
    policy_kwargs={
        # add this line to include HIRO-style relative goals
        "relative_goals": True
    }
)
```

Second, HIRO addresses the non-stationarity effects between the Manager and
Worker policies, which can have a detrimental effect particularly in off-policy 
training, by relabeling the manager actions (or goals) to make the actual 
observed action sequence more likely to have happened with respect to the 
current instantiation of the Worker policy. This is done by sampling a sequence
of potential goals sampled via a Gaussian centered at $s_{t+c}-s_t$ and 
choosing the candidate goal that maximizes the log-probability of the actions 
that were originally performed by the Worker.

In order to use HIRO's goal relabeling (or off-policy corrections) procedure 
when training a hierarchical policy, set the `off_policy_corrections` parameter
to True:

```python
from hbaselines.algorithms import OffPolicyRLAlgorithm
from hbaselines.goal_conditioned.td3 import GoalConditionedPolicy  # for TD3 algorithm

alg = OffPolicyRLAlgorithm(
    policy=GoalConditionedPolicy,
    ...,
    policy_kwargs={
        # add this line to include HIRO-style off policy corrections
        "off_policy_corrections": True
    }
)
```

### HAC (Learning Multi-level Hierarchies With Hindsight)

The HAC algorithm [5] attempts to address non-stationarity between levels of a 
goal-conditioned hierarchy by employing various forms of hindsight to samples 
within the replay buffer.

**Hindsight action transitions** assist by training each subgoal policy with 
respect to a transition function that simulates the optimal lower level policy 
hierarchy. This is done by by replacing the action performed by the manager 
with the subgoal state achieved in hindsight. For example, given an original 
sub-policy transition:

    sample = {
        "meta observation": s_0,
        "meta action" g_0,
        "meta reward" r,
        "worker observations" [
            (s_0, g_0),
            (s_1, h(g_0, s_0, s_1)),
            ...
            (s_k, h(g_{k-1}, s_{k-1}, s_k))
        ],
        "worker actions" [
            a_0,
            a_1,
            ...
            a_{k-1}
        ],
        "intrinsic rewards": [
            r_w(s_0, g_0, s_1),
            r_w(s_1, h(g_0, s_0, s_1), s_2),
            ...
            r_w(s_{k-1}, h(g_{k-1}, s_{k-1}, s_k), s_k)
        ]
    }

The original goal is relabeled to match the original as follows:

    sample = {
        "meta observation": s_0,
        "meta action" s_k, <---- the changed component
        "meta reward" r,
        "worker observations" [
            (s_0, g_0),
            (s_1, h(g_0, s_0, s_1)),
            ...
            (s_k, h(g_{k-1}, s_{k-1}, s_k))
        ],
        "worker actions" [
            a_0,
            a_1,
            ...
            a_{k-1}
        ],
        "intrinsic rewards": [
            r_w(s_0, g_0, s_1),
            r_w(s_1, h(g_0, s_0, s_1), s_2),
            ...
            r_w(s_{k-1}, h(g_{k-1}, s_{k-1}, s_k), s_k)
        ]
    }

In cases when the `relative_goals` feature is being employed, the hindsight 
goal is labeled using the inverse goal transition function. In other words, for
a sample with a meta period of length $k$, the goal for every worker for every 
worker observation indexed by $t$ is:

\begin{equation*}
    \bar{g}_t = 
    \begin{cases}
        0 & \text{if } t = k \\
        \bar{g}_{t+1} - s_t + s_{t+1} & \text{otherwise}
    \end{cases}
\end{equation*}

The "meta action", as represented in the example above, is then $\bar{g}_0$.

**Hindsight goal transitions** extend the use of hindsight to the worker 
observations and intrinsic rewards within the sample as well. This is done by 
modifying the relevant worker-specific features as follows:

    sample = {
        "meta observation": s_0,
        "meta action" \bar{g}_0,
        "meta reward" r,
        "worker observations" [ <------------
            (s_0, \bar{g}_0),               |
            (s_1, \bar{g}_1),               |---- the changed components
            ...                             |
            (s_k, \bar{g}_k)                |
        ], <---------------------------------
        "worker actions" [
            a_0,
            a_1,
            ...
            a_{k-1}
        ],
        "intrinsic rewards": [ <----------------
            r_w(s_0, \bar{g}_0, s_1),       |
            r_w(s_1, \bar{g}_1,, s_2),      |---- the changed components
            ...                             |
            r_w(s_{k-1}, \bar{g}_k, s_k)    |
        ] <----------------------------------
    }

where $\bar{g}_t$ for $t = [0, \dots, k]$ is equal to $s_k$ if `relative_goals`
is False and is defined by the equation above if set to True.

Finally, **sub-goal testing** promotes exploration when using hindsight by 
storing the original (non-hindsight) sample in the replay buffer as well. This 
happens at a rate defined by the `subgoal_testing_rate` term.

In order to use hindsight action and goal transitions when training a 
hierarchical policy, set the `hindsight` parameter to True:

```python
from hbaselines.algorithms import OffPolicyRLAlgorithm
from hbaselines.goal_conditioned.td3 import GoalConditionedPolicy  # for TD3 algorithm

alg = OffPolicyRLAlgorithm(
    policy=GoalConditionedPolicy,
    ...,
    policy_kwargs={
        # include hindsight action and goal transitions in the replay buffer
        "hindsight": True,
        # specify the sub-goal testing rate
        "subgoal_testing_rate": 0.3
    }
)
```

### HRL-CG (Inter-Level Cooperation in Hierarchical Reinforcement Learning)

The HRL-CG algorithm [4] attempts to promote cooperation between Manager
and Worker policies in a goal-conditioned hierarchy by including a 
weighted *connected gradient* term to the Manager's gradient update 
procedure (see the right figure below).

<p align="center"><img src="docs/img/hrl-cg.png" align="middle" width="90%"/></p>

Under this formulation, the Manager's update step is defined as:

\begin{aligned}
    \nabla_{\theta_m} \eta_m' =& \mathbb{E}_{s\sim p_\pi} \big[ \nabla_a Q_m (s,c,a)|_{a=\pi_m(s,c)} \nabla_{\theta_m} \pi_m(s,c)\big] \\
    & + \lambda \mathbb{E}_{s\sim p_\pi} \bigg[ \nabla_{\theta_m} g_t \nabla_g \big(r(g,s_t,\pi_w(g_t,s_t)) + \pi_w (g,s_t) \nabla_a Q_w(g_t,s_t,a)|_{a=\pi_w(g_t,s_t)}\vphantom{\int} \big) \bigg\rvert_{g=g_t} \bigg]
\end{aligned}

To use the connected gradient update procedure, set the 
`connected_gradients` term in `policy_kwargs` to True. The weighting 
term ($\lambda$ in the above equation), can be modified via the 
`cg_weights` term (see the example below).

```python
from hbaselines.algorithms import OffPolicyRLAlgorithm
from hbaselines.goal_conditioned.td3 import GoalConditionedPolicy  # for TD3 algorithm

alg = OffPolicyRLAlgorithm(
    policy=GoalConditionedPolicy,
    ...,
    policy_kwargs={
        # add this line to include the connected gradient actor update 
        # procedure to the higher-level policies
        "connected_gradients": True,
        # specify the connected gradient (lambda) weight
        "cg_weights": 0.01
    }
)
```

## Environments

We benchmark the performance of all algorithms on a set of standardized 
[Mujoco](https://github.com/openai/mujoco-py) (robotics) and 
[Flow](https://github.com/flow-project/flow) (mixed-autonomy traffic) 
benchmarks. A description of each of the studied environments can be 
found below.

### MuJoCo Environments

<img src="docs/img/mujoco-envs.png"/>

**AntGather**

This task was initially provided by [6].

In this task, a quadrupedal (Ant) agent is placed in a 20x20 space with 8 
apples and 8 bombs. The agent receives a reward of +1 or collecting an apple 
and -1 for collecting a bomb. All other actions yield a reward of 0.

**AntMaze**

This task was initially provided by [3].

In this task, immovable blocks are placed to confine the agent to a
U-shaped corridor. That is, blocks are placed everywhere except at (0,0), (8,0), 
(16,0), (16,8), (16,16), (8,16), and (0,16). The agent is initialized at 
position (0,0) and tasked at reaching a specific target position. "Success" in 
this environment is defined as being within an L2 distance of 5 from the target.

**AntPush**

This task was initially provided by [3].

In this task, immovable blocks are placed every where except at 
(0,0), (-8,0), (-8,8), (0,8), (8,8), (16,8), and (0,16), and a movable block is
placed at (0,8). The agent is initialized at position (0,0), and is tasked with 
the objective of reaching position (0,19). Therefore, the agent must first move 
to the left, push the movable block to the right, and then finally navigate to 
the target. "Success" in this environment is defined as being within an L2 
distance of 5 from the target.

**AntFall**

This task was initially provided by [3].

In this task, the agent is initialized on a platform of height 4. 
Immovable blocks are placed everywhere except at (-8,0), (0,0), (-8,8), (0,8),
(-8,16), (0,16), (-8,24), and (0,24). The raised platform is absent in the 
region [-4,12]x[12,20], and a movable block is placed at (8,8). The agent is 
initialized at position (0,0,4.5), and is with the objective of reaching 
position (0,27,4.5). Therefore, to achieve this, the agent must first push the 
movable block into the chasm and walk on top of it before navigating to the 
target. "Success" in this environment is defined as being within an L2 distance 
of 5 from the target.

### Flow Environments

<img src="docs/img/flow-envs.png"/>

**Ring**

This task was initially provided by [7].

In this network, 22 vehicles are placed in a variable length single lane
ring road. In the absence of autonomous vehicles, perturbations to the 
accelerations of individuals vehicles along with the string unstable
behavior of human driving dynamics leads to the formation and 
propagation of stop-and-go waves in the network.

In the mixed-autonomy setting, a portion of vehicles are treated as AVs 
with the objective of regulating the dissipating the prevalence of 
stop-ang-go waves. The components of the MDP for this benchmark are 
defined as follows:

* States: The state consists of the relative speed and bumper-to-bumper 
  gap of the vehicles immediately preceding the AVs, as well as
  the speed of the AVs, i.e. 
  $s := (\Delta v_i, h_i, v_i) \in \mathbb{R}^{3k}$, where $k$ is the 
  number of AVs.
* Actions: The actions consist of a list of bounded accelerations for 
  each CAV, i.e. $a\in\mathbb{R}_{[a_\text{min},a_\text{max}]}^{k}$, 
  where $a_\text{min}$ and $a_\text{max}$ are the minimum and maximum 
  accelerations, respectively.
* Rewards: We choose a reward function that promotes high velocities 
  while penalizing accelerations which are symptomatic of stop-and-go 
  behavior. The reward function is accordingly:
  
  \begin{equation*}
    r := \eta_1 v_\text{mean} - \eta_2 * \sum_i |a_i|
  \end{equation*}
  
  where $\eta_1$ and $\eta_2$ are weighting terms.

This benchmark consists of the following variations:

* ring_small: 21 humans, 1 CAV ($\mathcal{S} \in \mathbb{R}^{3}$, 
  $\mathcal{A} \in \mathbb{R}^1$, $T=3000$).

**Figure Eight**

This task was initially provided by [8].

The figure eight network acts as a closed representation of an 
intersection. In a figure eight network containing a total of 14 
vehicles, we witness the formation of queues resulting from vehicles 
arriving simultaneously at the intersection and slowing down to obey 
right-of-way rules. This behavior significantly reduces the average 
speed of vehicles in the network.

In a mixed-autonomy setting, a portion of vehicles are treated as CAVs 
with the objective of regulating the flow of vehicles through the 
intersection in order to improve system-level velocities. The components
of the MDP for this benchmark are defined as follows:

* States: The state consists of a vector of velocities and positions for
  each vehicle in the network,ordered by the position of each vehicle,
  $s:= (v_i,x_i)_{i=0:k−1} \in \mathbb{R}^{2k}$, where $k$ is the number
  of vehicles in the network. Note that the position is defined relative
  to a pre-specified starting point.
* Actions: The actions are a list of accelerations for each CAV, 
  $a \in \mathbb{R}_{[a_\text{min},a_\text{max}]}^n$, where $n$ is the 
  number of CAVs, and $a_\text{min}$ and $a_\text{max}$ are the minimum
  and maximum accelerations, respectively.
* Reward: The objective of the learning agent is to achieve high speeds
  while penalizing collisions. Accordingly, the reward function is 
  defined as follows:

  \begin{equation*}
      r := \max \Big(||v_\text{des}\cdot \mathbbm{1}^k||_2 - ||v_\text{des} - v||_2, \ 0 \Big) \ / \ ||v_\text{des}\cdot \mathbbm{1}^k||_2
  \end{equation*}

  where $v_\text{des}$ is an arbitrary large velocity used to encourage 
  high speeds and $v \in \mathbb{R}^k$ is the velocities of all vehicles
  in the network.

This benchmark consists of the following variations:

* figureight0: 13 humans, 1 CAV ($\mathcal{S} \in \mathbb{R}^{28}$, 
  $\mathcal{A} \in \mathbb{R}^1$, $T=1500$).
* figureight1: 7 humans, 7 CAVs ($\mathcal{S} \in \mathbb{R}^{28}$, 
  $\mathcal{A} \in \mathbb{R}^7$, $T=1500$).
* figureight2: 0 human, 14 CAVs ($\mathcal{S} \in \mathbb{R}^{28}$, 
  $\mathcal{A} \in \mathbb{R}^{14}$, $T=1500$).

**Merge**

This task was initially provided by [8].

The merge network highlights the effect of disturbances on vehicles in a
single lane highway network. Specifically, perturbations resulting from
vehicles arriving from the on-merge lead to the formation of backwards 
propagating stop-and-go waves, thereby reducing the throughput of 
vehicles in the network. This phenomenon is known as convective 
instability.

In a mixed-autonomy setting, a percentage of vehicles in the main lane 
are tasked with the objective of dissipating the formation and 
propagation of stop-and-go waves from locally observable information. 
Moreover, given the open nature of the network, the total number of CAVs
within the network may vary at any given time. Taking these into 
account, we characterize our MDP as follows:

* States: The state consists of the speeds and bumper-to-bumper gaps of
  the vehicles immediately preceding and following the CAVs, as well as
  the speed of the CAVs, i.e. 
  $s := (v_{i,\text{lead}},v_{i,\text{lag}}, h_{i,\text{lag}}, h_{i,\text{lag}}, v_i) \in \mathbb{R}^{n_\text{RL}}$.
  In order to account for variability in the number of CAVs 
  ($n_\text{CAV}$), a constant $n_\text{RL}$ term is defined. When 
  $n_\text{CAV} > n_\text{RL}$, information from the extra CAVs are not
  included in the state. Moreover, if $n_\text{CAV} < n_\text{RL}$ the 
  state is padded with zeros.
* Actions: The actions consist of a list of bounded accelerations for 
  each CAV, i.e. 
  $a\in\mathbb{R}_{[a_\text{min},a_\text{max}]}^{n_\text{RL}}$. Once 
  again, an $n_\text{RL}$ term is used to handle variable numbers of 
  CAVs. If $n_\text{CAV} > n_\text{RL}$ the extra CAVs are treated as
  human-driven vehicles and their states are updated using human driver
  models. Moreover, if $n_\text{CAV} < n_\text{RL}$, the extra actions 
  are ignored.
* Reward: The objective in this problem is, once again, improving 
  mobility, either via the speed of vehicles in the network or by 
  maximizing the number of vehicles that pass through the network.
  Accordingly, we use an augmented version of the reward function 
  presented for the figure eight network.

  \begin{equation*}
      r := \max \Big(||v_\text{des}\cdot \mathbbm{1}^k||_2 - ||v_\text{des} - v||_2, \ 0 \Big) \ / \ ||v_\text{des}\cdot \mathbbm{1}^k||_2 - \alpha \sum_{i \in CAV} \max \big[ h_{\text{max}} - h_i(t), 0 \big]
  \end{equation*}

  The added term penalizes small headways among the CAVs; it is minimal
  when all CAVs are spaced at $h_\text{max}$. This discourages dense
  states that lead to the formation of stop-and-go traffic.

This benchmark consists of the following variations:

* merge0: 10% CAV penetration rate ($S \in \mathbb{R}^{25}$, 
  $A \in \mathbb{R}^5$, $T=6000$).
* merge1: 25% CAV penetration rate ($S \in \mathbb{R}^{65}$, 
  $A \in \mathbb{R}^{13}$, $T=6000$).
* merge2: 33.3% CAV penetration rate ($S \in \mathbb{R}^{85}$, 
  $A \in \mathbb{R}^{17}$, $T=6000$).

**Highway**

This task was initially provided by [9].

TODO

This benchmark consists of the following variations:

* highway0: TODO

## Citing

To cite this repository in publications, use the following:

```
@misc{h-baselines,
  author = {Kreidieh, Abdul Rahman},
  title = {Hierarchical Baselines},
  year = {2019},
  publisher = {GitHub},
  journal = {GitHub repository},
  howpublished = {\url{https://github.com/AboudyKreidieh/h-baselines}},
}
```

## Bibliography

[1] Dayan, Peter, and Geoffrey E. Hinton. "Feudal reinforcement learning." 
Advances in neural information processing systems. 1993.

[2] Vezhnevets, Alexander Sasha, et al. "Feudal networks for hierarchical 
reinforcement learning." Proceedings of the 34th International Conference on 
Machine Learning-Volume 70. JMLR. org, 2017.

[3] Nachum, Ofir, et al. "Data-efficient hierarchical reinforcement learning."
Advances in Neural Information Processing Systems. 2018.

[4] Kreidieh, Abdul Rahmnan, et al. "Inter-Level Cooperation in Hierarchical 
Reinforcement Learning". arXiv preprint arXiv:1912.02368 (2019).

[5] Levy, Andrew, et al. "Learning Multi-Level Hierarchies with Hindsight." 
(2018).

[6] Florensa, Carlos, Yan Duan, and Pieter Abbeel. "Stochastic neural 
networks for hierarchical reinforcement learning." arXiv preprint 
arXiv:1704.03012 (2017).

[7] Wu, Cathy, et al. "Flow: A Modular Learning Framework for Autonomy 
in Traffic." arXiv preprint arXiv:1710.05465 (2017).

[8] Vinitsky, Eugene, et al. "Benchmarks for reinforcement learning in 
mixed-autonomy traffic." Conference on Robot Learning. 2018.

[9] TODO: highway paper

## Useful Links

The following bullet points contain links developed either by developers of
this repository or external parties that may be of use to individuals
interested in further developing their understanding of hierarchical
reinforcement learning:

* https://thegradient.pub/the-promise-of-hierarchical-reinforcement-learning/<|MERGE_RESOLUTION|>--- conflicted
+++ resolved
@@ -432,7 +432,6 @@
 
 ### Intrinsic Rewards
 
-<<<<<<< HEAD
 The intrinsic rewards, or $r_w(s_t, g_t, s_{t+1})$, define the rewards assigned
 to the lower level policies for achieving goals assigned by the policies 
 immediately above them. The choice of intrinsic reward can have a 
@@ -450,12 +449,6 @@
 
   if `relative_goals` is set to True. This attribute is described in the 
 [section on HIRO](#hiro-data-efficient-hierarchical-reinforcement-learning).
-=======
-The intrinsic rewards, or $r_w(s_t, g_t, s_{t+1})$, can have a significant 
-effect on the training performance of every policy in the hierarchy. Currently,
-this repository only support one intrinsic reward function: negative distance. 
-This is of the form:
->>>>>>> 1a05741a
 
 * **exp_negative_distance**: This reward function is designed to maintain the 
   reward between 0 and 1 for environments that may terminate prematurely. This 
