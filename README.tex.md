--- conflicted
+++ resolved
@@ -316,11 +316,8 @@
     "conv"}.
   * **layers** (list of int) :the size of the Neural network for the policy
   * **layer_norm** (bool) : enable layer normalisation
-<<<<<<< HEAD
-=======
   * **batch_norm** (bool) : enable batch normalisation
   * **dropout** (bool) : enable dropout
->>>>>>> 005d5aa9
   * **act_fun** (tf.nn.*) : the activation function to use in the neural 
     network
   * **ignore_image** (bool) : observation includes an image but should it be 
