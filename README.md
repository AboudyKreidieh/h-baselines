[![Build Status](https://travis-ci.com/AboudyKreidieh/h-baselines.svg?branch=master)](https://travis-ci.com/AboudyKreidieh/h-baselines)
[![Coverage Status](https://coveralls.io/repos/github/AboudyKreidieh/h-baselines/badge.svg?branch=master)](https://coveralls.io/github/AboudyKreidieh/h-baselines?branch=master)
[![License](https://img.shields.io/badge/license-MIT-blue.svg)](https://github.com/AboudyKreidieh/h-baselines/blob/master/LICENSE)

# h-baselines

`h-baselines` is a repository of high-performing and benchmarked 
hierarchical reinforcement learning models and algorithms.

The models and algorithms supported within this repository can be found 
[here](#2-supported-modelsalgorithms), and benchmarking results are 
available [here]().

## Contents

<<<<<<< HEAD
1. [Setup Instructions](#1-setup-instructions)
   1. [Basic Installation](#11-basic-installation)
   2. [Installing MuJoCo](#12-installing-mujoco)
   3. [Importing AntGather](#13-importing-antgather)
2. [Supported Models/Algorithms](#2-supported-modelsalgorithms)
   1. [Off-Policy RL Algorithms](#21-off-policy-rl-algorithms)
      1. [Synchronous Updates](#211-synchronous-updates)
   2. [Fully Connected Neural Networks](#22-fully-connected-neural-networks)
   3. [Multi-Agent Fully Connected Networks](#23-multi-agent-fully-connected-networks)
   4. [Goal-Conditioned HRL](#24-goal-conditioned-hrl)
       1. [Meta Period](#241-meta-period)
       2. [Intrinsic Rewards](#242-intrinsic-rewards)
       3. [HIRO (Data Efficient Hierarchical Reinforcement Learning)](#243-hiro-data-efficient-hierarchical-reinforcement-learning)
       4. [HAC (Learning Multi-level Hierarchies With Hindsight)](#244-hac-learning-multi-level-hierarchies-with-hindsight)
       5. [HRL-CG (Inter-Level Cooperation in Hierarchical Reinforcement Learning)](#245-hrl-cg-inter-level-cooperation-in-hierarchical-reinforcement-learning)
3. [Environments](#3-environments)
   1. [MuJoCo Environments](#31-mujoco-environments)
   2. [Flow Environments](#32-flow-environments)
=======
1. [Setup Instructions](#1-setup-instructions)  
    1.1. [Basic Installation](#11-basic-installation)  
    1.2. [Installing MuJoCo](#12-installing-mujoco)  
    1.3. [Importing AntGather](#13-importing-antgather)  
2. [Supported Models/Algorithms](#2-supported-modelsalgorithms)  
    2.1. [Off-Policy RL Algorithms](#21-off-policy-rl-algorithms)  
    2.2. [Fully Connected Neural Networks](#22-fully-connected-neural-networks)  
    2.3. [Multi-Agent Fully Connected Networks](#23-multi-agent-fully-connected-networks)  
    2.4. [Goal-Conditioned HRL](#24-goal-conditioned-hrl)  
        &nbsp; &nbsp; &nbsp;&nbsp; 2.4.1. [Meta Period](#241-meta-period)  
        &nbsp; &nbsp; &nbsp;&nbsp; 2.4.2. [Intrinsic Rewards](#242-intrinsic-rewards)  
        &nbsp; &nbsp; &nbsp;&nbsp; 2.4.3. [HIRO (Data Efficient Hierarchical Reinforcement Learning)](#243-hiro-data-efficient-hierarchical-reinforcement-learning)  
        &nbsp; &nbsp; &nbsp;&nbsp; 2.4.4. [HAC (Learning Multi-level Hierarchies With Hindsight)](#244-hac-learning-multi-level-hierarchies-with-hindsight)  
        &nbsp; &nbsp; &nbsp;&nbsp; 2.4.5. [HRL-CG (Inter-Level Cooperation in Hierarchical Reinforcement Learning)](#245-hrl-cg-inter-level-cooperation-in-hierarchical-reinforcement-learning)  
3. [Environments](#3-environments)  
    3.1. [MuJoCo Environments](#31-mujoco-environments)  
    3.2. [Flow Environments](#32-flow-environments)  
>>>>>>> d9417ff7
4. [Citing](#4-citing)
5. [Bibliography](#5-bibliography)
6. [Useful Links](#6-useful-links)

<<<<<<< HEAD
## 1. Setup Instructions

### 1.1 Basic Installation
=======
# 1. Setup Instructions

## 1.1 Basic Installation
>>>>>>> d9417ff7

To install the h-baselines repository, begin by opening a terminal and set the
working directory of the terminal to match

```bash
cd path/to/h-baselines
```

Next, create and activate a conda environment for this repository by running 
the commands in the script below. Note that this is not required, but highly 
recommended. If you do not have Anaconda on your device, refer to the provided
links to install either [Anaconda](https://www.anaconda.com/download) or
[Miniconda](https://conda.io/miniconda.html).

```bash
conda env create -f environment.yml
source activate h-baselines
```

Finally, install the contents of the repository onto your conda environment (or
your local python build) by running the following command:

```bash
pip install -e .
```

If you would like to (optionally) validate that the repository was successfully
installed and is running, you can do so by executing the unit tests as follows:

```bash
nose2
```

The test should return a message along the lines of:

    ----------------------------------------------------------------------
    Ran XXX tests in YYYs

    OK

<<<<<<< HEAD
### 1.2 Installing MuJoCo
=======
## 1.2 Installing MuJoCo
>>>>>>> d9417ff7

In order to run the MuJoCo environments described within the README, you
will need to install MuJoCo and the mujoco-py package. To install both
components follow the setup instructions located 
[here](https://github.com/openai/mujoco-py). This package should work 
with all versions of MuJoCo (with some changes likely to the version of 
`gym` provided); however, the algorithms have been benchmarked to 
perform well on `mujoco-py==1.50.1.68`.

<<<<<<< HEAD
### 1.3 Importing AntGather
=======
## 1.3 Importing AntGather
>>>>>>> d9417ff7

To properly import and run the AntGather environment, you will need to 
first clone and install the `rllab` library. You can do so running the 
following commands:

```
git clone https://github.com/rll/rllab.git
cd rllab
python setup.py develop
git submodule add -f https://github.com/florensacc/snn4hrl.git sandbox/snn4hrl
```

While all other environments run on all version of MuJoCo, this one will 
require MuJoCo-1.3.1. You may also need to install some missing packages
as well that are required by rllab. If you're installation is 
successful, the following command should not fail:

```
python experiments/run_fcnet.py "AntGather"
```

<<<<<<< HEAD
## 2. Supported Models/Algorithms
=======
# 2. Supported Models/Algorithms
>>>>>>> d9417ff7

This repository currently supports the use several algorithms  of 
goal-conditioned hierarchical reinforcement learning models.

<<<<<<< HEAD
### 2.1 Off-Policy RL Algorithms
=======
## 2.1 Off-Policy RL Algorithms
>>>>>>> d9417ff7

This repository supports the training of policies via two state-of-the-art 
off-policy RL algorithms: [TD3](https://arxiv.org/pdf/1802.09477.pdf) and 
[SAC](https://arxiv.org/pdf/1801.01290.pdf).

To train a policy using this algorithm, create a `OffPolicyRLAlgorithm` object 
and execute the `learn` method, providing the algorithm the proper policy 
along the process:

```python
from hbaselines.algorithms import OffPolicyRLAlgorithm
from hbaselines.fcnet.td3 import FeedForwardPolicy  # for TD3 algorithm

# create the algorithm object
alg = OffPolicyRLAlgorithm(policy=FeedForwardPolicy, env="AntGather")

# train the policy for the allotted number of timesteps
alg.learn(total_timesteps=1000000)
```

The specific algorithm that is executed is defined by the policy that is 
provided. If, for example, you would like to switch the above script to train 
a feed-forward policy using the SAC algorithm, then the policy must simply be 
changed to:

```python
from hbaselines.fcnet.sac import FeedForwardPolicy
```

The hyperparameters and modifiable features of this algorithm are as 
follows:

* **policy** (type [ hbaselines.base_policies.ActorCriticPolicy ]) : 
  the policy model to use
* **env** (gym.Env or str) : the environment to learn from (if 
  registered in Gym, can be str)
* **eval_env** (gym.Env or str) : the environment to evaluate from (if 
  registered in Gym, can be str)
* **nb_train_steps** (int) : the number of training steps
* **nb_rollout_steps** (int) : the number of rollout steps
* **nb_eval_episodes** (int) : the number of evaluation episodes
* **actor_update_freq** (int) : number of training steps per actor 
  policy update step. The critic policy is updated every training step.
* **meta_update_freq** (int) : number of training steps per meta policy 
  update step. The actor policy of the meta-policy is further updated at
  the frequency provided by the actor_update_freq variable. Note that 
  this value is only relevant when using the `GoalConditionedPolicy` 
  policy.
* **reward_scale** (float) : the value the reward should be scaled by
* **render** (bool) : enable rendering of the training environment
* **render_eval** (bool) : enable rendering of the evaluation environment
* **num_cpus** (int) : number of CPUs used to run simulations in parallel. Each
  CPU is used to generate a separate environment and run the policy on said 
  environments in parallel. Must be less than or equal to nb_rollout_steps. 
  This term is covered in the following [section](#211-synchronous-updates).
* **verbose** (int) : the verbosity level: 0 none, 1 training 
  information, 2 tensorflow debug
* **policy_kwargs** (dict) : policy-specific hyperparameters

<<<<<<< HEAD
#### 2.1.1 Synchronous Updates

This repository supports parallelism via synchronous updates to accelerate 
training for environments that are relatively slow to simulate. A number of 
environments equal to the requested number of CPUs are instantiated and updated
in parallel for the number of rollout steps, as seen in the figure below. The 
number of CPUs in this case must be less than or equal to the number of,
rollout steps, as specified under `nb_rollout_steps`.

<p align="center"><img src="docs/img/synchronous-updates.png" align="middle" width="50%"/></p>

To assign multiple CPUs/environments for a given training algorithm, set the
`num_cpus` term as seen below:

```python
from hbaselines.algorithms import OffPolicyRLAlgorithm

alg = OffPolicyRLAlgorithm(
    ...,
    # set num_cpus as seen in the above figure
    num_cpus=3,
    # set nb_rollout step as seen in the above figure
    nb_rollout_steps=5,
)
```

### 2.2 Fully Connected Neural Networks
=======
## 2.2 Fully Connected Neural Networks
>>>>>>> d9417ff7

We include a generic feed-forward neural network within the repository 
to validate the performance of typically used neural network model on 
the benchmarked environments. This consists of a pair of actor and 
critic fully connected networks with a tanh nonlinearity at the output 
layer of the actor. The output of the actors are also scaled to match 
the desired action space. 

The feed-forward policy can be imported by including the following 
script:

```python
# for TD3
from hbaselines.fcnet.td3 import FeedForwardPolicy

# for SAC
from hbaselines.fcnet.sac import FeedForwardPolicy
```

This model can then be included to the algorithm via the `policy` 
parameter. The input parameters to this policy are as follows:

The modifiable parameters of this policy are as follows:

* **sess** (tf.compat.v1.Session) : the current TensorFlow session
* **ob_space** (gym.spaces.*) : the observation space of the environment
* **ac_space** (gym.spaces.*) : the action space of the environment
* **co_space** (gym.spaces.*) : the context space of the environment
* **buffer_size** (int) : the max number of transitions to store
* **batch_size** (int) : SGD batch size
* **actor_lr** (float) : actor learning rate
* **critic_lr** (float) : critic learning rate
* **verbose** (int) : the verbosity level: 0 none, 1 training 
  information, 2 tensorflow debug
* **tau** (float) : target update rate
* **gamma** (float) : discount factor
* **layer_norm** (bool) : enable layer normalisation
* **layers** (list of int) :the size of the Neural network for the policy
* **act_fun** (tf.nn.*) : the activation function to use in the neural 
  network
* **use_huber** (bool) : specifies whether to use the huber distance 
  function as the loss for the critic. If set to False, the mean-squared 
  error metric is used instead

Additionally, TD3 policy parameters are:

* **noise** (float) : scaling term to the range of the action space, 
  that is subsequently used as the standard deviation of Gaussian noise 
  added to the action if `apply_noise` is set to True in `get_action`
* **target_policy_noise** (float) : standard deviation term to the noise
  from the output of the target actor policy. See TD3 paper for more.
* **target_noise_clip** (float) : clipping term for the noise injected 
  in the target actor policy

And SAC policy parameters are:

* **target_entropy** (float): target entropy used when learning the entropy 
  coefficient. If set to None, a heuristic value is used.

These parameters can be assigned when using the algorithm object by 
assigning them via the `policy_kwargs` term. For example, if you would 
like to train a fully connected network using the TD3 algorithm with a hidden 
size of [64, 64], this could be done as such:

```python
from hbaselines.algorithms import OffPolicyRLAlgorithm
from hbaselines.fcnet.td3 import FeedForwardPolicy  # for TD3 algorithm

# create the algorithm object
alg = OffPolicyRLAlgorithm(
    policy=FeedForwardPolicy, 
    env="AntGather",
    policy_kwargs={
        # modify the network to include a hidden shape of [64, 64]
        "layers": [64, 64],
    }
)

# train the policy for the allotted number of timesteps
alg.learn(total_timesteps=1000000)
```

All `policy_kwargs` terms that are not specified are assigned default 
parameters. These default terms are available via the following command:

```python
from hbaselines.algorithms.off_policy import FEEDFORWARD_PARAMS
print(FEEDFORWARD_PARAMS)
```

Additional algorithm-specific default policy parameters can be found via the 
following commands:

```python
# for TD3
from hbaselines.algorithms.off_policy import TD3_PARAMS
print(TD3_PARAMS)

# for SAC
from hbaselines.algorithms.off_policy import SAC_PARAMS
print(SAC_PARAMS)
```

<<<<<<< HEAD
### 2.3 Multi-Agent Fully Connected Networks
=======
## 2.3 Multi-Agent Fully Connected Networks
>>>>>>> d9417ff7

In order to train multiple workers in a triangular hierarchical structure, this
repository also supports the training of multi-agent policies as well. These 
policies are import via the following commands:

```python
# for TD3
from hbaselines.multi_fcnet.td3 import MultiFeedForwardPolicy

# for SAC
from hbaselines.multi_fcnet.sac import MultiFeedForwardPolicy
```

These policy supports training off-policy variants of three popular multi-agent
algorithms:

* **Independent learners**: Independent (or Naive) learners provide a separate
  policy with independent parameters to each agent in an environment.
  Within this setting, agents are provided separate observations and reward
  signals, and store their samples and perform updates separately. A review
  of independent learners in reinforcement learning can be found here:
  https://hal.archives-ouvertes.fr/hal-00720669/document

  To train a policy using independent learners, do not modify any
  policy-specific attributes:

  ```python
  from hbaselines.algorithms.off_policy import OffPolicyRLAlgorithm
  from hbaselines.multi_fcnet.td3 import MultiFeedForwardPolicy  # for TD3
  
  alg = OffPolicyRLAlgorithm(
      policy=MultiFeedForwardPolicy,
      env="...",  # replace with an appropriate environment
      policy_kwargs={}
  )
  ```

* **Shared policies**: Unlike the independent learners formulation, shared
  policies utilize a single policy with shared parameters for all agents
  within the network. Moreover, the samples experienced by all agents are
  stored within one unified replay buffer. See the following link for an
  early review of the benefit of shared policies:
  https://citeseerx.ist.psu.edu/viewdoc/download?doi=10.1.1.55.8066&rep=rep1&type=pdf

  To train a policy using the shared policy feature, set the `shared`
  attribute to True:
  
  ```python
  from hbaselines.algorithms.off_policy import OffPolicyRLAlgorithm
  from hbaselines.multi_fcnet.td3 import MultiFeedForwardPolicy  # for TD3
  
  alg = OffPolicyRLAlgorithm(
      policy=MultiFeedForwardPolicy,
      env="...",  # replace with an appropriate environment
      policy_kwargs={
          "shared": True,
      }
  )
  ```

* **MADDPG**: We implement algorithmic-variants of MAPPG for all supported
  off-policy RL algorithms. See: https://arxiv.org/pdf/1706.02275.pdf

  To train a policy using their MADDPG variants as opposed to independent
  learners, algorithm, set the `maddpg` attribute to True:
  
  ```python
  from hbaselines.algorithms.off_policy import OffPolicyRLAlgorithm
  from hbaselines.multi_fcnet.td3 import MultiFeedForwardPolicy  # for TD3
  
  alg = OffPolicyRLAlgorithm(
      policy=MultiFeedForwardPolicy,
      env="...",  # replace with an appropriate environment
      policy_kwargs={
          "maddpg": True,
          "shared": False,  # or True
      }
  )
  ```

  This works for both shared and non-shared policies. For shared policies,
  we use a single centralized value function instead of a value function
  for each agent.

<<<<<<< HEAD
### 2.4 Goal-Conditioned HRL
=======
## 2.4 Goal-Conditioned HRL
>>>>>>> d9417ff7

Goal-conditioned HRL models, also known as feudal models, are a variant 
of hierarchical models that have been widely studied in the HRL
community. This repository supports a two-level (Manager/Worker) variant
of this policy, seen in the figure below. The policy can be imported via
the following command:

```python
# for TD3
from hbaselines.goal_conditioned.td3 import GoalConditionedPolicy

# for SAC
from hbaselines.goal_conditioned.sac import GoalConditionedPolicy
```

This network consists of a high-level, or Manager, policy <img src="/tex/be447d665f2aa387ed81a35d066e256b.svg?invert_in_darkmode&sanitize=true" align=middle width=21.03516194999999pt height=14.15524440000002pt/> that 
computes and outputs goals <img src="/tex/2bf33ae14059440820ce394b792cd99e.svg?invert_in_darkmode&sanitize=true" align=middle width=98.10126644999998pt height=24.65753399999998pt/> every <img src="/tex/63bb9849783d01d91403bc9a5fea12a2.svg?invert_in_darkmode&sanitize=true" align=middle width=9.075367949999992pt height=22.831056599999986pt/> time 
steps, and a low-level policy <img src="/tex/51b5a929b95bcaa91a728fbc3c4eb154.svg?invert_in_darkmode&sanitize=true" align=middle width=19.18963529999999pt height=14.15524440000002pt/> that takes as inputs the current 
state and the assigned goals and is encouraged to perform actions 
<img src="/tex/42d35a15bf7f1d9d42240d4dc81b720d.svg?invert_in_darkmode&sanitize=true" align=middle width=103.61875094999998pt height=24.65753399999998pt/> that satisfy these goals via an intrinsic 
reward function: <img src="/tex/281172fc39903f7b030c2a37e355350d.svg?invert_in_darkmode&sanitize=true" align=middle width=102.71324744999998pt height=24.65753399999998pt/>. The contextual term, <img src="/tex/3e18a4a28fdee1744e5e3f79d13b9ff6.svg?invert_in_darkmode&sanitize=true" align=middle width=7.11380504999999pt height=14.15524440000002pt/>, 
parametrizes the environmental objective (e.g. desired position to move 
to), and consequently is passed both to the manager policy as well as 
the environmental reward function <img src="/tex/8f3686f20d97a88b2ae16496f5e4cc6a.svg?invert_in_darkmode&sanitize=true" align=middle width=60.60137324999998pt height=24.65753399999998pt/>.

<p align="center"><img src="docs/img/goal-conditioned.png" align="middle" width="50%"/></p>

All of the parameters specified within the 
[Fully Connected Neural Networks](#22-fully-connected-neural-networks) 
section are valid for this policy as well. Further parameters are 
described in the subsequent sections below.

All `policy_kwargs` terms that are not specified are assigned default 
parameters. These default terms are available via the following command:

```python
from hbaselines.algorithms.off_policy import GOAL_CONDITIONED_PARAMS
print(GOAL_CONDITIONED_PARAMS)
```

Moreover, similar to the feed-forward policy, additional algorithm-specific 
default policy parameters can be found via the following commands:

```python
# for TD3
from hbaselines.algorithms.off_policy import TD3_PARAMS
print(TD3_PARAMS)

# for SAC
from hbaselines.algorithms.off_policy import SAC_PARAMS
print(SAC_PARAMS)
```

<<<<<<< HEAD
#### 2.4.1 Meta Period
=======
### 2.4.1 Meta Period
>>>>>>> d9417ff7

The meta-policy action period, <img src="/tex/63bb9849783d01d91403bc9a5fea12a2.svg?invert_in_darkmode&sanitize=true" align=middle width=9.075367949999992pt height=22.831056599999986pt/>, can be specified to the policy during 
training by passing the term under the `meta_period` policy parameter. 
This can be assigned through the algorithm as follows:

```python
from hbaselines.algorithms import OffPolicyRLAlgorithm
from hbaselines.goal_conditioned.td3 import GoalConditionedPolicy  # for TD3 algorithm

alg = OffPolicyRLAlgorithm(
    ...,
    policy=GoalConditionedPolicy,
    policy_kwargs={
        # specify the meta-policy action period
        "meta_period": 10
    }
)
```

<<<<<<< HEAD
#### 2.4.2 Intrinsic Rewards
=======
### 2.4.2 Intrinsic Rewards
>>>>>>> d9417ff7

The intrinsic rewards, or <img src="/tex/281172fc39903f7b030c2a37e355350d.svg?invert_in_darkmode&sanitize=true" align=middle width=102.71324744999998pt height=24.65753399999998pt/>, define the rewards assigned
to the lower level policies for achieving goals assigned by the policies 
immediately above them. The choice of intrinsic reward can have a 
significant affect on the training performance of both the upper and lower 
level policies. Currently, this repository supports the use of two intrinsic 
reward functions:
 
* **negative_distance**: This is of the form:

  <p align="center"><img src="/tex/1689c3a6f75282843075ef0e3a4e87bb.svg?invert_in_darkmode&sanitize=true" align=middle width=226.09029464999998pt height=16.438356pt/></p>

  if `relative_goals` is set to False, and

  <p align="center"><img src="/tex/fa9c055e86f6927de37a480c240da337.svg?invert_in_darkmode&sanitize=true" align=middle width=259.67465205pt height=16.438356pt/></p>

  if `relative_goals` is set to True. This attribute is described in the 
[section on HIRO](#243-hiro-data-efficient-hierarchical-reinforcement-learning).

* **non_negative_distance**: This reward function is designed to maintain a 
  positive value within the intrinsic rewards to prevent the lower-level agents
  from being incentivized from falling/dying in environments that can terminate
  prematurely. This is done by offsetting the value by the maximum assignable 
  distance, assuming that the states always fall within the goal space 
  (<img src="/tex/47bed696feac0f0a4a4d81159c1140ec.svg?invert_in_darkmode&sanitize=true" align=middle width=29.62151939999999pt height=14.15524440000002pt/>, <img src="/tex/3308c39b78e1420bdfeb77271eeb8aa8.svg?invert_in_darkmode&sanitize=true" align=middle width=32.09870894999999pt height=14.15524440000002pt/>). This reward is of the form:

  <p align="center"><img src="/tex/099fe613c002c9305182bc0be946c803.svg?invert_in_darkmode&sanitize=true" align=middle width=355.27606784999995pt height=16.438356pt/></p>

  if `relative_goals` is set to False, and

  <p align="center"><img src="/tex/210fc43e0759bdc0a73bd4ea255fe30d.svg?invert_in_darkmode&sanitize=true" align=middle width=388.8604269pt height=16.438356pt/></p>

  if `relative_goals` is set to True. This attribute is described in the 
[section on HIRO](#243-hiro-data-efficient-hierarchical-reinforcement-learning).

* **exp_negative_distance**: This reward function is designed to maintain the 
  reward between 0 and 1 for environments that may terminate prematurely. This 
  is of the form:

  <p align="center"><img src="/tex/27bd484f07095bb27d59924ac338e719.svg?invert_in_darkmode&sanitize=true" align=middle width=285.17722695000003pt height=18.312383099999998pt/></p>

  if `relative_goals` is set to False, and

  <p align="center"><img src="/tex/e07e417d89f639d1d442eebff49421cc.svg?invert_in_darkmode&sanitize=true" align=middle width=318.76158599999997pt height=18.312383099999998pt/></p>

  if `relative_goals` is set to True. This attribute is described in the 
[section on HIRO](#243-hiro-data-efficient-hierarchical-reinforcement-learning).

Intrinsic rewards of the form above are not scaled by the any term, and as such
may be dominated by the largest term in the goal space. To circumvent this, we 
also include a scaled variant of each of the above intrinsic rewards were the 
states and goals are divided by goal space of the higher level policies. The 
new scaled rewards are then:

<p align="center"><img src="/tex/035cf72d718b01e1226cc5500d4f07ac.svg?invert_in_darkmode&sanitize=true" align=middle width=571.9927834499999pt height=33.58376834999999pt/></p>

where <img src="/tex/3308c39b78e1420bdfeb77271eeb8aa8.svg?invert_in_darkmode&sanitize=true" align=middle width=32.09870894999999pt height=14.15524440000002pt/> is the goal-space high values and <img src="/tex/47bed696feac0f0a4a4d81159c1140ec.svg?invert_in_darkmode&sanitize=true" align=middle width=29.62151939999999pt height=14.15524440000002pt/> are the 
goal-space low values. These intrinsic rewards can be used by initializing the 
string with "scaled_", for example: **scaled_negative_distance**, 
**scaled_non_negative_distance**, or **scaled_exp_negative_distance**.

To assign your choice of intrinsic rewards when training a hierarchical policy,
set the `intrinsic_reward_type` attribute to the type of intrinsic reward you 
would like to use:

```python
from hbaselines.algorithms import OffPolicyRLAlgorithm
from hbaselines.goal_conditioned.td3 import GoalConditionedPolicy  # for TD3 algorithm

alg = OffPolicyRLAlgorithm(
    ...,
    policy=GoalConditionedPolicy,
    policy_kwargs={
        # assign the intrinsic reward you would like to use
        "intrinsic_reward_type": "scaled_negative_distance"
    }
)
```


<<<<<<< HEAD
#### 2.4.3 HIRO (Data Efficient Hierarchical Reinforcement Learning)
=======
### 2.4.3 HIRO (Data Efficient Hierarchical Reinforcement Learning)
>>>>>>> d9417ff7

The HIRO [3] algorithm provides two primary contributions to improve 
training of generic goal-conditioned hierarchical policies. 

First of all, the HIRO algorithm redefines the assigned goals from 
absolute desired states to relative changes in states. This is done by 
redefining the reward intrinsic rewards provided to the Worker policies 
(see the [Intrinsic Rewards](#242-intrinsic-rewards) section). In order to 
maintain the same absolute position of the goal regardless of state 
change, a fixed goal-transition function 
<img src="/tex/39782c4f23877a296d304ed3de0aeda9.svg?invert_in_darkmode&sanitize=true" align=middle width=212.66347245pt height=24.65753399999998pt/> is used in between
goal-updates by the manager policy. The goal transition function is 
accordingly defined as:

<p align="center"><img src="/tex/30e3cd0420432be1c70aabbcd0ae9dd2.svg?invert_in_darkmode&sanitize=true" align=middle width=281.99380605pt height=49.315569599999996pt/></p>

where <img src="/tex/63bb9849783d01d91403bc9a5fea12a2.svg?invert_in_darkmode&sanitize=true" align=middle width=9.075367949999992pt height=22.831056599999986pt/> is the `meta_period`.

In order to use relative goals when training a hierarchical policy, set 
the `relative_goals` parameter to True:

```python
from hbaselines.algorithms import OffPolicyRLAlgorithm
from hbaselines.goal_conditioned.td3 import GoalConditionedPolicy  # for TD3 algorithm

alg = OffPolicyRLAlgorithm(
    ...,
    policy=GoalConditionedPolicy,
    policy_kwargs={
        # add this line to include HIRO-style relative goals
        "relative_goals": True
    }
)
```

Second, HIRO addresses the non-stationarity effects between the Manager and
Worker policies, which can have a detrimental effect particularly in off-policy 
training, by relabeling the manager actions (or goals) to make the actual 
observed action sequence more likely to have happened with respect to the 
current instantiation of the Worker policy. This is done by sampling a sequence
of potential goals sampled via a Gaussian centered at <img src="/tex/8ca069be1ef0c8a4237f18ccb2479810.svg?invert_in_darkmode&sanitize=true" align=middle width=62.22165014999998pt height=19.1781018pt/> and 
choosing the candidate goal that maximizes the log-probability of the actions 
that were originally performed by the Worker.

In order to use HIRO's goal relabeling (or off-policy corrections) procedure 
when training a hierarchical policy, set the `off_policy_corrections` parameter
to True:

```python
from hbaselines.algorithms import OffPolicyRLAlgorithm
from hbaselines.goal_conditioned.td3 import GoalConditionedPolicy  # for TD3 algorithm

alg = OffPolicyRLAlgorithm(
    ...,
    policy=GoalConditionedPolicy,
    policy_kwargs={
        # add this line to include HIRO-style off policy corrections
        "off_policy_corrections": True
    }
)
```

### 2.4.4 HAC (Learning Multi-level Hierarchies With Hindsight)

The HAC algorithm [5] attempts to address non-stationarity between levels of a 
goal-conditioned hierarchy by employing various forms of hindsight to samples 
within the replay buffer.

**Hindsight action transitions** assist by training each subgoal policy with 
respect to a transition function that simulates the optimal lower level policy 
hierarchy. This is done by by replacing the action performed by the manager 
with the subgoal state achieved in hindsight. For example, given an original 
sub-policy transition:

    sample = {
        "meta observation": s_0,
        "meta action" g_0,
        "meta reward" r,
        "worker observations" [
            (s_0, g_0),
            (s_1, h(g_0, s_0, s_1)),
            ...
            (s_k, h(g_{k-1}, s_{k-1}, s_k))
        ],
        "worker actions" [
            a_0,
            a_1,
            ...
            a_{k-1}
        ],
        "intrinsic rewards": [
            r_w(s_0, g_0, s_1),
            r_w(s_1, h(g_0, s_0, s_1), s_2),
            ...
            r_w(s_{k-1}, h(g_{k-1}, s_{k-1}, s_k), s_k)
        ]
    }

The original goal is relabeled to match the original as follows:

    sample = {
        "meta observation": s_0,
        "meta action" s_k, <---- the changed component
        "meta reward" r,
        "worker observations" [
            (s_0, g_0),
            (s_1, h(g_0, s_0, s_1)),
            ...
            (s_k, h(g_{k-1}, s_{k-1}, s_k))
        ],
        "worker actions" [
            a_0,
            a_1,
            ...
            a_{k-1}
        ],
        "intrinsic rewards": [
            r_w(s_0, g_0, s_1),
            r_w(s_1, h(g_0, s_0, s_1), s_2),
            ...
            r_w(s_{k-1}, h(g_{k-1}, s_{k-1}, s_k), s_k)
        ]
    }

In cases when the `relative_goals` feature is being employed, the hindsight 
goal is labeled using the inverse goal transition function. In other words, for
a sample with a meta period of length <img src="/tex/63bb9849783d01d91403bc9a5fea12a2.svg?invert_in_darkmode&sanitize=true" align=middle width=9.075367949999992pt height=22.831056599999986pt/>, the goal for every worker for every 
worker observation indexed by <img src="/tex/4f4f4e395762a3af4575de74c019ebb5.svg?invert_in_darkmode&sanitize=true" align=middle width=5.936097749999991pt height=20.221802699999984pt/> is:

<p align="center"><img src="/tex/b6c083237c42280c8a8c53351b15124e.svg?invert_in_darkmode&sanitize=true" align=middle width=247.02823364999998pt height=49.315569599999996pt/></p>

The "meta action", as represented in the example above, is then <img src="/tex/9053fd2f3aa4a20e3e837c3b0d414a34.svg?invert_in_darkmode&sanitize=true" align=middle width=14.393129849999989pt height=18.666631500000015pt/>.

**Hindsight goal transitions** extend the use of hindsight to the worker 
observations and intrinsic rewards within the sample as well. This is done by 
modifying the relevant worker-specific features as follows:

    sample = {
        "meta observation": s_0,
        "meta action" \bar{g}_0,
        "meta reward" r,
        "worker observations" [ <------------
            (s_0, \bar{g}_0),               |
            (s_1, \bar{g}_1),               |---- the changed components
            ...                             |
            (s_k, \bar{g}_k)                |
        ], <---------------------------------
        "worker actions" [
            a_0,
            a_1,
            ...
            a_{k-1}
        ],
        "intrinsic rewards": [ <----------------
            r_w(s_0, \bar{g}_0, s_1),       |
            r_w(s_1, \bar{g}_1,, s_2),      |---- the changed components
            ...                             |
            r_w(s_{k-1}, \bar{g}_k, s_k)    |
        ] <----------------------------------
    }

where <img src="/tex/cf330f355a2166e28d565ffff2400b3b.svg?invert_in_darkmode&sanitize=true" align=middle width=12.80637434999999pt height=18.666631500000015pt/> for <img src="/tex/cec901e2962c50e80af4cfde53675570.svg?invert_in_darkmode&sanitize=true" align=middle width=90.81016394999999pt height=24.65753399999998pt/> is equal to <img src="/tex/59efeb0f4f5d484a9b8a404d5bdac544.svg?invert_in_darkmode&sanitize=true" align=middle width=14.97150929999999pt height=14.15524440000002pt/> if `relative_goals`
is False and is defined by the equation above if set to True.

Finally, **sub-goal testing** promotes exploration when using hindsight by 
storing the original (non-hindsight) sample in the replay buffer as well. This 
happens at a rate defined by the `subgoal_testing_rate` term.

In order to use hindsight action and goal transitions when training a 
hierarchical policy, set the `hindsight` parameter to True:

```python
from hbaselines.algorithms import OffPolicyRLAlgorithm
from hbaselines.goal_conditioned.td3 import GoalConditionedPolicy  # for TD3 algorithm

alg = OffPolicyRLAlgorithm(
    ...,
    policy=GoalConditionedPolicy,
    policy_kwargs={
        # include hindsight action and goal transitions in the replay buffer
        "hindsight": True,
        # specify the sub-goal testing rate
        "subgoal_testing_rate": 0.3
    }
)
```

### 2.4.5 HRL-CG (Inter-Level Cooperation in Hierarchical Reinforcement Learning)

The HRL-CG algorithm [4] attempts to promote cooperation between Manager
and Worker policies in a goal-conditioned hierarchy by including a 
weighted *connected gradient* term to the Manager's gradient update 
procedure (see the right figure below).

<p align="center"><img src="docs/img/hrl-cg.png" align="middle" width="90%"/></p>

Under this formulation, the Manager's update step is defined as:

<p align="center"><img src="/tex/ca9860e15619aaa5aa2687a72cf57a75.svg?invert_in_darkmode&sanitize=true" align=middle width=668.9097426pt height=68.9777022pt/></p>

To use the connected gradient update procedure, set the 
`connected_gradients` term in `policy_kwargs` to True. The weighting 
term (<img src="/tex/fd8be73b54f5436a5cd2e73ba9b6bfa9.svg?invert_in_darkmode&sanitize=true" align=middle width=9.58908224999999pt height=22.831056599999986pt/> in the above equation), can be modified via the 
`cg_weights` term (see the example below).

```python
from hbaselines.algorithms import OffPolicyRLAlgorithm
from hbaselines.goal_conditioned.td3 import GoalConditionedPolicy  # for TD3 algorithm

alg = OffPolicyRLAlgorithm(
    ...,
    policy=GoalConditionedPolicy,
    policy_kwargs={
        # add this line to include the connected gradient actor update 
        # procedure to the higher-level policies
        "connected_gradients": True,
        # specify the connected gradient (lambda) weight
        "cg_weights": 0.01
    }
)
```

<<<<<<< HEAD
## 3. Environments
=======
# 3. Environments
>>>>>>> d9417ff7

We benchmark the performance of all algorithms on a set of standardized 
[Mujoco](https://github.com/openai/mujoco-py) (robotics) and 
[Flow](https://github.com/flow-project/flow) (mixed-autonomy traffic) 
benchmarks. A description of each of the studied environments can be 
found below.

<<<<<<< HEAD
### 3.1 MuJoCo Environments
=======
## 3.1 MuJoCo Environments
>>>>>>> d9417ff7

<img src="docs/img/mujoco-envs.png"/>

**AntGather**

This task was initially provided by [6].

In this task, a quadrupedal (Ant) agent is placed in a 20x20 space with 8 
apples and 8 bombs. The agent receives a reward of +1 or collecting an apple 
and -1 for collecting a bomb. All other actions yield a reward of 0.

**AntMaze**

This task was initially provided by [3].

In this task, immovable blocks are placed to confine the agent to a
U-shaped corridor. That is, blocks are placed everywhere except at (0,0), (8,0), 
(16,0), (16,8), (16,16), (8,16), and (0,16). The agent is initialized at 
position (0,0) and tasked at reaching a specific target position. "Success" in 
this environment is defined as being within an L2 distance of 5 from the target.

**AntPush**

This task was initially provided by [3].

In this task, immovable blocks are placed every where except at 
(0,0), (-8,0), (-8,8), (0,8), (8,8), (16,8), and (0,16), and a movable block is
placed at (0,8). The agent is initialized at position (0,0), and is tasked with 
the objective of reaching position (0,19). Therefore, the agent must first move 
to the left, push the movable block to the right, and then finally navigate to 
the target. "Success" in this environment is defined as being within an L2 
distance of 5 from the target.

**AntFall**

This task was initially provided by [3].

In this task, the agent is initialized on a platform of height 4. 
Immovable blocks are placed everywhere except at (-8,0), (0,0), (-8,8), (0,8),
(-8,16), (0,16), (-8,24), and (0,24). The raised platform is absent in the 
region [-4,12]x[12,20], and a movable block is placed at (8,8). The agent is 
initialized at position (0,0,4.5), and is with the objective of reaching 
position (0,27,4.5). Therefore, to achieve this, the agent must first push the 
movable block into the chasm and walk on top of it before navigating to the 
target. "Success" in this environment is defined as being within an L2 distance 
of 5 from the target.

<<<<<<< HEAD
### 3.3 Flow Environments
=======
## 3.3 Flow Environments
>>>>>>> d9417ff7

<img src="docs/img/flow-envs.png"/>

**Ring**

This task was initially provided by [7].

In this network, 22 vehicles are placed in a variable length single lane
ring road. In the absence of autonomous vehicles, perturbations to the 
accelerations of individuals vehicles along with the string unstable
behavior of human driving dynamics leads to the formation and 
propagation of stop-and-go waves in the network.

In the mixed-autonomy setting, a portion of vehicles are treated as AVs 
with the objective of regulating the dissipating the prevalence of 
stop-ang-go waves. The components of the MDP for this benchmark are 
defined as follows:

* States: The state consists of the relative speed and bumper-to-bumper 
  gap of the vehicles immediately preceding the AVs, as well as
  the speed of the AVs, i.e. 
  <img src="/tex/7341d329a8a1919bb81a65c79c99b97d.svg?invert_in_darkmode&sanitize=true" align=middle width=162.89273715pt height=27.91243950000002pt/>, where <img src="/tex/63bb9849783d01d91403bc9a5fea12a2.svg?invert_in_darkmode&sanitize=true" align=middle width=9.075367949999992pt height=22.831056599999986pt/> is the 
  number of AVs.
* Actions: The actions consist of a list of bounded accelerations for 
  each CAV, i.e. <img src="/tex/2da368a74e3c93438a7b9a45a0cfd703.svg?invert_in_darkmode&sanitize=true" align=middle width=106.88881004999998pt height=27.91243950000002pt/>, 
  where <img src="/tex/7de57cd5f7a02a410bbf4ad74bbee46c.svg?invert_in_darkmode&sanitize=true" align=middle width=30.47008964999999pt height=14.15524440000002pt/> and <img src="/tex/274597d9a192abe37c32f87bef1300b6.svg?invert_in_darkmode&sanitize=true" align=middle width=32.947280849999984pt height=14.15524440000002pt/> are the minimum and maximum 
  accelerations, respectively.
* Rewards: We choose a reward function that promotes high velocities 
  while penalizing accelerations which are symptomatic of stop-and-go 
  behavior. The reward function is accordingly:
  
  <p align="center"><img src="/tex/e9c8fa25e85c7f5b9c605efce2fac8cf.svg?invert_in_darkmode&sanitize=true" align=middle width=190.07135234999998pt height=36.6554298pt/></p>
  
  where <img src="/tex/99540970492f8b54b28407a609d84199.svg?invert_in_darkmode&sanitize=true" align=middle width=14.714708249999989pt height=14.15524440000002pt/> and <img src="/tex/b669b552ee0e555598229d3096db4479.svg?invert_in_darkmode&sanitize=true" align=middle width=14.714708249999989pt height=14.15524440000002pt/> are weighting terms.

This benchmark consists of the following variations:

* ring_small: 21 humans, 1 CAV (<img src="/tex/7d73b612b8c4898cd29f7a15903a41f9.svg?invert_in_darkmode&sanitize=true" align=middle width=49.70302424999999pt height=26.76175259999998pt/>, 
  <img src="/tex/434545e66c6524a11f9ec00d1e0e46b2.svg?invert_in_darkmode&sanitize=true" align=middle width=51.64142279999999pt height=26.76175259999998pt/>, <img src="/tex/351ed9c9a71df22eb3e86de90dd9699a.svg?invert_in_darkmode&sanitize=true" align=middle width=66.68377979999998pt height=22.465723500000017pt/>).

**Figure Eight**

This task was initially provided by [8].

The figure eight network acts as a closed representation of an 
intersection. In a figure eight network containing a total of 14 
vehicles, we witness the formation of queues resulting from vehicles 
arriving simultaneously at the intersection and slowing down to obey 
right-of-way rules. This behavior significantly reduces the average 
speed of vehicles in the network.

In a mixed-autonomy setting, a portion of vehicles are treated as CAVs 
with the objective of regulating the flow of vehicles through the 
intersection in order to improve system-level velocities. The components
of the MDP for this benchmark are defined as follows:

* States: The state consists of a vector of velocities and positions for
  each vehicle in the network,ordered by the position of each vehicle,
  <img src="/tex/ab8abcdb8bdffef20d51db3b3c7ae70b.svg?invert_in_darkmode&sanitize=true" align=middle width=168.02794799999998pt height=27.91243950000002pt/>, where <img src="/tex/63bb9849783d01d91403bc9a5fea12a2.svg?invert_in_darkmode&sanitize=true" align=middle width=9.075367949999992pt height=22.831056599999986pt/> is the number
  of vehicles in the network. Note that the position is defined relative
  to a pre-specified starting point.
* Actions: The actions are a list of accelerations for each CAV, 
  <img src="/tex/8eeec0741677e68e7ae39d051b44d368.svg?invert_in_darkmode&sanitize=true" align=middle width=106.88881004999998pt height=22.648391699999998pt/>, where <img src="/tex/55a049b8f161ae7cfeb0197d75aff967.svg?invert_in_darkmode&sanitize=true" align=middle width=9.86687624999999pt height=14.15524440000002pt/> is the 
  number of CAVs, and <img src="/tex/7de57cd5f7a02a410bbf4ad74bbee46c.svg?invert_in_darkmode&sanitize=true" align=middle width=30.47008964999999pt height=14.15524440000002pt/> and <img src="/tex/274597d9a192abe37c32f87bef1300b6.svg?invert_in_darkmode&sanitize=true" align=middle width=32.947280849999984pt height=14.15524440000002pt/> are the minimum
  and maximum accelerations, respectively.
* Reward: The objective of the learning agent is to achieve high speeds
  while penalizing collisions. Accordingly, the reward function is 
  defined as follows:

  <p align="center"><img src="/tex/35007ca824b6c6072e1a0a5e9c9f143a.svg?invert_in_darkmode&sanitize=true" align=middle width=390.0107805pt height=29.58934275pt/></p>

  where <img src="/tex/f5f76957f34c6277702156f93f1d35ea.svg?invert_in_darkmode&sanitize=true" align=middle width=26.280957449999992pt height=14.15524440000002pt/> is an arbitrary large velocity used to encourage 
  high speeds and <img src="/tex/c0c19f6a7adc8178436834b2f628126b.svg?invert_in_darkmode&sanitize=true" align=middle width=47.78718779999999pt height=27.91243950000002pt/> is the velocities of all vehicles
  in the network.

This benchmark consists of the following variations:

* figureight0: 13 humans, 1 CAV (<img src="/tex/60263e9a4c9e7f57a11854131ad4f8f2.svg?invert_in_darkmode&sanitize=true" align=middle width=56.25557189999999pt height=26.76175259999998pt/>, 
  <img src="/tex/434545e66c6524a11f9ec00d1e0e46b2.svg?invert_in_darkmode&sanitize=true" align=middle width=51.64142279999999pt height=26.76175259999998pt/>, <img src="/tex/de7bfd22faf41bc00b5e62b4bb780fe7.svg?invert_in_darkmode&sanitize=true" align=middle width=66.68377979999998pt height=22.465723500000017pt/>).
* figureight1: 7 humans, 7 CAVs (<img src="/tex/60263e9a4c9e7f57a11854131ad4f8f2.svg?invert_in_darkmode&sanitize=true" align=middle width=56.25557189999999pt height=26.76175259999998pt/>, 
  <img src="/tex/84f23b52d0365525503d171195ca3de0.svg?invert_in_darkmode&sanitize=true" align=middle width=51.64142279999999pt height=26.76175259999998pt/>, <img src="/tex/de7bfd22faf41bc00b5e62b4bb780fe7.svg?invert_in_darkmode&sanitize=true" align=middle width=66.68377979999998pt height=22.465723500000017pt/>).
* figureight2: 0 human, 14 CAVs (<img src="/tex/60263e9a4c9e7f57a11854131ad4f8f2.svg?invert_in_darkmode&sanitize=true" align=middle width=56.25557189999999pt height=26.76175259999998pt/>, 
  <img src="/tex/d8cfe9b481534f4184b5c38ce909440a.svg?invert_in_darkmode&sanitize=true" align=middle width=58.193968799999986pt height=26.76175259999998pt/>, <img src="/tex/de7bfd22faf41bc00b5e62b4bb780fe7.svg?invert_in_darkmode&sanitize=true" align=middle width=66.68377979999998pt height=22.465723500000017pt/>).

**Merge**

This task was initially provided by [8].

The merge network highlights the effect of disturbances on vehicles in a
single lane highway network. Specifically, perturbations resulting from
vehicles arriving from the on-merge lead to the formation of backwards 
propagating stop-and-go waves, thereby reducing the throughput of 
vehicles in the network. This phenomenon is known as convective 
instability.

In a mixed-autonomy setting, a percentage of vehicles in the main lane 
are tasked with the objective of dissipating the formation and 
propagation of stop-and-go waves from locally observable information. 
Moreover, given the open nature of the network, the total number of CAVs
within the network may vary at any given time. Taking these into 
account, we characterize our MDP as follows:

* States: The state consists of the speeds and bumper-to-bumper gaps of
  the vehicles immediately preceding and following the CAVs, as well as
  the speed of the CAVs, i.e. 
  <img src="/tex/6bf9d3ed511e1792b253719bf64aaa1b.svg?invert_in_darkmode&sanitize=true" align=middle width=290.7680655pt height=24.65753399999998pt/>.
  In order to account for variability in the number of CAVs 
  (<img src="/tex/13981f6e1a2673feef5f3a68459cca3a.svg?invert_in_darkmode&sanitize=true" align=middle width=37.41841124999999pt height=14.15524440000002pt/>), a constant <img src="/tex/b11a49d39a5e2710e2f8fe3f57fe5afb.svg?invert_in_darkmode&sanitize=true" align=middle width=27.53820629999999pt height=14.15524440000002pt/> term is defined. When 
  <img src="/tex/aabbadf324329c04b2a3e525a5350403.svg?invert_in_darkmode&sanitize=true" align=middle width=87.51922574999999pt height=17.723762100000005pt/>, information from the extra CAVs are not
  included in the state. Moreover, if <img src="/tex/9d6b99d3ad4c82ddc70cfdc1820a7968.svg?invert_in_darkmode&sanitize=true" align=middle width=87.51922574999999pt height=17.723762100000005pt/> the 
  state is padded with zeros.
* Actions: The actions consist of a list of bounded accelerations for 
  each CAV, i.e. 
  <img src="/tex/dc738c80118bd1b8b00406f85ff60f1b.svg?invert_in_darkmode&sanitize=true" align=middle width=106.88881004999998pt height=24.520488299999993pt/>. Once 
  again, an <img src="/tex/b11a49d39a5e2710e2f8fe3f57fe5afb.svg?invert_in_darkmode&sanitize=true" align=middle width=27.53820629999999pt height=14.15524440000002pt/> term is used to handle variable numbers of 
  CAVs. If <img src="/tex/aabbadf324329c04b2a3e525a5350403.svg?invert_in_darkmode&sanitize=true" align=middle width=87.51922574999999pt height=17.723762100000005pt/> the extra CAVs are treated as
  human-driven vehicles and their states are updated using human driver
  models. Moreover, if <img src="/tex/9d6b99d3ad4c82ddc70cfdc1820a7968.svg?invert_in_darkmode&sanitize=true" align=middle width=87.51922574999999pt height=17.723762100000005pt/>, the extra actions 
  are ignored.
* Reward: The objective in this problem is, once again, improving 
  mobility, either via the speed of vehicles in the network or by 
  maximizing the number of vehicles that pass through the network.
  Accordingly, we use an augmented version of the reward function 
  presented for the figure eight network.

  <p align="center"><img src="/tex/0e45b06fe54490d4d826a507cfa176ea.svg?invert_in_darkmode&sanitize=true" align=middle width=622.0680279pt height=39.418965299999996pt/></p>

  The added term penalizes small headways among the CAVs; it is minimal
  when all CAVs are spaced at <img src="/tex/6bb7dabcee2ab71731aa4af64cc4378f.svg?invert_in_darkmode&sanitize=true" align=middle width=33.72924059999999pt height=22.831056599999986pt/>. This discourages dense
  states that lead to the formation of stop-and-go traffic.

This benchmark consists of the following variations:

* merge0: 10% CAV penetration rate (<img src="/tex/24f74001cf2c5eb9e0800be29d569be7.svg?invert_in_darkmode&sanitize=true" align=middle width=56.09579249999999pt height=26.76175259999998pt/>, 
  <img src="/tex/217bf6a34638aec8bf0b06e9f8185c5c.svg?invert_in_darkmode&sanitize=true" align=middle width=50.84466254999999pt height=26.76175259999998pt/>, <img src="/tex/4abe19a3ebe156ce6a35d1819d64c7ec.svg?invert_in_darkmode&sanitize=true" align=middle width=66.68377979999998pt height=22.465723500000017pt/>).
* merge1: 25% CAV penetration rate (<img src="/tex/f4908ab83348f95b3c5302ca4eeb67af.svg?invert_in_darkmode&sanitize=true" align=middle width=56.09579249999999pt height=26.76175259999998pt/>, 
  <img src="/tex/f46f2e5d9181f0f67c34aecc27a5b7e8.svg?invert_in_darkmode&sanitize=true" align=middle width=57.39720854999998pt height=26.76175259999998pt/>, <img src="/tex/4abe19a3ebe156ce6a35d1819d64c7ec.svg?invert_in_darkmode&sanitize=true" align=middle width=66.68377979999998pt height=22.465723500000017pt/>).
* merge2: 33.3% CAV penetration rate (<img src="/tex/24cba9df259d55fd4cc5453ce4582e63.svg?invert_in_darkmode&sanitize=true" align=middle width=56.09579249999999pt height=26.76175259999998pt/>, 
  <img src="/tex/83729e9b241ad6a225c7dbfe878296c9.svg?invert_in_darkmode&sanitize=true" align=middle width=57.39720854999998pt height=26.76175259999998pt/>, <img src="/tex/4abe19a3ebe156ce6a35d1819d64c7ec.svg?invert_in_darkmode&sanitize=true" align=middle width=66.68377979999998pt height=22.465723500000017pt/>).

**Highway**

This task was initially provided by [9].

TODO

This benchmark consists of the following variations:

* highway0: TODO

<<<<<<< HEAD
## 4. Citing
=======
# 4. Citing
>>>>>>> d9417ff7

To cite this repository in publications, use the following:

```
@misc{h-baselines,
  author = {Kreidieh, Abdul Rahman},
  title = {Hierarchical Baselines},
  year = {2019},
  publisher = {GitHub},
  journal = {GitHub repository},
  howpublished = {\url{https://github.com/AboudyKreidieh/h-baselines}},
}
```

<<<<<<< HEAD
## 5. Bibliography
=======
# 5. Bibliography
>>>>>>> d9417ff7

[1] Dayan, Peter, and Geoffrey E. Hinton. "Feudal reinforcement learning." 
Advances in neural information processing systems. 1993.

[2] Vezhnevets, Alexander Sasha, et al. "Feudal networks for hierarchical 
reinforcement learning." Proceedings of the 34th International Conference on 
Machine Learning-Volume 70. JMLR. org, 2017.

[3] Nachum, Ofir, et al. "Data-efficient hierarchical reinforcement learning."
Advances in Neural Information Processing Systems. 2018.

[4] Kreidieh, Abdul Rahmnan, et al. "Inter-Level Cooperation in Hierarchical 
Reinforcement Learning". arXiv preprint arXiv:1912.02368 (2019).

[5] Levy, Andrew, et al. "Learning Multi-Level Hierarchies with Hindsight." 
(2018).

[6] Florensa, Carlos, Yan Duan, and Pieter Abbeel. "Stochastic neural 
networks for hierarchical reinforcement learning." arXiv preprint 
arXiv:1704.03012 (2017).

[7] Wu, Cathy, et al. "Flow: A Modular Learning Framework for Autonomy 
in Traffic." arXiv preprint arXiv:1710.05465 (2017).

[8] Vinitsky, Eugene, et al. "Benchmarks for reinforcement learning in 
mixed-autonomy traffic." Conference on Robot Learning. 2018.

[9] TODO: highway paper

## 6. Useful Links

The following bullet points contain links developed either by developers of
this repository or external parties that may be of use to individuals
interested in further developing their understanding of hierarchical
reinforcement learning:

* https://thegradient.pub/the-promise-of-hierarchical-reinforcement-learning/<|MERGE_RESOLUTION|>--- conflicted
+++ resolved
@@ -13,32 +13,13 @@
 
 ## Contents
 
-<<<<<<< HEAD
-1. [Setup Instructions](#1-setup-instructions)
-   1. [Basic Installation](#11-basic-installation)
-   2. [Installing MuJoCo](#12-installing-mujoco)
-   3. [Importing AntGather](#13-importing-antgather)
-2. [Supported Models/Algorithms](#2-supported-modelsalgorithms)
-   1. [Off-Policy RL Algorithms](#21-off-policy-rl-algorithms)
-      1. [Synchronous Updates](#211-synchronous-updates)
-   2. [Fully Connected Neural Networks](#22-fully-connected-neural-networks)
-   3. [Multi-Agent Fully Connected Networks](#23-multi-agent-fully-connected-networks)
-   4. [Goal-Conditioned HRL](#24-goal-conditioned-hrl)
-       1. [Meta Period](#241-meta-period)
-       2. [Intrinsic Rewards](#242-intrinsic-rewards)
-       3. [HIRO (Data Efficient Hierarchical Reinforcement Learning)](#243-hiro-data-efficient-hierarchical-reinforcement-learning)
-       4. [HAC (Learning Multi-level Hierarchies With Hindsight)](#244-hac-learning-multi-level-hierarchies-with-hindsight)
-       5. [HRL-CG (Inter-Level Cooperation in Hierarchical Reinforcement Learning)](#245-hrl-cg-inter-level-cooperation-in-hierarchical-reinforcement-learning)
-3. [Environments](#3-environments)
-   1. [MuJoCo Environments](#31-mujoco-environments)
-   2. [Flow Environments](#32-flow-environments)
-=======
 1. [Setup Instructions](#1-setup-instructions)  
     1.1. [Basic Installation](#11-basic-installation)  
     1.2. [Installing MuJoCo](#12-installing-mujoco)  
     1.3. [Importing AntGather](#13-importing-antgather)  
 2. [Supported Models/Algorithms](#2-supported-modelsalgorithms)  
     2.1. [Off-Policy RL Algorithms](#21-off-policy-rl-algorithms)  
+        &nbsp; &nbsp; &nbsp;&nbsp; 2.1.1. [Synchronous Updates](#211-synchronous-updates)
     2.2. [Fully Connected Neural Networks](#22-fully-connected-neural-networks)  
     2.3. [Multi-Agent Fully Connected Networks](#23-multi-agent-fully-connected-networks)  
     2.4. [Goal-Conditioned HRL](#24-goal-conditioned-hrl)  
@@ -50,20 +31,13 @@
 3. [Environments](#3-environments)  
     3.1. [MuJoCo Environments](#31-mujoco-environments)  
     3.2. [Flow Environments](#32-flow-environments)  
->>>>>>> d9417ff7
 4. [Citing](#4-citing)
 5. [Bibliography](#5-bibliography)
 6. [Useful Links](#6-useful-links)
 
-<<<<<<< HEAD
-## 1. Setup Instructions
-
-### 1.1 Basic Installation
-=======
 # 1. Setup Instructions
 
 ## 1.1 Basic Installation
->>>>>>> d9417ff7
 
 To install the h-baselines repository, begin by opening a terminal and set the
 working directory of the terminal to match
@@ -104,11 +78,7 @@
 
     OK
 
-<<<<<<< HEAD
-### 1.2 Installing MuJoCo
-=======
 ## 1.2 Installing MuJoCo
->>>>>>> d9417ff7
 
 In order to run the MuJoCo environments described within the README, you
 will need to install MuJoCo and the mujoco-py package. To install both
@@ -118,11 +88,7 @@
 `gym` provided); however, the algorithms have been benchmarked to 
 perform well on `mujoco-py==1.50.1.68`.
 
-<<<<<<< HEAD
-### 1.3 Importing AntGather
-=======
 ## 1.3 Importing AntGather
->>>>>>> d9417ff7
 
 To properly import and run the AntGather environment, you will need to 
 first clone and install the `rllab` library. You can do so running the 
@@ -144,20 +110,12 @@
 python experiments/run_fcnet.py "AntGather"
 ```
 
-<<<<<<< HEAD
-## 2. Supported Models/Algorithms
-=======
 # 2. Supported Models/Algorithms
->>>>>>> d9417ff7
 
 This repository currently supports the use several algorithms  of 
 goal-conditioned hierarchical reinforcement learning models.
 
-<<<<<<< HEAD
-### 2.1 Off-Policy RL Algorithms
-=======
 ## 2.1 Off-Policy RL Algorithms
->>>>>>> d9417ff7
 
 This repository supports the training of policies via two state-of-the-art 
 off-policy RL algorithms: [TD3](https://arxiv.org/pdf/1802.09477.pdf) and 
@@ -217,8 +175,7 @@
   information, 2 tensorflow debug
 * **policy_kwargs** (dict) : policy-specific hyperparameters
 
-<<<<<<< HEAD
-#### 2.1.1 Synchronous Updates
+### 2.1.1 Synchronous Updates
 
 This repository supports parallelism via synchronous updates to accelerate 
 training for environments that are relatively slow to simulate. A number of 
@@ -244,10 +201,7 @@
 )
 ```
 
-### 2.2 Fully Connected Neural Networks
-=======
 ## 2.2 Fully Connected Neural Networks
->>>>>>> d9417ff7
 
 We include a generic feed-forward neural network within the repository 
 to validate the performance of typically used neural network model on 
@@ -351,11 +305,7 @@
 print(SAC_PARAMS)
 ```
 
-<<<<<<< HEAD
-### 2.3 Multi-Agent Fully Connected Networks
-=======
 ## 2.3 Multi-Agent Fully Connected Networks
->>>>>>> d9417ff7
 
 In order to train multiple workers in a triangular hierarchical structure, this
 repository also supports the training of multi-agent policies as well. These 
@@ -440,11 +390,7 @@
   we use a single centralized value function instead of a value function
   for each agent.
 
-<<<<<<< HEAD
-### 2.4 Goal-Conditioned HRL
-=======
 ## 2.4 Goal-Conditioned HRL
->>>>>>> d9417ff7
 
 Goal-conditioned HRL models, also known as feudal models, are a variant 
 of hierarchical models that have been widely studied in the HRL
@@ -498,11 +444,7 @@
 print(SAC_PARAMS)
 ```
 
-<<<<<<< HEAD
-#### 2.4.1 Meta Period
-=======
 ### 2.4.1 Meta Period
->>>>>>> d9417ff7
 
 The meta-policy action period, <img src="/tex/63bb9849783d01d91403bc9a5fea12a2.svg?invert_in_darkmode&sanitize=true" align=middle width=9.075367949999992pt height=22.831056599999986pt/>, can be specified to the policy during 
 training by passing the term under the `meta_period` policy parameter. 
@@ -522,11 +464,7 @@
 )
 ```
 
-<<<<<<< HEAD
-#### 2.4.2 Intrinsic Rewards
-=======
 ### 2.4.2 Intrinsic Rewards
->>>>>>> d9417ff7
 
 The intrinsic rewards, or <img src="/tex/281172fc39903f7b030c2a37e355350d.svg?invert_in_darkmode&sanitize=true" align=middle width=102.71324744999998pt height=24.65753399999998pt/>, define the rewards assigned
 to the lower level policies for achieving goals assigned by the policies 
@@ -607,11 +545,7 @@
 ```
 
 
-<<<<<<< HEAD
-#### 2.4.3 HIRO (Data Efficient Hierarchical Reinforcement Learning)
-=======
 ### 2.4.3 HIRO (Data Efficient Hierarchical Reinforcement Learning)
->>>>>>> d9417ff7
 
 The HIRO [3] algorithm provides two primary contributions to improve 
 training of generic goal-conditioned hierarchical policies. 
@@ -834,11 +768,7 @@
 )
 ```
 
-<<<<<<< HEAD
-## 3. Environments
-=======
 # 3. Environments
->>>>>>> d9417ff7
 
 We benchmark the performance of all algorithms on a set of standardized 
 [Mujoco](https://github.com/openai/mujoco-py) (robotics) and 
@@ -846,11 +776,7 @@
 benchmarks. A description of each of the studied environments can be 
 found below.
 
-<<<<<<< HEAD
-### 3.1 MuJoCo Environments
-=======
 ## 3.1 MuJoCo Environments
->>>>>>> d9417ff7
 
 <img src="docs/img/mujoco-envs.png"/>
 
@@ -898,11 +824,7 @@
 target. "Success" in this environment is defined as being within an L2 distance 
 of 5 from the target.
 
-<<<<<<< HEAD
-### 3.3 Flow Environments
-=======
 ## 3.3 Flow Environments
->>>>>>> d9417ff7
 
 <img src="docs/img/flow-envs.png"/>
 
@@ -1053,11 +975,7 @@
 
 * highway0: TODO
 
-<<<<<<< HEAD
-## 4. Citing
-=======
 # 4. Citing
->>>>>>> d9417ff7
 
 To cite this repository in publications, use the following:
 
@@ -1072,11 +990,7 @@
 }
 ```
 
-<<<<<<< HEAD
-## 5. Bibliography
-=======
 # 5. Bibliography
->>>>>>> d9417ff7
 
 [1] Dayan, Peter, and Geoffrey E. Hinton. "Feudal reinforcement learning." 
 Advances in neural information processing systems. 1993.
