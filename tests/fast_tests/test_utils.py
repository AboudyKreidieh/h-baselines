--- conflicted
+++ resolved
@@ -107,16 +107,10 @@
             '--target_noise_clip', '23',
             '--layer_norm',
             '--use_huber',
-<<<<<<< HEAD
             '--num_levels', '24',
             '--meta_period', '25',
             '--intrinsic_reward_scale', '26',
-=======
-            '--num_levels', '23',
-            '--meta_period', '24',
-            '--intrinsic_reward_scale', '25',
             '--intrinsic_reward_type', 'woop',
->>>>>>> a2f76957
             '--relative_goals',
             '--off_policy_corrections',
             '--hindsight',
@@ -153,16 +147,10 @@
                 'target_noise_clip': 23.0,
                 'layer_norm': True,
                 'use_huber': True,
-<<<<<<< HEAD
                 'num_levels': 24,
                 'meta_period': 25,
                 'intrinsic_reward_scale': 26.0,
-=======
-                'num_levels': 23,
-                'meta_period': 24,
-                'intrinsic_reward_scale': 25.0,
                 'intrinsic_reward_type': 'woop',
->>>>>>> a2f76957
                 'relative_goals': True,
                 'off_policy_corrections': True,
                 'hindsight': True,
