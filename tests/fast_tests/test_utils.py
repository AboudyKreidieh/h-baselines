"""Contains tests for the model abstractions and different models."""
import unittest
import tensorflow as tf
import numpy as np
from gym.spaces import Box

from hbaselines.utils.train import parse_options, get_hyperparameters
from hbaselines.utils.reward_fns import negative_distance
from hbaselines.utils.env_util import get_meta_ac_space, get_state_indices
from hbaselines.utils.tf_util import gaussian_likelihood
from hbaselines.goal_conditioned.td3 import GoalConditionedPolicy
from hbaselines.multi_fcnet.td3 import MultiFeedForwardPolicy
from hbaselines.algorithms.off_policy import TD3_PARAMS
from hbaselines.algorithms.off_policy import SAC_PARAMS
from hbaselines.algorithms.off_policy import FEEDFORWARD_PARAMS
from hbaselines.algorithms.off_policy import GOAL_CONDITIONED_PARAMS


class TestTrain(unittest.TestCase):
    """A simple test to get Travis running."""

    def test_parse_options(self):
        self.maxDiff = None
        # Test the default case.
        args = parse_options("", "", args=["AntMaze"])
        expected_args = {
            'env_name': 'AntMaze',
            'alg': 'TD3',
            'evaluate': False,
            'n_training': 1,
            'total_steps': 1000000,
            'seed': 1,
            'log_interval': 2000,
            'eval_interval': 50000,
            'save_interval': 50000,
            'initial_exploration_steps': 10000,
            'nb_train_steps': 1,
            'nb_rollout_steps': 1,
            'nb_eval_episodes': 50,
            'reward_scale': 1,
            'render': False,
            'render_eval': False,
            'verbose': 2,
            'actor_update_freq': 2,
            'meta_update_freq': 10,
            'noise': TD3_PARAMS['noise'],
<<<<<<< HEAD
            'num_cpus': 1,
=======
            'num_envs': 1,
>>>>>>> b109e33a
            'target_policy_noise': TD3_PARAMS['target_policy_noise'],
            'target_noise_clip': TD3_PARAMS['target_noise_clip'],
            'target_entropy': SAC_PARAMS['target_entropy'],
            'buffer_size': FEEDFORWARD_PARAMS['buffer_size'],
            'batch_size': FEEDFORWARD_PARAMS['batch_size'],
            'actor_lr': FEEDFORWARD_PARAMS['actor_lr'],
            'critic_lr': FEEDFORWARD_PARAMS['critic_lr'],
            'tau': FEEDFORWARD_PARAMS['tau'],
            'gamma': FEEDFORWARD_PARAMS['gamma'],
            'layer_norm': False,
            'use_huber': False,
            'num_levels': GOAL_CONDITIONED_PARAMS['num_levels'],
            'meta_period': GOAL_CONDITIONED_PARAMS['meta_period'],
            'intrinsic_reward_scale':
                GOAL_CONDITIONED_PARAMS['intrinsic_reward_scale'],
            'intrinsic_reward_type':
                GOAL_CONDITIONED_PARAMS['intrinsic_reward_type'],
            'relative_goals': False,
            'off_policy_corrections': False,
            'hindsight': False,
            'subgoal_testing_rate':
                GOAL_CONDITIONED_PARAMS['subgoal_testing_rate'],
            'use_fingerprints': False,
            'centralized_value_functions': False,
            'connected_gradients': False,
            'cg_weights': GOAL_CONDITIONED_PARAMS['cg_weights'],
            'shared': False,
            'maddpg': False,
        }
        self.assertDictEqual(vars(args), expected_args)

        # Test custom cases.
        args = parse_options("", "", args=[
            "AntMaze",
            '--evaluate',
            '--n_training', '1',
            '--total_steps', '2',
            '--seed', '3',
            '--log_interval', '4',
            '--eval_interval', '5',
            '--save_interval', '6',
            '--nb_train_steps', '7',
            '--nb_rollout_steps', '8',
            '--nb_eval_episodes', '9',
            '--reward_scale', '10',
            '--render',
            '--render_eval',
            '--verbose', '11',
            '--actor_update_freq', '12',
            '--meta_update_freq', '13',
            '--buffer_size', '14',
            '--batch_size', '15',
            '--actor_lr', '16',
            '--critic_lr', '17',
            '--tau', '18',
            '--gamma', '19',
            '--noise', '20',
<<<<<<< HEAD
            '--num_cpus', '21',
=======
            '--num_envs', '21',
>>>>>>> b109e33a
            '--target_policy_noise', '22',
            '--target_noise_clip', '23',
            '--layer_norm',
            '--use_huber',
            '--num_levels', '24',
            '--meta_period', '25',
            '--intrinsic_reward_scale', '26',
            '--intrinsic_reward_type', 'woop',
            '--relative_goals',
            '--off_policy_corrections',
            '--hindsight',
            '--subgoal_testing_rate', '27',
            '--use_fingerprints',
            '--centralized_value_functions',
            '--connected_gradients',
            '--cg_weights', '28',
            '--shared',
            '--maddpg',
        ])
        hp = get_hyperparameters(args, GoalConditionedPolicy)
        expected_hp = {
            'nb_train_steps': 7,
            'nb_rollout_steps': 8,
            'nb_eval_episodes': 9,
            'reward_scale': 10.0,
            'render': True,
            'render_eval': True,
            'verbose': 11,
            'actor_update_freq': 12,
            'meta_update_freq': 13,
<<<<<<< HEAD
            'num_cpus': 21,
=======
            'num_envs': 21,
>>>>>>> b109e33a
            '_init_setup_model': True,
            'policy_kwargs': {
                'buffer_size': 14,
                'batch_size': 15,
                'actor_lr': 16.0,
                'critic_lr': 17.0,
                'tau': 18.0,
                'gamma': 19.0,
                'noise': 20.0,
                'target_policy_noise': 22.0,
                'target_noise_clip': 23.0,
                'layer_norm': True,
                'use_huber': True,
                'num_levels': 24,
                'meta_period': 25,
                'intrinsic_reward_scale': 26.0,
                'intrinsic_reward_type': 'woop',
                'relative_goals': True,
                'off_policy_corrections': True,
                'hindsight': True,
                'subgoal_testing_rate': 27.0,
                'use_fingerprints': True,
                'centralized_value_functions': True,
                'connected_gradients': True,
                'cg_weights': 28.0,
            }
        }
        self.assertDictEqual(hp, expected_hp)
        self.assertEqual(args.log_interval, 4)
        self.assertEqual(args.eval_interval, 5)

        hp = get_hyperparameters(args, MultiFeedForwardPolicy)
        expected_hp = {
            'nb_train_steps': 7,
            'nb_rollout_steps': 8,
            'nb_eval_episodes': 9,
            'actor_update_freq': 12,
            'meta_update_freq': 13,
            'reward_scale': 10.0,
            'render': True,
            'render_eval': True,
            'verbose': 11,
<<<<<<< HEAD
            'num_cpus': 21,
=======
            'num_envs': 21,
>>>>>>> b109e33a
            '_init_setup_model': True,
            'policy_kwargs': {
                'buffer_size': 14,
                'batch_size': 15,
                'actor_lr': 16.0,
                'critic_lr': 17.0,
                'tau': 18.0,
                'gamma': 19.0,
                'layer_norm': True,
                'use_huber': True,
                'noise': 20.0,
                'target_policy_noise': 22.0,
                'target_noise_clip': 23.0,
                'shared': True,
                'maddpg': True,
            }
        }
        self.assertDictEqual(hp, expected_hp)
        self.assertEqual(args.log_interval, 4)
        self.assertEqual(args.eval_interval, 5)


class TestRewardFns(unittest.TestCase):
    """Test the reward_fns method."""

    def test_negative_distance(self):
        a = np.array([1, 2, 10])
        b = np.array([1, 2])
        c = negative_distance(b, b, a, goal_indices=[1, 2])
        self.assertEqual(c, -8.062257748304752)


class TestMisc(unittest.TestCase):
    """Test the the miscellaneous utility methods."""

    def test_meta_ac_space(self):
        # non-relevant parameters for most tests
        params = dict(
            ob_space=None,
            relative_goals=False,
            use_fingerprints=False,
            fingerprint_dim=1,
        )
        rel_params = params.copy()
        rel_params.update({"relative_goals": True})

        # test for AntMaze
        ac_space = get_meta_ac_space(env_name="AntMaze", **params)
        test_space(
            ac_space,
            expected_min=np.array([-10, -10, -0.5, -1, -1, -1, -1, -0.5, -0.3,
                                   -0.5, -0.3, -0.5, -0.3, -0.5, -0.3]),
            expected_max=np.array([10, 10, 0.5, 1, 1, 1, 1, 0.5, 0.3, 0.5, 0.3,
                                   0.5, 0.3, 0.5, 0.3]),
            expected_size=15,
        )

        # test for AntGather
        ac_space = get_meta_ac_space(env_name="AntGather", **params)
        test_space(
            ac_space,
            expected_min=np.array([-10, -10, -0.5, -1, -1, -1, -1, -0.5, -0.3,
                                   -0.5, -0.3, -0.5, -0.3, -0.5, -0.3]),
            expected_max=np.array([10, 10, 0.5, 1, 1, 1, 1, 0.5, 0.3, 0.5, 0.3,
                                   0.5, 0.3, 0.5, 0.3]),
            expected_size=15,
        )

        # test for AntPush
        ac_space = get_meta_ac_space(env_name="AntPush", **params)
        test_space(
            ac_space,
            expected_min=np.array([-10, -10, -0.5, -1, -1, -1, -1, -0.5, -0.3,
                                   -0.5, -0.3, -0.5, -0.3, -0.5, -0.3]),
            expected_max=np.array([10, 10, 0.5, 1, 1, 1, 1, 0.5, 0.3, 0.5, 0.3,
                                   0.5, 0.3, 0.5, 0.3]),
            expected_size=15,
        )

        # test for AntFall
        ac_space = get_meta_ac_space(env_name="AntFall", **params)
        test_space(
            ac_space,
            expected_min=np.array([-10, -10, -0.5, -1, -1, -1, -1, -0.5, -0.3,
                                   -0.5, -0.3, -0.5, -0.3, -0.5, -0.3]),
            expected_max=np.array([10, 10, 0.5, 1, 1, 1, 1, 0.5, 0.3, 0.5, 0.3,
                                   0.5, 0.3, 0.5, 0.3]),
            expected_size=15,
        )

        # test for UR5
        ac_space = get_meta_ac_space(env_name="UR5", **params)
        test_space(
            ac_space,
            expected_min=np.array([-2*np.pi, -2*np.pi, -2*np.pi, -4, -4, -4]),
            expected_max=np.array([2*np.pi, 2*np.pi, 2*np.pi, 4, 4, 4]),
            expected_size=6,
        )

        # test for Pendulum
        ac_space = get_meta_ac_space(env_name="Pendulum", **params)
        test_space(
            ac_space,
            expected_min=np.array([-np.pi, -15]),
            expected_max=np.array([np.pi, 15]),
            expected_size=2,
        )

        # test for ring-v0
        ac_space = get_meta_ac_space(env_name="ring-v0", **params)
        test_space(
            ac_space,
            expected_min=np.array([0 for _ in range(5)]),
            expected_max=np.array([20 for _ in range(5)]),
            expected_size=5,
        )
        ac_space = get_meta_ac_space(env_name="ring-v0", **rel_params)
        test_space(
            ac_space,
            expected_min=np.array([-5 for _ in range(5)]),
            expected_max=np.array([5 for _ in range(5)]),
            expected_size=5,
        )

        # test for ring-v1
        ac_space = get_meta_ac_space(env_name="ring-v1", **params)
        test_space(
            ac_space,
            expected_min=np.array([0 for _ in range(5)]),
            expected_max=np.array([20 for _ in range(5)]),
            expected_size=5,
        )
        ac_space = get_meta_ac_space(env_name="ring-v1", **rel_params)
        test_space(
            ac_space,
            expected_min=np.array([-5 for _ in range(5)]),
            expected_max=np.array([5 for _ in range(5)]),
            expected_size=5,
        )

        # test for ring-v2
        ac_space = get_meta_ac_space(env_name="ring-v2", **params)
        test_space(
            ac_space,
            expected_min=np.array([0 for _ in range(5)]),
            expected_max=np.array([20 for _ in range(5)]),
            expected_size=5,
        )
        ac_space = get_meta_ac_space(env_name="ring-v2", **rel_params)
        test_space(
            ac_space,
            expected_min=np.array([-5 for _ in range(5)]),
            expected_max=np.array([5 for _ in range(5)]),
            expected_size=5,
        )

        # test for ring-imitation
        ac_space = get_meta_ac_space(env_name="ring-imitation", **params)
        test_space(
            ac_space,
            expected_min=np.array([0 for _ in range(5)]),
            expected_max=np.array([1 for _ in range(5)]),
            expected_size=5,
        )

        # test for merge-v0
        ac_space = get_meta_ac_space(env_name="merge-v0", **params)
        test_space(
            ac_space,
            expected_min=np.array([0 for _ in range(5)]),
            expected_max=np.array([1 for _ in range(5)]),
            expected_size=5,
        )
        ac_space = get_meta_ac_space(env_name="merge-v0", **rel_params)
        test_space(
            ac_space,
            expected_min=np.array([-0.5 for _ in range(5)]),
            expected_max=np.array([0.5 for _ in range(5)]),
            expected_size=5,
        )

        # test for merge-v1
        ac_space = get_meta_ac_space(env_name="merge-v1", **params)
        test_space(
            ac_space,
            expected_min=np.array([0 for _ in range(13)]),
            expected_max=np.array([1 for _ in range(13)]),
            expected_size=13,
        )
        ac_space = get_meta_ac_space(env_name="merge-v1", **rel_params)
        test_space(
            ac_space,
            expected_min=np.array([-0.5 for _ in range(13)]),
            expected_max=np.array([0.5 for _ in range(13)]),
            expected_size=13,
        )

        # test for merge-v2
        ac_space = get_meta_ac_space(env_name="merge-v2", **params)
        test_space(
            ac_space,
            expected_min=np.array([0 for _ in range(17)]),
            expected_max=np.array([1 for _ in range(17)]),
            expected_size=17,
        )
        ac_space = get_meta_ac_space(env_name="merge-v2", **rel_params)
        test_space(
            ac_space,
            expected_min=np.array([-0.5 for _ in range(17)]),
            expected_max=np.array([0.5 for _ in range(17)]),
            expected_size=17,
        )

        # test for highway-v0
        ac_space = get_meta_ac_space(env_name="highway-v0", **params)
        test_space(
            ac_space,
            expected_min=np.array([0 for _ in range(10)]),
            expected_max=np.array([20 for _ in range(10)]),
            expected_size=10,
        )
        ac_space = get_meta_ac_space(env_name="highway-v0", **rel_params)
        test_space(
            ac_space,
            expected_min=np.array([-5 for _ in range(10)]),
            expected_max=np.array([5 for _ in range(10)]),
            expected_size=10,
        )

        # test for highway-v1
        ac_space = get_meta_ac_space(env_name="highway-v1", **params)
        test_space(
            ac_space,
            expected_min=np.array([0 for _ in range(10)]),
            expected_max=np.array([20 for _ in range(10)]),
            expected_size=10,
        )
        ac_space = get_meta_ac_space(env_name="highway-v1", **rel_params)
        test_space(
            ac_space,
            expected_min=np.array([-5 for _ in range(10)]),
            expected_max=np.array([5 for _ in range(10)]),
            expected_size=10,
        )

        # test for highway-v2
        ac_space = get_meta_ac_space(env_name="highway-v0", **params)
        test_space(
            ac_space,
            expected_min=np.array([0 for _ in range(10)]),
            expected_max=np.array([20 for _ in range(10)]),
            expected_size=10,
        )
        ac_space = get_meta_ac_space(env_name="highway-v2", **rel_params)
        test_space(
            ac_space,
            expected_min=np.array([-5 for _ in range(10)]),
            expected_max=np.array([5 for _ in range(10)]),
            expected_size=10,
        )

        # test for highway-imitation
        ac_space = get_meta_ac_space(env_name="highway-imitation", **params)
        test_space(
            ac_space,
            expected_min=np.array([0 for _ in range(10)]),
            expected_max=np.array([1 for _ in range(10)]),
            expected_size=10,
        )

        # test for i210-v0
        ac_space = get_meta_ac_space(env_name="i210-v0", **params)
        test_space(
            ac_space,
            expected_min=np.array([0 for _ in range(50)]),
            expected_max=np.array([20 for _ in range(50)]),
            expected_size=50,
        )
        ac_space = get_meta_ac_space(env_name="i210-v0", **rel_params)
        test_space(
            ac_space,
            expected_min=np.array([-5 for _ in range(50)]),
            expected_max=np.array([5 for _ in range(50)]),
            expected_size=50,
        )

        # test for i210-v1
        ac_space = get_meta_ac_space(env_name="i210-v1", **params)
        test_space(
            ac_space,
            expected_min=np.array([0 for _ in range(50)]),
            expected_max=np.array([20 for _ in range(50)]),
            expected_size=50,
        )
        ac_space = get_meta_ac_space(env_name="i210-v1", **rel_params)
        test_space(
            ac_space,
            expected_min=np.array([-5 for _ in range(50)]),
            expected_max=np.array([5 for _ in range(50)]),
            expected_size=50,
        )

        # test for i210-v2
        ac_space = get_meta_ac_space(env_name="i210-v0", **params)
        test_space(
            ac_space,
            expected_min=np.array([0 for _ in range(50)]),
            expected_max=np.array([20 for _ in range(50)]),
            expected_size=50,
        )
        ac_space = get_meta_ac_space(env_name="i210-v2", **rel_params)
        test_space(
            ac_space,
            expected_min=np.array([-5 for _ in range(50)]),
            expected_max=np.array([5 for _ in range(50)]),
            expected_size=50,
        )

        # test for Point2DEnv
        ac_space = get_meta_ac_space(env_name="Point2DEnv", **params)
        test_space(
            ac_space,
            expected_min=np.array([-4 for _ in range(2)]),
            expected_max=np.array([4 for _ in range(2)]),
            expected_size=2,
        )

        # test for Point2DImageEnv
        ac_space = get_meta_ac_space(env_name="Point2DImageEnv", **params)
        test_space(
            ac_space,
            expected_min=np.array([-4 for _ in range(2)]),
            expected_max=np.array([4 for _ in range(2)]),
            expected_size=2,
        )

    def test_state_indices(self):
        # non-relevant parameters for most tests
        params = dict(
            ob_space=Box(-1, 1, shape=(2,)),
            use_fingerprints=False,
            fingerprint_dim=1,
        )

        # test for AntMaze
        self.assertListEqual(
            get_state_indices(env_name="AntMaze", **params),
            [0, 1, 2, 3, 4, 5, 6, 7, 8, 9, 10, 11, 12, 13, 14]
        )

        # test for AntGather
        self.assertListEqual(
            get_state_indices(env_name="AntGather", **params),
            [0, 1, 2, 3, 4, 5, 6, 7, 8, 9, 10, 11, 12, 13, 14]
        )

        # test for AntPush
        self.assertListEqual(
            get_state_indices(env_name="AntPush", **params),
            [0, 1, 2, 3, 4, 5, 6, 7, 8, 9, 10, 11, 12, 13, 14]
        )

        # test for AntFall
        self.assertListEqual(
            get_state_indices(env_name="AntFall", **params),
            [0, 1, 2, 3, 4, 5, 6, 7, 8, 9, 10, 11, 12, 13, 14]
        )

        # test for UR5
        self.assertIsNone(get_state_indices(env_name="UR5", **params))

        # test for Pendulum
        self.assertListEqual(
            get_state_indices(env_name="Pendulum", **params),
            [0, 2]
        )

        # test for ring-v0
        self.assertListEqual(
            get_state_indices(env_name="ring-v0", **params),
            [0, 5, 10, 15, 20]
        )

        # test for ring-v1
        self.assertListEqual(
            get_state_indices(env_name="ring-v1", **params),
            [0, 5, 10, 15, 20]
        )

        # test for ring-v2
        self.assertListEqual(
            get_state_indices(env_name="ring-v2", **params),
            [0, 5, 10, 15, 20]
        )

        # test for ring-imitation
        self.assertListEqual(
            get_state_indices(env_name="ring-imitation", **params),
            [0, 5, 10, 15, 20]
        )

        # test for merge-v0
        self.assertListEqual(
            get_state_indices(env_name="merge-v0", **params),
            [0, 5, 10, 15, 20]
        )

        # test for merge-v1
        self.assertListEqual(
            get_state_indices(env_name="merge-v1", **params),
            [0, 5, 10, 15, 20, 25, 30, 35, 40, 45, 50, 55, 60]
        )

        # test for merge-v2
        self.assertListEqual(
            get_state_indices(env_name="merge-v2", **params),
            [0, 5, 10, 15, 20, 25, 30, 35, 40, 45, 50, 55, 60, 65, 70, 75, 80]
        )

        # test for highway-v0
        self.assertListEqual(
            get_state_indices(env_name="highway-v0", **params),
            [0, 5, 10, 15, 20, 25, 30, 35, 40, 45]
        )

        # test for highway-v1
        self.assertListEqual(
            get_state_indices(env_name="highway-v1", **params),
            [0, 5, 10, 15, 20, 25, 30, 35, 40, 45]
        )

        # test for highway-v2
        self.assertListEqual(
            get_state_indices(env_name="highway-v2", **params),
            [0, 5, 10, 15, 20, 25, 30, 35, 40, 45]
        )

        # test for highway-imitation
        self.assertListEqual(
            get_state_indices(env_name="highway-imitation", **params),
            [0, 5, 10, 15, 20, 25, 30, 35, 40, 45]
        )

        # test for i210-v0
        self.assertListEqual(
            get_state_indices(env_name="i210-v0", **params),
            [0, 5, 10, 15, 20, 25, 30, 35, 40, 45, 50, 55, 60, 65, 70, 75, 80,
             85, 90, 95, 100, 105, 110, 115, 120, 125, 130, 135, 140, 145, 150,
             155, 160, 165, 170, 175, 180, 185, 190, 195, 200, 205, 210, 215,
             220, 225, 230, 235, 240, 245]
        )

        # test for i210-v1
        self.assertListEqual(
            get_state_indices(env_name="i210-v1", **params),
            [0, 5, 10, 15, 20, 25, 30, 35, 40, 45, 50, 55, 60, 65, 70, 75, 80,
             85, 90, 95, 100, 105, 110, 115, 120, 125, 130, 135, 140, 145, 150,
             155, 160, 165, 170, 175, 180, 185, 190, 195, 200, 205, 210, 215,
             220, 225, 230, 235, 240, 245]
        )

        # test for i210-v2
        self.assertListEqual(
            get_state_indices(env_name="i210-v2", **params),
            [0, 5, 10, 15, 20, 25, 30, 35, 40, 45, 50, 55, 60, 65, 70, 75, 80,
             85, 90, 95, 100, 105, 110, 115, 120, 125, 130, 135, 140, 145, 150,
             155, 160, 165, 170, 175, 180, 185, 190, 195, 200, 205, 210, 215,
             220, 225, 230, 235, 240, 245]
        )

        # test for Point2DEnv
        self.assertListEqual(
            get_state_indices(env_name="Point2DEnv", **params),
            [0, 1]
        )

        # test for Point2DImageEnv
        self.assertListEqual(
            get_state_indices(env_name="Point2DImageEnv", **params),
            [1024, 1025]
        )


class TestTFUtil(unittest.TestCase):

    def setUp(self):
        self.sess = tf.compat.v1.Session()

    def tearDown(self):
        self.sess.close()

    def test_layer(self):
        """Check the functionality of the layer() method.

        This method is tested for the following features:

        1. the number of outputs from the layer equals num_outputs
        2. the name is properly used
        3. the proper activation function applied if requested
        4. weights match what the kernel_initializer requests (tested on a
           constant initializer)
        5. layer_norm is applied if requested
        """
        # test case 1
        pass  # TODO

        # test case 2
        pass  # TODO

        # test case 3
        pass  # TODO

        # test case 4
        pass  # TODO

        # test case 5
        pass  # TODO

    def test_gaussian_likelihood(self):
        """Check the functionality of the gaussian_likelihood() method."""
        input_ = tf.constant([[0, 1, 2]], dtype=tf.float32)
        mu_ = tf.constant([[0, 0, 0]], dtype=tf.float32)
        log_std = tf.constant([[-4, -3, -2]], dtype=tf.float32)
        val = gaussian_likelihood(input_, mu_, log_std)
        expected = -304.65784

        self.assertAlmostEqual(self.sess.run(val)[0], expected, places=4)

    def test_apply_squashing(self):
        """Check the functionality of the apply_squashing() method."""
        pass  # TODO


def test_space(gym_space, expected_size, expected_min, expected_max):
    """Test the shape and bounds of an action or observation space.

    Parameters
    ----------
    gym_space : gym.spaces.Box
        gym space object to be tested
    expected_size : int
        expected size
    expected_min : float or array_like
        expected minimum value(s)
    expected_max : float or array_like
        expected maximum value(s)
    """
    assert gym_space.shape[0] == expected_size, \
        "{}, {}".format(gym_space.shape[0], expected_size)
    np.testing.assert_almost_equal(gym_space.high, expected_max, decimal=4)
    np.testing.assert_almost_equal(gym_space.low, expected_min, decimal=4)


if __name__ == '__main__':
    unittest.main()<|MERGE_RESOLUTION|>--- conflicted
+++ resolved
@@ -44,11 +44,7 @@
             'actor_update_freq': 2,
             'meta_update_freq': 10,
             'noise': TD3_PARAMS['noise'],
-<<<<<<< HEAD
-            'num_cpus': 1,
-=======
             'num_envs': 1,
->>>>>>> b109e33a
             'target_policy_noise': TD3_PARAMS['target_policy_noise'],
             'target_noise_clip': TD3_PARAMS['target_noise_clip'],
             'target_entropy': SAC_PARAMS['target_entropy'],
@@ -106,11 +102,7 @@
             '--tau', '18',
             '--gamma', '19',
             '--noise', '20',
-<<<<<<< HEAD
-            '--num_cpus', '21',
-=======
             '--num_envs', '21',
->>>>>>> b109e33a
             '--target_policy_noise', '22',
             '--target_noise_clip', '23',
             '--layer_norm',
@@ -141,11 +133,7 @@
             'verbose': 11,
             'actor_update_freq': 12,
             'meta_update_freq': 13,
-<<<<<<< HEAD
-            'num_cpus': 21,
-=======
             'num_envs': 21,
->>>>>>> b109e33a
             '_init_setup_model': True,
             'policy_kwargs': {
                 'buffer_size': 14,
@@ -188,11 +176,7 @@
             'render': True,
             'render_eval': True,
             'verbose': 11,
-<<<<<<< HEAD
-            'num_cpus': 21,
-=======
             'num_envs': 21,
->>>>>>> b109e33a
             '_init_setup_model': True,
             'policy_kwargs': {
                 'buffer_size': 14,
