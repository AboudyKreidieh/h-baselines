"""Contains tests for the model abstractions and different models."""
import unittest
import tensorflow as tf
import numpy as np
import random
from gym.spaces import Box

from hbaselines.utils.train import parse_options
from hbaselines.utils.train import get_hyperparameters
from hbaselines.utils.reward_fns import negative_distance
from hbaselines.utils.env_util import get_meta_ac_space
from hbaselines.utils.env_util import get_state_indices
from hbaselines.utils.env_util import import_flow_env
from hbaselines.utils.tf_util import layer
from hbaselines.utils.tf_util import conv_layer
from hbaselines.utils.tf_util import apply_squashing_func
from hbaselines.utils.tf_util import get_trainable_vars
from hbaselines.utils.tf_util import gaussian_likelihood
from hbaselines.fcnet.td3 import FeedForwardPolicy \
    as TD3FeedForwardPolicy
from hbaselines.goal_conditioned.td3 import GoalConditionedPolicy \
    as TD3GoalConditionedPolicy
from hbaselines.multiagent.td3 import MultiFeedForwardPolicy \
    as TD3MultiFeedForwardPolicy
from hbaselines.multiagent.h_td3 import MultiGoalConditionedPolicy \
    as TD3MultiGoalConditionedPolicy
from hbaselines.fcnet.sac import FeedForwardPolicy \
    as SACFeedForwardPolicy
from hbaselines.fcnet.ppo import FeedForwardPolicy \
    as PPOFeedForwardPolicy
from hbaselines.algorithms.rl_algorithm import TD3_PARAMS
from hbaselines.algorithms.rl_algorithm import SAC_PARAMS
from hbaselines.algorithms.rl_algorithm import PPO_PARAMS
from hbaselines.algorithms.rl_algorithm import FEEDFORWARD_PARAMS
from hbaselines.algorithms.rl_algorithm import MULTIAGENT_PARAMS
from hbaselines.algorithms.rl_algorithm import GOAL_CONDITIONED_PARAMS


class TestTrain(unittest.TestCase):
    """A simple test to get Travis running."""

    def test_parse_options_td3(self):
        """Test the parse_options and get_hyperparameters methods for TD3.

        This is done for the following cases:

        1. hierarchical = False, multiagent = False
           a. default arguments
           b. custom  arguments
        2. hierarchical = True,  multiagent = False
           a. default arguments
           b. custom  arguments
        3. hierarchical = False, multiagent = True
           a. default arguments
           b. custom  arguments
        4. hierarchical = True,  multiagent = True
           a. default arguments
           b. custom  arguments
        """
        self.maxDiff = None
        model_params = FEEDFORWARD_PARAMS["model_params"]

        # =================================================================== #
        # test case 1.a                                                       #
        # =================================================================== #

        args = parse_options(
            "", "", args=["AntMaze"], multiagent=False, hierarchical=False)
        self.assertDictEqual(vars(args), {
            'env_name': 'AntMaze',
            'alg': 'TD3',
            'evaluate': False,
            'n_training': 1,
            'total_steps': 1000000,
            'seed': 1,
            'log_dir': None,
            'log_interval': 2000,
            'eval_interval': 50000,
            'save_interval': 50000,
            'initial_exploration_steps': 10000,
            'nb_train_steps': 1,
            'nb_rollout_steps': 1,
            'nb_eval_episodes': 50,
            'reward_scale': 1,
            'render': False,
            'render_eval': False,
            'verbose': 2,
            'actor_update_freq': 2,
            'meta_update_freq': 10,
            'save_replay_buffer': False,
            'num_envs': 1,
            'l2_penalty': FEEDFORWARD_PARAMS["l2_penalty"],
            'model_params:layers': None,
            'model_params:filters': None,
            'model_params:ignore_flat_channels': None,
            'model_params:ignore_image': False,
            'model_params:image_channels': 3,
            'model_params:image_height': 32,
            'model_params:image_width': 32,
            'model_params:kernel_sizes': None,
            'model_params:layer_norm': False,
            'model_params:model_type': 'fcnet',
            'model_params:strides': None,
            'use_huber': False,
            'noise': TD3_PARAMS['noise'],
            'target_policy_noise': TD3_PARAMS['target_policy_noise'],
            'target_noise_clip': TD3_PARAMS['target_noise_clip'],
            'buffer_size': TD3_PARAMS['buffer_size'],
            'batch_size': TD3_PARAMS['batch_size'],
            'actor_lr': TD3_PARAMS['actor_lr'],
            'critic_lr': TD3_PARAMS['critic_lr'],
            'tau': TD3_PARAMS['tau'],
            'gamma': TD3_PARAMS['gamma'],
        })

        hp = get_hyperparameters(args, TD3FeedForwardPolicy)
        self.assertDictEqual(hp, {
            'total_steps': 1000000,
            'nb_train_steps': 1,
            'nb_rollout_steps': 1,
            'nb_eval_episodes': 50,
            'reward_scale': 1,
            'render': False,
            'render_eval': False,
            'verbose': 2,
            'actor_update_freq': 2,
            'meta_update_freq': 10,
            'num_envs': 1,
            'save_replay_buffer': False,
            '_init_setup_model': True,
            'policy_kwargs': {
                'buffer_size': TD3_PARAMS['buffer_size'],
                'batch_size': TD3_PARAMS['batch_size'],
                'actor_lr': TD3_PARAMS['actor_lr'],
                'critic_lr': TD3_PARAMS['critic_lr'],
                'tau': TD3_PARAMS['tau'],
                'gamma': TD3_PARAMS['gamma'],
                'noise': TD3_PARAMS['noise'],
                'target_policy_noise': TD3_PARAMS['target_policy_noise'],
                'target_noise_clip': TD3_PARAMS['target_noise_clip'],
                'use_huber': TD3_PARAMS['use_huber'],
                'l2_penalty': FEEDFORWARD_PARAMS["l2_penalty"],
                'model_params': {
                    'model_type': model_params["model_type"],
                    'layers': model_params["layers"],
                    'layer_norm': model_params["layer_norm"],
                    'filters': model_params["filters"],
                    'ignore_flat_channels': model_params[
                        "ignore_flat_channels"],
                    'ignore_image': model_params["ignore_image"],
                    'image_channels': model_params["image_channels"],
                    'image_height': model_params["image_height"],
                    'image_width': model_params["image_width"],
                    'kernel_sizes': model_params["kernel_sizes"],
                    'strides': model_params["strides"],
                },
            }
        })

        # =================================================================== #
        # test case 1.b                                                       #
        # =================================================================== #

        args = parse_options(
            "", "",
            args=[
                "AntMaze",
                '--evaluate',
                '--save_replay_buffer',
                '--n_training', '1',
                '--total_steps', '2',
                '--seed', '3',
                '--log_dir', 'custom_dir',
                '--log_interval', '4',
                '--eval_interval', '5',
                '--save_interval', '6',
                '--nb_train_steps', '7',
                '--nb_rollout_steps', '8',
                '--nb_eval_episodes', '9',
                '--reward_scale', '10',
                '--render',
                '--render_eval',
                '--verbose', '11',
                '--actor_update_freq', '12',
                '--meta_update_freq', '13',
                '--buffer_size', '14',
                '--batch_size', '15',
                '--actor_lr', '16',
                '--critic_lr', '17',
                '--tau', '18',
                '--gamma', '19',
                '--noise', '20',
                '--num_envs', '21',
                '--target_policy_noise', '22',
                '--target_noise_clip', '23',
                '--use_huber',
                '--l2_penalty', '1',
                '--model_params:model_type', 'model_type',
                '--model_params:layers', '24', '25',
                '--model_params:layer_norm',
            ],
            multiagent=False,
            hierarchical=False,
        )
        self.assertDictEqual(vars(args), {
            'actor_lr': 16.0,
            'actor_update_freq': 12,
            'alg': 'TD3',
            'batch_size': 15,
            'buffer_size': 14,
            'critic_lr': 17.0,
            'env_name': 'AntMaze',
            'eval_interval': 5,
            'evaluate': True,
            'gamma': 19.0,
            'initial_exploration_steps': 10000,
            'log_dir': 'custom_dir',
            'log_interval': 4,
            'meta_update_freq': 13,
            'l2_penalty': 1,
            'model_params:layers': [24, 25],
            'model_params:filters': None,
            'model_params:ignore_flat_channels': None,
            'model_params:ignore_image': False,
            'model_params:image_channels': 3,
            'model_params:image_height': 32,
            'model_params:image_width': 32,
            'model_params:kernel_sizes': None,
            'model_params:layer_norm': True,
            'model_params:model_type': 'model_type',
            'model_params:strides': None,
            'n_training': 1,
            'nb_eval_episodes': 9,
            'nb_rollout_steps': 8,
            'nb_train_steps': 7,
            'noise': 20.0,
            'num_envs': 21,
            'render': True,
            'render_eval': True,
            'reward_scale': 10.0,
            'save_interval': 6,
            'save_replay_buffer': True,
            'seed': 3,
            'target_noise_clip': 23.0,
            'target_policy_noise': 22.0,
            'tau': 18.0,
            'total_steps': 2,
            'use_huber': True,
            'verbose': 11,
        })

        hp = get_hyperparameters(args, TD3FeedForwardPolicy)
        self.assertDictEqual(hp, {
            'total_steps': 2,
            '_init_setup_model': True,
            'render': True,
            'render_eval': True,
            'reward_scale': 10.0,
            'save_replay_buffer': True,
            'verbose': 11,
            'actor_update_freq': 12,
            'meta_update_freq': 13,
            'nb_eval_episodes': 9,
            'nb_rollout_steps': 8,
            'nb_train_steps': 7,
            'num_envs': 21,
            'policy_kwargs': {
                'actor_lr': 16.0,
                'batch_size': 15,
                'buffer_size': 14,
                'critic_lr': 17.0,
                'gamma': 19.0,
                'l2_penalty': 1,
                'model_params': {
                    'layers': [24, 25],
                    'filters': [16, 16, 16],
                    'ignore_flat_channels': [],
                    'ignore_image': False,
                    'image_channels': 3,
                    'image_height': 32,
                    'image_width': 32,
                    'kernel_sizes': [5, 5, 5],
                    'layer_norm': True,
                    'model_type': 'model_type',
                    'strides': [2, 2, 2]
                },
                'noise': 20.0,
                'target_noise_clip': 23.0,
                'target_policy_noise': 22.0,
                'tau': 18.0,
                'use_huber': True
            },
        })

        # =================================================================== #
        # test case 2.a                                                       #
        # =================================================================== #

        args = parse_options(
            "", "", args=["AntMaze"], multiagent=False, hierarchical=True)
        self.assertDictEqual(vars(args), {
            'env_name': 'AntMaze',
            'alg': 'TD3',
            'evaluate': False,
            'n_training': 1,
            'total_steps': 1000000,
            'seed': 1,
            'log_dir': None,
            'log_interval': 2000,
            'eval_interval': 50000,
            'save_interval': 50000,
            'initial_exploration_steps': 10000,
            'nb_train_steps': 1,
            'nb_rollout_steps': 1,
            'nb_eval_episodes': 50,
            'reward_scale': 1,
            'render': False,
            'render_eval': False,
            'verbose': 2,
            'actor_update_freq': 2,
            'meta_update_freq': 10,
            'save_replay_buffer': False,
            'num_envs': 1,
            'l2_penalty': FEEDFORWARD_PARAMS["l2_penalty"],
            'model_params:layers': None,
            'model_params:filters': None,
            'model_params:ignore_flat_channels': None,
            'model_params:ignore_image': False,
            'model_params:image_channels': 3,
            'model_params:image_height': 32,
            'model_params:image_width': 32,
            'model_params:kernel_sizes': None,
            'model_params:layer_norm': False,
            'model_params:model_type': 'fcnet',
            'model_params:strides': None,
            'use_huber': False,
            'noise': TD3_PARAMS['noise'],
            'target_policy_noise': TD3_PARAMS['target_policy_noise'],
            'target_noise_clip': TD3_PARAMS['target_noise_clip'],
            'buffer_size': TD3_PARAMS['buffer_size'],
            'batch_size': TD3_PARAMS['batch_size'],
            'actor_lr': TD3_PARAMS['actor_lr'],
            'critic_lr': TD3_PARAMS['critic_lr'],
            'tau': TD3_PARAMS['tau'],
            'gamma': TD3_PARAMS['gamma'],
            'cg_weights': GOAL_CONDITIONED_PARAMS['cg_weights'],
            'cg_delta': GOAL_CONDITIONED_PARAMS['cg_delta'],
            'cooperative_gradients': False,
            'pretrain_ckpt': GOAL_CONDITIONED_PARAMS['pretrain_ckpt'],
            'pretrain_path': GOAL_CONDITIONED_PARAMS['pretrain_path'],
            'pretrain_worker': False,
            'hindsight': False,
            'intrinsic_reward_scale': GOAL_CONDITIONED_PARAMS[
                'intrinsic_reward_scale'],
            'intrinsic_reward_type': GOAL_CONDITIONED_PARAMS[
                'intrinsic_reward_type'],
            'meta_period': GOAL_CONDITIONED_PARAMS['meta_period'],
            'num_levels': GOAL_CONDITIONED_PARAMS['num_levels'],
            'off_policy_corrections': False,
            'relative_goals': False,
            'subgoal_testing_rate': GOAL_CONDITIONED_PARAMS[
                'subgoal_testing_rate'],
        })

        hp = get_hyperparameters(args, TD3GoalConditionedPolicy)
        self.assertDictEqual(hp, {
            'total_steps': 1000000,
            'nb_train_steps': 1,
            'nb_rollout_steps': 1,
            'nb_eval_episodes': 50,
            'reward_scale': 1,
            'render': False,
            'render_eval': False,
            'verbose': 2,
            'actor_update_freq': 2,
            'meta_update_freq': 10,
            'num_envs': 1,
            'save_replay_buffer': False,
            '_init_setup_model': True,
            'policy_kwargs': {
                'buffer_size': TD3_PARAMS['buffer_size'],
                'batch_size': TD3_PARAMS['batch_size'],
                'actor_lr': TD3_PARAMS['actor_lr'],
                'critic_lr': TD3_PARAMS['critic_lr'],
                'tau': TD3_PARAMS['tau'],
                'gamma': TD3_PARAMS['gamma'],
                'noise': TD3_PARAMS['noise'],
                'target_policy_noise': TD3_PARAMS['target_policy_noise'],
                'target_noise_clip': TD3_PARAMS['target_noise_clip'],
                'use_huber': TD3_PARAMS['use_huber'],
                'l2_penalty': FEEDFORWARD_PARAMS["l2_penalty"],
                'model_params': {
                    'model_type': model_params["model_type"],
                    'layers': model_params["layers"],
                    'layer_norm': model_params["layer_norm"],
                    'filters': model_params["filters"],
                    'ignore_flat_channels': model_params[
                        "ignore_flat_channels"],
                    'ignore_image': model_params["ignore_image"],
                    'image_channels': model_params["image_channels"],
                    'image_height': model_params["image_height"],
                    'image_width': model_params["image_width"],
                    'kernel_sizes': model_params["kernel_sizes"],
                    'strides': model_params["strides"],
                },
                'cg_weights': GOAL_CONDITIONED_PARAMS['cg_weights'],
                'cg_delta': GOAL_CONDITIONED_PARAMS['cg_delta'],
                'cooperative_gradients': False,
                'pretrain_ckpt': GOAL_CONDITIONED_PARAMS['pretrain_ckpt'],
                'pretrain_path': GOAL_CONDITIONED_PARAMS['pretrain_path'],
                'pretrain_worker': False,
                'hindsight': False,
                'intrinsic_reward_scale': GOAL_CONDITIONED_PARAMS[
                    'intrinsic_reward_scale'],
                'intrinsic_reward_type': GOAL_CONDITIONED_PARAMS[
                    'intrinsic_reward_type'],
                'meta_period': GOAL_CONDITIONED_PARAMS['meta_period'],
                'num_levels': GOAL_CONDITIONED_PARAMS['num_levels'],
                'off_policy_corrections': False,
                'relative_goals': False,
                'subgoal_testing_rate': GOAL_CONDITIONED_PARAMS[
                    'subgoal_testing_rate'],
            }
        })

        # =================================================================== #
        # test case 2.b                                                       #
        # =================================================================== #

        args = parse_options(
            "", "",
            args=[
                "AntMaze",
                "--num_levels", "1",
                "--meta_period", "2",
                "--intrinsic_reward_type", "3",
                "--intrinsic_reward_scale", "4",
                "--relative_goals",
                "--off_policy_corrections",
                "--hindsight",
                "--subgoal_testing_rate", "6",
                "--cooperative_gradients",
                "--cg_weights", "7",
                "--cg_delta", "10",
                "--pretrain_ckpt", "8",
                "--pretrain_path", "9",
                "--pretrain_worker",
            ],
            multiagent=False,
            hierarchical=True,
        )

        self.assertDictEqual(vars(args), {
            'env_name': 'AntMaze',
            'alg': 'TD3',
            'evaluate': False,
            'n_training': 1,
            'total_steps': 1000000,
            'seed': 1,
            'log_dir': None,
            'log_interval': 2000,
            'eval_interval': 50000,
            'save_interval': 50000,
            'initial_exploration_steps': 10000,
            'nb_train_steps': 1,
            'nb_rollout_steps': 1,
            'nb_eval_episodes': 50,
            'reward_scale': 1,
            'render': False,
            'render_eval': False,
            'verbose': 2,
            'actor_update_freq': 2,
            'meta_update_freq': 10,
            'save_replay_buffer': False,
            'num_envs': 1,
            'l2_penalty': FEEDFORWARD_PARAMS["l2_penalty"],
            'model_params:layers': None,
            'model_params:filters': None,
            'model_params:ignore_flat_channels': None,
            'model_params:ignore_image': False,
            'model_params:image_channels': 3,
            'model_params:image_height': 32,
            'model_params:image_width': 32,
            'model_params:kernel_sizes': None,
            'model_params:layer_norm': False,
            'model_params:model_type': 'fcnet',
            'model_params:strides': None,
            'use_huber': False,
            'noise': TD3_PARAMS['noise'],
            'target_policy_noise': TD3_PARAMS['target_policy_noise'],
            'target_noise_clip': TD3_PARAMS['target_noise_clip'],
            'buffer_size': TD3_PARAMS['buffer_size'],
            'batch_size': TD3_PARAMS['batch_size'],
            'actor_lr': TD3_PARAMS['actor_lr'],
            'critic_lr': TD3_PARAMS['critic_lr'],
            'tau': TD3_PARAMS['tau'],
            'gamma': TD3_PARAMS['gamma'],
            'cg_weights': 7,
            'cg_delta': 10,
            'cooperative_gradients': True,
            'pretrain_ckpt': 8,
            'pretrain_path': "9",
            'pretrain_worker': True,
            'hindsight': True,
            'intrinsic_reward_scale': [4.],
            'intrinsic_reward_type': "3",
            'meta_period': [2],
            'num_levels': 1,
            'off_policy_corrections': True,
            'relative_goals': True,
            'subgoal_testing_rate': 6,
        })

        hp = get_hyperparameters(args, TD3GoalConditionedPolicy)
        self.assertDictEqual(hp, {
            'total_steps': 1000000,
            'nb_train_steps': 1,
            'nb_rollout_steps': 1,
            'nb_eval_episodes': 50,
            'reward_scale': 1,
            'render': False,
            'render_eval': False,
            'verbose': 2,
            'actor_update_freq': 2,
            'meta_update_freq': 10,
            'num_envs': 1,
            'save_replay_buffer': False,
            '_init_setup_model': True,
            'policy_kwargs': {
                'buffer_size': TD3_PARAMS['buffer_size'],
                'batch_size': TD3_PARAMS['batch_size'],
                'actor_lr': TD3_PARAMS['actor_lr'],
                'critic_lr': TD3_PARAMS['critic_lr'],
                'tau': TD3_PARAMS['tau'],
                'gamma': TD3_PARAMS['gamma'],
                'noise': TD3_PARAMS['noise'],
                'target_policy_noise': TD3_PARAMS['target_policy_noise'],
                'target_noise_clip': TD3_PARAMS['target_noise_clip'],
                'use_huber': TD3_PARAMS['use_huber'],
                'l2_penalty': FEEDFORWARD_PARAMS["l2_penalty"],
                'model_params': {
                    'model_type': model_params["model_type"],
                    'layers': model_params["layers"],
                    'layer_norm': model_params["layer_norm"],
                    'filters': model_params["filters"],
                    'ignore_flat_channels': model_params[
                        "ignore_flat_channels"],
                    'ignore_image': model_params["ignore_image"],
                    'image_channels': model_params["image_channels"],
                    'image_height': model_params["image_height"],
                    'image_width': model_params["image_width"],
                    'kernel_sizes': model_params["kernel_sizes"],
                    'strides': model_params["strides"],
                },
                'cg_weights': 7,
                'cg_delta': 10,
                'cooperative_gradients': True,
                'pretrain_ckpt': 8,
                'pretrain_path': "9",
                'pretrain_worker': True,
                'hindsight': True,
                'intrinsic_reward_scale': [4.],
                'intrinsic_reward_type': "3",
                'meta_period': [2],
                'num_levels': 1,
                'off_policy_corrections': True,
                'relative_goals': True,
                'subgoal_testing_rate': 6,
            }
        })

        # =================================================================== #
        # test case 3.a                                                       #
        # =================================================================== #

        args = parse_options(
            "", "", args=["AntMaze"], multiagent=True, hierarchical=False)
        self.assertDictEqual(vars(args), {
            'env_name': 'AntMaze',
            'alg': 'TD3',
            'evaluate': False,
            'n_training': 1,
            'total_steps': 1000000,
            'seed': 1,
            'log_dir': None,
            'log_interval': 2000,
            'eval_interval': 50000,
            'save_interval': 50000,
            'initial_exploration_steps': 10000,
            'nb_train_steps': 1,
            'nb_rollout_steps': 1,
            'nb_eval_episodes': 50,
            'reward_scale': 1,
            'render': False,
            'render_eval': False,
            'verbose': 2,
            'actor_update_freq': 2,
            'meta_update_freq': 10,
            'save_replay_buffer': False,
            'num_envs': 1,
            'l2_penalty': FEEDFORWARD_PARAMS["l2_penalty"],
            'model_params:layers': None,
            'model_params:filters': None,
            'model_params:ignore_flat_channels': None,
            'model_params:ignore_image': False,
            'model_params:image_channels': 3,
            'model_params:image_height': 32,
            'model_params:image_width': 32,
            'model_params:kernel_sizes': None,
            'model_params:layer_norm': False,
            'model_params:model_type': 'fcnet',
            'model_params:strides': None,
            'use_huber': False,
            'noise': TD3_PARAMS['noise'],
            'target_policy_noise': TD3_PARAMS['target_policy_noise'],
            'target_noise_clip': TD3_PARAMS['target_noise_clip'],
            'buffer_size': TD3_PARAMS['buffer_size'],
            'batch_size': TD3_PARAMS['batch_size'],
            'actor_lr': TD3_PARAMS['actor_lr'],
            'critic_lr': TD3_PARAMS['critic_lr'],
            'tau': TD3_PARAMS['tau'],
            'gamma': TD3_PARAMS['gamma'],
            'shared': False,
            'maddpg': False,
            'n_agents': MULTIAGENT_PARAMS["n_agents"],
        })

        hp = get_hyperparameters(args, TD3MultiFeedForwardPolicy)
        self.assertDictEqual(hp, {
            'total_steps': 1000000,
            'nb_train_steps': 1,
            'nb_rollout_steps': 1,
            'nb_eval_episodes': 50,
            'reward_scale': 1,
            'render': False,
            'render_eval': False,
            'verbose': 2,
            'actor_update_freq': 2,
            'meta_update_freq': 10,
            'num_envs': 1,
            'save_replay_buffer': False,
            '_init_setup_model': True,
            'policy_kwargs': {
                'buffer_size': TD3_PARAMS['buffer_size'],
                'batch_size': TD3_PARAMS['batch_size'],
                'actor_lr': TD3_PARAMS['actor_lr'],
                'critic_lr': TD3_PARAMS['critic_lr'],
                'tau': TD3_PARAMS['tau'],
                'gamma': TD3_PARAMS['gamma'],
                'noise': TD3_PARAMS['noise'],
                'target_policy_noise': TD3_PARAMS['target_policy_noise'],
                'target_noise_clip': TD3_PARAMS['target_noise_clip'],
                'use_huber': TD3_PARAMS['use_huber'],
                'l2_penalty': FEEDFORWARD_PARAMS["l2_penalty"],
                'model_params': {
                    'model_type': model_params["model_type"],
                    'layers': model_params["layers"],
                    'layer_norm': model_params["layer_norm"],
                    'filters': model_params["filters"],
                    'ignore_flat_channels': model_params[
                        "ignore_flat_channels"],
                    'ignore_image': model_params["ignore_image"],
                    'image_channels': model_params["image_channels"],
                    'image_height': model_params["image_height"],
                    'image_width': model_params["image_width"],
                    'kernel_sizes': model_params["kernel_sizes"],
                    'strides': model_params["strides"],
                },
                'shared': False,
                'maddpg': False,
                'n_agents': MULTIAGENT_PARAMS["n_agents"],
            }
        })

        # =================================================================== #
        # test case 3.b                                                       #
        # =================================================================== #

        args = parse_options(
            "", "",
            args=["AntMaze", "--shared", "--maddpg", "--n_agents", "2"],
            multiagent=True,
            hierarchical=False,
        )

        self.assertDictEqual(vars(args), {
            'env_name': 'AntMaze',
            'alg': 'TD3',
            'evaluate': False,
            'n_training': 1,
            'total_steps': 1000000,
            'seed': 1,
            'log_dir': None,
            'log_interval': 2000,
            'eval_interval': 50000,
            'save_interval': 50000,
            'initial_exploration_steps': 10000,
            'nb_train_steps': 1,
            'nb_rollout_steps': 1,
            'nb_eval_episodes': 50,
            'reward_scale': 1,
            'render': False,
            'render_eval': False,
            'verbose': 2,
            'actor_update_freq': 2,
            'meta_update_freq': 10,
            'save_replay_buffer': False,
            'num_envs': 1,
            'l2_penalty': FEEDFORWARD_PARAMS["l2_penalty"],
            'model_params:layers': None,
            'model_params:filters': None,
            'model_params:ignore_flat_channels': None,
            'model_params:ignore_image': False,
            'model_params:image_channels': 3,
            'model_params:image_height': 32,
            'model_params:image_width': 32,
            'model_params:kernel_sizes': None,
            'model_params:layer_norm': False,
            'model_params:model_type': 'fcnet',
            'model_params:strides': None,
            'use_huber': False,
            'noise': TD3_PARAMS['noise'],
            'target_policy_noise': TD3_PARAMS['target_policy_noise'],
            'target_noise_clip': TD3_PARAMS['target_noise_clip'],
            'buffer_size': TD3_PARAMS['buffer_size'],
            'batch_size': TD3_PARAMS['batch_size'],
            'actor_lr': TD3_PARAMS['actor_lr'],
            'critic_lr': TD3_PARAMS['critic_lr'],
            'tau': TD3_PARAMS['tau'],
            'gamma': TD3_PARAMS['gamma'],
            'shared': True,
            'maddpg': True,
            'n_agents': 2,
        })

        hp = get_hyperparameters(args, TD3MultiFeedForwardPolicy)
        self.assertDictEqual(hp, {
            'total_steps': 1000000,
            'nb_train_steps': 1,
            'nb_rollout_steps': 1,
            'nb_eval_episodes': 50,
            'reward_scale': 1,
            'render': False,
            'render_eval': False,
            'verbose': 2,
            'actor_update_freq': 2,
            'meta_update_freq': 10,
            'num_envs': 1,
            'save_replay_buffer': False,
            '_init_setup_model': True,
            'policy_kwargs': {
                'buffer_size': TD3_PARAMS['buffer_size'],
                'batch_size': TD3_PARAMS['batch_size'],
                'actor_lr': TD3_PARAMS['actor_lr'],
                'critic_lr': TD3_PARAMS['critic_lr'],
                'tau': TD3_PARAMS['tau'],
                'gamma': TD3_PARAMS['gamma'],
                'noise': TD3_PARAMS['noise'],
                'target_policy_noise': TD3_PARAMS['target_policy_noise'],
                'target_noise_clip': TD3_PARAMS['target_noise_clip'],
                'use_huber': TD3_PARAMS['use_huber'],
                'l2_penalty': FEEDFORWARD_PARAMS["l2_penalty"],
                'model_params': {
                    'model_type': model_params["model_type"],
                    'layers': model_params["layers"],
                    'layer_norm': model_params["layer_norm"],
                    'filters': model_params["filters"],
                    'ignore_flat_channels': model_params[
                        "ignore_flat_channels"],
                    'ignore_image': model_params["ignore_image"],
                    'image_channels': model_params["image_channels"],
                    'image_height': model_params["image_height"],
                    'image_width': model_params["image_width"],
                    'kernel_sizes': model_params["kernel_sizes"],
                    'strides': model_params["strides"],
                },
                'shared': True,
                'maddpg': True,
                'n_agents': 2,
            }
        })

        # =================================================================== #
        # test case 4.a                                                       #
        # =================================================================== #

        args = parse_options(
            "", "", args=["AntMaze"], multiagent=True, hierarchical=True)
        self.assertDictEqual(vars(args), {
            'env_name': 'AntMaze',
            'alg': 'TD3',
            'evaluate': False,
            'n_training': 1,
            'total_steps': 1000000,
            'seed': 1,
            'log_dir': None,
            'log_interval': 2000,
            'eval_interval': 50000,
            'save_interval': 50000,
            'initial_exploration_steps': 10000,
            'nb_train_steps': 1,
            'nb_rollout_steps': 1,
            'nb_eval_episodes': 50,
            'reward_scale': 1,
            'render': False,
            'render_eval': False,
            'verbose': 2,
            'actor_update_freq': 2,
            'meta_update_freq': 10,
            'save_replay_buffer': False,
            'num_envs': 1,
            'l2_penalty': FEEDFORWARD_PARAMS["l2_penalty"],
            'model_params:layers': None,
            'model_params:filters': None,
            'model_params:ignore_flat_channels': None,
            'model_params:ignore_image': False,
            'model_params:image_channels': 3,
            'model_params:image_height': 32,
            'model_params:image_width': 32,
            'model_params:kernel_sizes': None,
            'model_params:layer_norm': False,
            'model_params:model_type': 'fcnet',
            'model_params:strides': None,
            'use_huber': False,
            'noise': TD3_PARAMS['noise'],
            'target_policy_noise': TD3_PARAMS['target_policy_noise'],
            'target_noise_clip': TD3_PARAMS['target_noise_clip'],
            'buffer_size': TD3_PARAMS['buffer_size'],
            'batch_size': TD3_PARAMS['batch_size'],
            'actor_lr': TD3_PARAMS['actor_lr'],
            'critic_lr': TD3_PARAMS['critic_lr'],
            'tau': TD3_PARAMS['tau'],
            'gamma': TD3_PARAMS['gamma'],
            'cg_weights': GOAL_CONDITIONED_PARAMS['cg_weights'],
            'cg_delta': GOAL_CONDITIONED_PARAMS['cg_delta'],
            'cooperative_gradients': False,
            'pretrain_ckpt': GOAL_CONDITIONED_PARAMS['pretrain_ckpt'],
            'pretrain_path': GOAL_CONDITIONED_PARAMS['pretrain_path'],
            'pretrain_worker': False,
            'hindsight': False,
            'intrinsic_reward_scale': GOAL_CONDITIONED_PARAMS[
                'intrinsic_reward_scale'],
            'intrinsic_reward_type': GOAL_CONDITIONED_PARAMS[
                'intrinsic_reward_type'],
            'meta_period': GOAL_CONDITIONED_PARAMS['meta_period'],
            'num_levels': GOAL_CONDITIONED_PARAMS['num_levels'],
            'off_policy_corrections': False,
            'relative_goals': False,
            'subgoal_testing_rate': GOAL_CONDITIONED_PARAMS[
                'subgoal_testing_rate'],
            'shared': False,
            'maddpg': False,
            'n_agents': MULTIAGENT_PARAMS["n_agents"],
        })

        hp = get_hyperparameters(args, TD3MultiFeedForwardPolicy)
        self.assertDictEqual(hp, {
            'total_steps': 1000000,
            'nb_train_steps': 1,
            'nb_rollout_steps': 1,
            'nb_eval_episodes': 50,
            'reward_scale': 1,
            'render': False,
            'render_eval': False,
            'verbose': 2,
            'actor_update_freq': 2,
            'meta_update_freq': 10,
            'num_envs': 1,
            'save_replay_buffer': False,
            '_init_setup_model': True,
            'policy_kwargs': {
                'buffer_size': TD3_PARAMS['buffer_size'],
                'batch_size': TD3_PARAMS['batch_size'],
                'actor_lr': TD3_PARAMS['actor_lr'],
                'critic_lr': TD3_PARAMS['critic_lr'],
                'tau': TD3_PARAMS['tau'],
                'gamma': TD3_PARAMS['gamma'],
                'noise': TD3_PARAMS['noise'],
                'target_policy_noise': TD3_PARAMS['target_policy_noise'],
                'target_noise_clip': TD3_PARAMS['target_noise_clip'],
                'use_huber': TD3_PARAMS['use_huber'],
                'l2_penalty': FEEDFORWARD_PARAMS["l2_penalty"],
                'model_params': {
                    'model_type': model_params["model_type"],
                    'layers': model_params["layers"],
                    'layer_norm': model_params["layer_norm"],
                    'filters': model_params["filters"],
                    'ignore_flat_channels': model_params[
                        "ignore_flat_channels"],
                    'ignore_image': model_params["ignore_image"],
                    'image_channels': model_params["image_channels"],
                    'image_height': model_params["image_height"],
                    'image_width': model_params["image_width"],
                    'kernel_sizes': model_params["kernel_sizes"],
                    'strides': model_params["strides"],
                },
                'shared': False,
                'maddpg': False,
                'n_agents': MULTIAGENT_PARAMS["n_agents"],
            }
        })

        # =================================================================== #
        # test case 4.b                                                       #
        # =================================================================== #

        args = parse_options(
            "", "",
            args=[
                "AntMaze",
                "--num_levels", "1",
                "--meta_period", "2",
                "--intrinsic_reward_type", "3",
                "--intrinsic_reward_scale", "4",
                "--relative_goals",
                "--off_policy_corrections",
                "--hindsight",
                "--subgoal_testing_rate", "6",
                "--cooperative_gradients",
                "--cg_weights", "7",
                "--cg_delta", "9",
                "--shared",
                "--maddpg",
                "--n_agents", "8",
            ],
            multiagent=True,
            hierarchical=True,
        )

        self.assertDictEqual(vars(args), {
            'env_name': 'AntMaze',
            'alg': 'TD3',
            'evaluate': False,
            'n_training': 1,
            'total_steps': 1000000,
            'seed': 1,
            'log_dir': None,
            'log_interval': 2000,
            'eval_interval': 50000,
            'save_interval': 50000,
            'initial_exploration_steps': 10000,
            'nb_train_steps': 1,
            'nb_rollout_steps': 1,
            'nb_eval_episodes': 50,
            'reward_scale': 1,
            'render': False,
            'render_eval': False,
            'verbose': 2,
            'actor_update_freq': 2,
            'meta_update_freq': 10,
            'save_replay_buffer': False,
            'num_envs': 1,
            'l2_penalty': FEEDFORWARD_PARAMS["l2_penalty"],
            'model_params:layers': None,
            'model_params:filters': None,
            'model_params:ignore_flat_channels': None,
            'model_params:ignore_image': False,
            'model_params:image_channels': 3,
            'model_params:image_height': 32,
            'model_params:image_width': 32,
            'model_params:kernel_sizes': None,
            'model_params:layer_norm': False,
            'model_params:model_type': 'fcnet',
            'model_params:strides': None,
            'use_huber': False,
            'noise': TD3_PARAMS['noise'],
            'target_policy_noise': TD3_PARAMS['target_policy_noise'],
            'target_noise_clip': TD3_PARAMS['target_noise_clip'],
            'buffer_size': TD3_PARAMS['buffer_size'],
            'batch_size': TD3_PARAMS['batch_size'],
            'actor_lr': TD3_PARAMS['actor_lr'],
            'critic_lr': TD3_PARAMS['critic_lr'],
            'tau': TD3_PARAMS['tau'],
            'gamma': TD3_PARAMS['gamma'],
            'cg_weights': 7,
            'cg_delta': 9,
            'cooperative_gradients': True,
            'pretrain_ckpt': GOAL_CONDITIONED_PARAMS['pretrain_ckpt'],
            'pretrain_path': GOAL_CONDITIONED_PARAMS['pretrain_path'],
            'pretrain_worker': False,
            'hindsight': True,
            'intrinsic_reward_scale': [4.],
            'intrinsic_reward_type': "3",
            'meta_period': [2],
            'num_levels': 1,
            'off_policy_corrections': True,
            'relative_goals': True,
            'subgoal_testing_rate': 6,
            'shared': True,
            'maddpg': True,
            'n_agents': 8,
        })

        hp = get_hyperparameters(args, TD3MultiGoalConditionedPolicy)
        self.assertDictEqual(hp, {
            'total_steps': 1000000,
            'nb_train_steps': 1,
            'nb_rollout_steps': 1,
            'nb_eval_episodes': 50,
            'reward_scale': 1,
            'render': False,
            'render_eval': False,
            'verbose': 2,
            'actor_update_freq': 2,
            'meta_update_freq': 10,
            'num_envs': 1,
            'save_replay_buffer': False,
            '_init_setup_model': True,
            'policy_kwargs': {
                'buffer_size': TD3_PARAMS['buffer_size'],
                'batch_size': TD3_PARAMS['batch_size'],
                'actor_lr': TD3_PARAMS['actor_lr'],
                'critic_lr': TD3_PARAMS['critic_lr'],
                'tau': TD3_PARAMS['tau'],
                'gamma': TD3_PARAMS['gamma'],
                'noise': TD3_PARAMS['noise'],
                'target_policy_noise': TD3_PARAMS['target_policy_noise'],
                'target_noise_clip': TD3_PARAMS['target_noise_clip'],
                'use_huber': TD3_PARAMS['use_huber'],
                'l2_penalty': FEEDFORWARD_PARAMS["l2_penalty"],
                'model_params': {
                    'model_type': model_params["model_type"],
                    'layers': model_params["layers"],
                    'layer_norm': model_params["layer_norm"],
                    'filters': model_params["filters"],
                    'ignore_flat_channels': model_params[
                        "ignore_flat_channels"],
                    'ignore_image': model_params["ignore_image"],
                    'image_channels': model_params["image_channels"],
                    'image_height': model_params["image_height"],
                    'image_width': model_params["image_width"],
                    'kernel_sizes': model_params["kernel_sizes"],
                    'strides': model_params["strides"],
                },
                'cg_weights': 7,
                'cg_delta': 9,
                'cooperative_gradients': True,
                'pretrain_ckpt': GOAL_CONDITIONED_PARAMS['pretrain_ckpt'],
                'pretrain_path': GOAL_CONDITIONED_PARAMS['pretrain_path'],
                'pretrain_worker': False,
                'hindsight': True,
                'intrinsic_reward_scale': [4.],
                'intrinsic_reward_type': "3",
                'meta_period': [2],
                'num_levels': 1,
                'off_policy_corrections': True,
                'relative_goals': True,
                'subgoal_testing_rate': 6,
                'shared': True,
                'maddpg': True,
                'n_agents': 8,
            }
        })

    def test_parse_options_sac(self):
        """Test the parse_options and get_hyperparameters methods for SAC.

        This is done for the following cases:

        1. hierarchical = False, multiagent = False
           a. default arguments
           b. custom  arguments
        2. hierarchical = True,  multiagent = False
           a. default arguments
           b. custom  arguments
        3. hierarchical = False, multiagent = True
           a. default arguments
           b. custom  arguments
        4. hierarchical = True,  multiagent = True
           a. default arguments
           b. custom  arguments
        """
        self.maxDiff = None
        model_params = FEEDFORWARD_PARAMS["model_params"]

        # =================================================================== #
        # test case 1.a                                                       #
        # =================================================================== #

        args = parse_options(
            "", "", args=["AntMaze", "--alg", "SAC"],
            multiagent=False, hierarchical=False)
        self.assertDictEqual(vars(args), {
            'env_name': 'AntMaze',
            'alg': 'SAC',
            'evaluate': False,
            'n_training': 1,
            'total_steps': 1000000,
            'seed': 1,
            'log_dir': None,
            'log_interval': 2000,
            'eval_interval': 50000,
            'save_interval': 50000,
            'initial_exploration_steps': 10000,
            'nb_train_steps': 1,
            'nb_rollout_steps': 1,
            'nb_eval_episodes': 50,
            'reward_scale': 1,
            'render': False,
            'render_eval': False,
            'verbose': 2,
            'actor_update_freq': 2,
            'meta_update_freq': 10,
            'save_replay_buffer': False,
            'num_envs': 1,
            'l2_penalty': FEEDFORWARD_PARAMS["l2_penalty"],
            'model_params:layers': None,
            'model_params:filters': None,
            'model_params:ignore_flat_channels': None,
            'model_params:ignore_image': False,
            'model_params:image_channels': 3,
            'model_params:image_height': 32,
            'model_params:image_width': 32,
            'model_params:kernel_sizes': None,
            'model_params:layer_norm': False,
            'model_params:model_type': 'fcnet',
            'model_params:strides': None,
            'use_huber': False,
            'target_entropy': SAC_PARAMS['target_entropy'],
            'buffer_size': SAC_PARAMS['buffer_size'],
            'batch_size': SAC_PARAMS['batch_size'],
            'actor_lr': SAC_PARAMS['actor_lr'],
            'critic_lr': SAC_PARAMS['critic_lr'],
            'tau': SAC_PARAMS['tau'],
            'gamma': SAC_PARAMS['gamma'],
        })

        hp = get_hyperparameters(args, SACFeedForwardPolicy)
        self.assertDictEqual(hp, {
            'total_steps': 1000000,
            'nb_train_steps': 1,
            'nb_rollout_steps': 1,
            'nb_eval_episodes': 50,
            'reward_scale': 1,
            'render': False,
            'render_eval': False,
            'verbose': 2,
            'actor_update_freq': 2,
            'meta_update_freq': 10,
            'num_envs': 1,
            'save_replay_buffer': False,
            '_init_setup_model': True,
            'policy_kwargs': {
                'buffer_size': SAC_PARAMS['buffer_size'],
                'batch_size': SAC_PARAMS['batch_size'],
                'actor_lr': SAC_PARAMS['actor_lr'],
                'critic_lr': SAC_PARAMS['critic_lr'],
                'tau': SAC_PARAMS['tau'],
                'gamma': SAC_PARAMS['gamma'],
                'target_entropy': SAC_PARAMS['target_entropy'],
                'use_huber': SAC_PARAMS['use_huber'],
                'l2_penalty': FEEDFORWARD_PARAMS["l2_penalty"],
                'model_params': {
                    'model_type': model_params["model_type"],
                    'layers': model_params["layers"],
                    'layer_norm': model_params["layer_norm"],
                    'filters': model_params["filters"],
                    'ignore_flat_channels': model_params[
                        "ignore_flat_channels"],
                    'ignore_image': model_params["ignore_image"],
                    'image_channels': model_params["image_channels"],
                    'image_height': model_params["image_height"],
                    'image_width': model_params["image_width"],
                    'kernel_sizes': model_params["kernel_sizes"],
                    'strides': model_params["strides"],
                },
            }
        })

        # =================================================================== #
        # test case 1.b                                                       #
        # =================================================================== #

        args = parse_options(
            "", "",
            args=[
                "AntMaze",
                "--alg", "SAC",
                '--evaluate',
                '--save_replay_buffer',
                '--n_training', '1',
                '--total_steps', '2',
                '--seed', '3',
                '--log_dir', 'custom_dir',
                '--log_interval', '4',
                '--eval_interval', '5',
                '--save_interval', '6',
                '--nb_train_steps', '7',
                '--nb_rollout_steps', '8',
                '--nb_eval_episodes', '9',
                '--reward_scale', '10',
                '--render',
                '--render_eval',
                '--verbose', '11',
                '--actor_update_freq', '12',
                '--meta_update_freq', '13',
                '--buffer_size', '14',
                '--batch_size', '15',
                '--actor_lr', '16',
                '--critic_lr', '17',
                '--tau', '18',
                '--gamma', '19',
                '--target_entropy', '20',
                '--num_envs', '21',
                '--use_huber',
                '--model_params:model_type', 'model_type',
                '--model_params:layer_norm',
                '--model_params:layers', '22', '23',
            ],
            multiagent=False,
            hierarchical=False,
        )
        self.assertDictEqual(vars(args), {
            'actor_lr': 16.0,
            'actor_update_freq': 12,
            'alg': 'SAC',
            'batch_size': 15,
            'buffer_size': 14,
            'critic_lr': 17.0,
            'env_name': 'AntMaze',
            'eval_interval': 5,
            'evaluate': True,
            'gamma': 19.0,
            'initial_exploration_steps': 10000,
            'log_dir': 'custom_dir',
            'log_interval': 4,
            'meta_update_freq': 13,
            'l2_penalty': FEEDFORWARD_PARAMS["l2_penalty"],
            'model_params:layers': [22, 23],
            'model_params:filters': None,
            'model_params:ignore_flat_channels': None,
            'model_params:ignore_image': False,
            'model_params:image_channels': 3,
            'model_params:image_height': 32,
            'model_params:image_width': 32,
            'model_params:kernel_sizes': None,
            'model_params:layer_norm': True,
            'model_params:model_type': 'model_type',
            'model_params:strides': None,
            'n_training': 1,
            'nb_eval_episodes': 9,
            'nb_rollout_steps': 8,
            'nb_train_steps': 7,
            'target_entropy': 20.0,
            'num_envs': 21,
            'render': True,
            'render_eval': True,
            'reward_scale': 10.0,
            'save_interval': 6,
            'save_replay_buffer': True,
            'seed': 3,
            'tau': 18.0,
            'total_steps': 2,
            'use_huber': True,
            'verbose': 11,
        })

        hp = get_hyperparameters(args, SACFeedForwardPolicy)
        self.assertDictEqual(hp, {
            'total_steps': 2,
            '_init_setup_model': True,
            'render': True,
            'render_eval': True,
            'reward_scale': 10.0,
            'save_replay_buffer': True,
            'verbose': 11,
            'actor_update_freq': 12,
            'meta_update_freq': 13,
            'nb_eval_episodes': 9,
            'nb_rollout_steps': 8,
            'nb_train_steps': 7,
            'num_envs': 21,
            'policy_kwargs': {
                'actor_lr': 16.0,
                'batch_size': 15,
                'buffer_size': 14,
                'critic_lr': 17.0,
                'gamma': 19.0,
                'l2_penalty': FEEDFORWARD_PARAMS["l2_penalty"],
                'model_params': {
                    'layers': [22, 23],
                    'filters': [16, 16, 16],
                    'ignore_flat_channels': [],
                    'ignore_image': False,
                    'image_channels': 3,
                    'image_height': 32,
                    'image_width': 32,
                    'kernel_sizes': [5, 5, 5],
                    'layer_norm': True,
                    'model_type': 'model_type',
                    'strides': [2, 2, 2]
                },
                'target_entropy': 20.0,
                'tau': 18.0,
                'use_huber': True
            },
        })

    def test_parse_options_PPO(self):
        """Test the parse_options and get_hyperparameters methods for PPO.

        This is done for the following cases:

        1. hierarchical = False, multiagent = False
           a. default arguments
           b. custom  arguments

        All other variants should work as well (tested by a different methods).
        """
        self.maxDiff = None
        model_params = FEEDFORWARD_PARAMS["model_params"]

        # =================================================================== #
        # test case 1.a                                                       #
        # =================================================================== #

        args = parse_options(
            "", "", args=["AntMaze", "--alg", "PPO"],
            multiagent=False, hierarchical=False)
        self.assertDictEqual(vars(args), {
            'env_name': 'AntMaze',
            'alg': 'PPO',
            'evaluate': False,
            'n_training': 1,
            'total_steps': 1000000,
            'seed': 1,
            'log_dir': None,
            'log_interval': 2000,
            'eval_interval': 50000,
            'save_interval': 50000,
            'initial_exploration_steps': 10000,
            'nb_train_steps': 1,
            'nb_rollout_steps': 1,
            'nb_eval_episodes': 50,
            'reward_scale': 1,
            'render': False,
            'render_eval': False,
            'verbose': 2,
            'actor_update_freq': 2,
            'meta_update_freq': 10,
            'save_replay_buffer': False,
            'num_envs': 1,
            'l2_penalty': FEEDFORWARD_PARAMS["l2_penalty"],
            'model_params:layers': None,
            'model_params:filters': None,
            'model_params:ignore_flat_channels': None,
            'model_params:ignore_image': False,
            'model_params:image_channels': 3,
            'model_params:image_height': 32,
            'model_params:image_width': 32,
            'model_params:kernel_sizes': None,
            'model_params:layer_norm': False,
            'model_params:model_type': 'fcnet',
            'model_params:strides': None,
            'cliprange': PPO_PARAMS['cliprange'],
            'cliprange_vf': PPO_PARAMS['cliprange_vf'],
            'ent_coef': PPO_PARAMS['ent_coef'],
            'gamma': PPO_PARAMS['gamma'],
            'lam': PPO_PARAMS['lam'],
            'learning_rate': PPO_PARAMS['learning_rate'],
            'max_grad_norm': PPO_PARAMS['max_grad_norm'],
            'n_minibatches': PPO_PARAMS['n_minibatches'],
            'n_opt_epochs': PPO_PARAMS['n_opt_epochs'],
            'vf_coef': PPO_PARAMS['vf_coef'],
        })

        hp = get_hyperparameters(args, PPOFeedForwardPolicy)
        self.assertDictEqual(hp, {
            'total_steps': 1000000,
            'nb_train_steps': 1,
            'nb_rollout_steps': 1,
            'nb_eval_episodes': 50,
            'reward_scale': 1,
            'render': False,
            'render_eval': False,
            'verbose': 2,
            'actor_update_freq': 2,
            'meta_update_freq': 10,
            'num_envs': 1,
            'save_replay_buffer': False,
            '_init_setup_model': True,
            'policy_kwargs': {
                'cliprange': PPO_PARAMS['cliprange'],
                'cliprange_vf': PPO_PARAMS['cliprange_vf'],
                'ent_coef': PPO_PARAMS['ent_coef'],
                'gamma': PPO_PARAMS['gamma'],
                'lam': PPO_PARAMS['lam'],
                'learning_rate': PPO_PARAMS['learning_rate'],
                'max_grad_norm': PPO_PARAMS['max_grad_norm'],
                'n_minibatches': PPO_PARAMS['n_minibatches'],
                'n_opt_epochs': PPO_PARAMS['n_opt_epochs'],
                'vf_coef': PPO_PARAMS['vf_coef'],
                'l2_penalty': FEEDFORWARD_PARAMS["l2_penalty"],
                'model_params': {
                    'model_type': model_params["model_type"],
                    'layers': model_params["layers"],
                    'layer_norm': model_params["layer_norm"],
                    'filters': model_params["filters"],
                    'ignore_flat_channels': model_params[
                        "ignore_flat_channels"],
                    'ignore_image': model_params["ignore_image"],
                    'image_channels': model_params["image_channels"],
                    'image_height': model_params["image_height"],
                    'image_width': model_params["image_width"],
                    'kernel_sizes': model_params["kernel_sizes"],
                    'strides': model_params["strides"],
                },
            }
        })

        # =================================================================== #
        # test case 1.b                                                       #
        # =================================================================== #

        args = parse_options(
            "", "",
            args=[
                "AntMaze",
                "--alg", "PPO",
                '--evaluate',
                '--save_replay_buffer',
                '--n_training', '1',
                '--total_steps', '2',
                '--seed', '3',
                '--log_dir', 'custom_dir',
                '--log_interval', '4',
                '--eval_interval', '5',
                '--save_interval', '6',
                '--nb_train_steps', '7',
                '--nb_rollout_steps', '8',
                '--nb_eval_episodes', '9',
                '--reward_scale', '10',
                '--render',
                '--render_eval',
                '--verbose', '11',
                '--actor_update_freq', '12',
                '--meta_update_freq', '13',
                '--num_envs', '21',
                '--model_params:model_type', 'model_type',
                '--model_params:layer_norm',
                '--model_params:layers', '22', '23',
                '--cliprange', '24',
                '--cliprange_vf', '25',
                '--ent_coef', '26',
                '--gamma', '27',
                '--lam', '28',
                '--learning_rate', '29',
                '--max_grad_norm', '30',
                '--n_minibatches', '31',
                '--n_opt_epochs', '32',
                '--vf_coef', '33',
            ],
            multiagent=False,
            hierarchical=False,
        )
        self.assertDictEqual(vars(args), {
            'actor_update_freq': 12,
            'alg': 'PPO',
            'env_name': 'AntMaze',
            'eval_interval': 5,
            'evaluate': True,
            'initial_exploration_steps': 10000,
            'log_dir': 'custom_dir',
            'log_interval': 4,
            'meta_update_freq': 13,
            'model_params:layers': [22, 23],
            'l2_penalty': FEEDFORWARD_PARAMS["l2_penalty"],
            'model_params:filters': None,
            'model_params:ignore_flat_channels': None,
            'model_params:ignore_image': False,
            'model_params:image_channels': 3,
            'model_params:image_height': 32,
            'model_params:image_width': 32,
            'model_params:kernel_sizes': None,
            'model_params:layer_norm': True,
            'model_params:model_type': 'model_type',
            'model_params:strides': None,
            'n_training': 1,
            'nb_eval_episodes': 9,
            'nb_rollout_steps': 8,
            'nb_train_steps': 7,
            'num_envs': 21,
            'render': True,
            'render_eval': True,
            'reward_scale': 10.0,
            'save_interval': 6,
            'save_replay_buffer': True,
            'seed': 3,
            'total_steps': 2,
            'verbose': 11,
            'cliprange': 24.0,
            'cliprange_vf': 25.0,
            'ent_coef': 26.0,
            'gamma': 27.0,
            'lam': 28.0,
            'learning_rate': 29.0,
            'max_grad_norm': 30.0,
            'n_minibatches': 31,
            'n_opt_epochs': 32,
            'vf_coef': 33.0,
        })

        hp = get_hyperparameters(args, PPOFeedForwardPolicy)
        self.assertDictEqual(hp, {
            'total_steps': 2,
            '_init_setup_model': True,
            'render': True,
            'render_eval': True,
            'reward_scale': 10.0,
            'save_replay_buffer': True,
            'verbose': 11,
            'actor_update_freq': 12,
            'meta_update_freq': 13,
            'nb_eval_episodes': 9,
            'nb_rollout_steps': 8,
            'nb_train_steps': 7,
            'num_envs': 21,
            'policy_kwargs': {
                'cliprange': 24,
                'cliprange_vf': 25,
                'ent_coef': 26,
                'gamma': 27,
                'lam': 28,
                'learning_rate': 29,
                'max_grad_norm': 30,
                'n_minibatches': 31,
                'n_opt_epochs': 32,
                'vf_coef': 33,
                'l2_penalty': FEEDFORWARD_PARAMS["l2_penalty"],
                'model_params': {
                    'layers': [22, 23],
                    'filters': [16, 16, 16],
                    'ignore_flat_channels': [],
                    'ignore_image': False,
                    'image_channels': 3,
                    'image_height': 32,
                    'image_width': 32,
                    'kernel_sizes': [5, 5, 5],
                    'layer_norm': True,
                    'model_type': 'model_type',
                    'strides': [2, 2, 2]
                },
            },
        })


class TestRewardFns(unittest.TestCase):
    """Test the reward_fns method."""

    def test_negative_distance(self):
        a = np.array([1, 2, 10])
        b = np.array([1, 2])
        c = negative_distance(b, b, a, goal_indices=[1, 2])
        self.assertEqual(c, -8.062257748304752)


class TestEnvUtil(unittest.TestCase):
    """Test the environment utility methods."""

    def test_meta_ac_space(self):
        # non-relevant parameters for most tests
        params = dict(
            ob_space=None,
            relative_goals=False,
        )
        rel_params = params.copy()
        rel_params.update({"relative_goals": True})

        # test for AntMaze
        ac_space = get_meta_ac_space(env_name="AntMaze", **params)
        test_space(
            ac_space,
            expected_min=np.array([-10, -10, -0.5, -1, -1, -1, -1, -0.5, -0.3,
                                   -0.5, -0.3, -0.5, -0.3, -0.5, -0.3]),
            expected_max=np.array([10, 10, 0.5, 1, 1, 1, 1, 0.5, 0.3, 0.5, 0.3,
                                   0.5, 0.3, 0.5, 0.3]),
            expected_size=15,
        )

        # test for AntGather
        ac_space = get_meta_ac_space(env_name="AntGather", **params)
        test_space(
            ac_space,
            expected_min=np.array([-10, -10, -0.5, -1, -1, -1, -1, -0.5, -0.3,
                                   -0.5, -0.3, -0.5, -0.3, -0.5, -0.3]),
            expected_max=np.array([10, 10, 0.5, 1, 1, 1, 1, 0.5, 0.3, 0.5, 0.3,
                                   0.5, 0.3, 0.5, 0.3]),
            expected_size=15,
        )

        # test for AntPush
        ac_space = get_meta_ac_space(env_name="AntPush", **params)
        test_space(
            ac_space,
            expected_min=np.array([-10, -10, -0.5, -1, -1, -1, -1, -0.5, -0.3,
                                   -0.5, -0.3, -0.5, -0.3, -0.5, -0.3]),
            expected_max=np.array([10, 10, 0.5, 1, 1, 1, 1, 0.5, 0.3, 0.5, 0.3,
                                   0.5, 0.3, 0.5, 0.3]),
            expected_size=15,
        )

        # test for AntFall
        ac_space = get_meta_ac_space(env_name="AntFall", **params)
        test_space(
            ac_space,
            expected_min=np.array([-10, -10, -0.5, -1, -1, -1, -1, -0.5, -0.3,
                                   -0.5, -0.3, -0.5, -0.3, -0.5, -0.3]),
            expected_max=np.array([10, 10, 0.5, 1, 1, 1, 1, 0.5, 0.3, 0.5, 0.3,
                                   0.5, 0.3, 0.5, 0.3]),
            expected_size=15,
        )

        # test for UR5
        ac_space = get_meta_ac_space(env_name="UR5", **params)
        test_space(
            ac_space,
            expected_min=np.array([-2*np.pi, -2*np.pi, -2*np.pi, -4, -4, -4]),
            expected_max=np.array([2*np.pi, 2*np.pi, 2*np.pi, 4, 4, 4]),
            expected_size=6,
        )

        # test for Pendulum
        ac_space = get_meta_ac_space(env_name="Pendulum", **params)
        test_space(
            ac_space,
            expected_min=np.array([-np.pi, -15]),
            expected_max=np.array([np.pi, 15]),
            expected_size=2,
        )

        # test for ring-v0
        ac_space = get_meta_ac_space(env_name="ring-v0", **params)
        test_space(
            ac_space,
            expected_min=np.array([0 for _ in range(5)]),
            expected_max=np.array([10 for _ in range(5)]),
            expected_size=5,
        )
        ac_space = get_meta_ac_space(env_name="ring-v0", **rel_params)
        test_space(
            ac_space,
            expected_min=np.array([-5 for _ in range(5)]),
            expected_max=np.array([5 for _ in range(5)]),
            expected_size=5,
        )

        # test for ring-v0-fast
        ac_space = get_meta_ac_space(env_name="ring-v0-fast", **params)
        test_space(
            ac_space,
            expected_min=np.array([0 for _ in range(1)]),
            expected_max=np.array([10 for _ in range(1)]),
            expected_size=1,
        )
        ac_space = get_meta_ac_space(env_name="ring-v0-fast", **rel_params)
        test_space(
            ac_space,
            expected_min=np.array([-5 for _ in range(1)]),
            expected_max=np.array([5 for _ in range(1)]),
            expected_size=1,
        )

        # test for ring-v1-fast
<<<<<<< HEAD
        self.assertRaises(
            AssertionError,
            get_meta_ac_space, env_name="ring-v1-fast", **params)
        # ac_space = get_meta_ac_space(env_name="ring-v1-fast", **params)
        # test_space(
        #     ac_space,
        #     expected_min=np.array([0 for _ in range(2)]),
        #     expected_max=np.array([10 for _ in range(2)]),
        #     expected_size=2,
        # )
        # ac_space = get_meta_ac_space(env_name="ring-v1-fast", **rel_params)
        # test_space(
        #     ac_space,
        #     expected_min=np.array([-5 for _ in range(2)]),
        #     expected_max=np.array([5 for _ in range(2)]),
        #     expected_size=2,
        # )

        # test for ring-v2-fast
        self.assertRaises(
            AssertionError,
            get_meta_ac_space, env_name="ring-v2-fast", **params)
        # ac_space = get_meta_ac_space(env_name="ring-v2-fast", **params)
        # test_space(
        #     ac_space,
        #     expected_min=np.array([0 for _ in range(3)]),
        #     expected_max=np.array([10 for _ in range(3)]),
        #     expected_size=3,
        # )
        # ac_space = get_meta_ac_space(env_name="ring-v2-fast", **rel_params)
        # test_space(
        #     ac_space,
        #     expected_min=np.array([-5 for _ in range(3)]),
        #     expected_max=np.array([5 for _ in range(3)]),
        #     expected_size=3,
        # )

        # test for ring-v3-fast
        self.assertRaises(
            AssertionError,
            get_meta_ac_space, env_name="ring-v3-fast", **params)
        # ac_space = get_meta_ac_space(env_name="ring-v3-fast", **params)
        # test_space(
        #     ac_space,
        #     expected_min=np.array([0 for _ in range(4)]),
        #     expected_max=np.array([10 for _ in range(4)]),
        #     expected_size=4,
        # )
        # ac_space = get_meta_ac_space(env_name="ring-v3-fast", **rel_params)
        # test_space(
        #     ac_space,
        #     expected_min=np.array([-5 for _ in range(4)]),
        #     expected_max=np.array([5 for _ in range(4)]),
        #     expected_size=4,
        # )

        # test for ring-v4-fast
        self.assertRaises(
            AssertionError,
            get_meta_ac_space, env_name="ring-v4-fast", **params)
        # ac_space = get_meta_ac_space(env_name="ring-v4-fast", **params)
        # test_space(
        #     ac_space,
        #     expected_min=np.array([0 for _ in range(5)]),
        #     expected_max=np.array([10 for _ in range(5)]),
        #     expected_size=5,
        # )
        # ac_space = get_meta_ac_space(env_name="ring-v4-fast", **rel_params)
        # test_space(
        #     ac_space,
        #     expected_min=np.array([-5 for _ in range(5)]),
        #     expected_max=np.array([5 for _ in range(5)]),
        #     expected_size=5,
        # )
=======
        ac_space = get_meta_ac_space(env_name="ring-v1-fast", **params)
        test_space(
            ac_space,
            expected_min=np.array([0 for _ in range(2)]),
            expected_max=np.array([10 for _ in range(2)]),
            expected_size=2,
        )
        ac_space = get_meta_ac_space(env_name="ring-v1-fast", **rel_params)
        test_space(
            ac_space,
            expected_min=np.array([-5 for _ in range(2)]),
            expected_max=np.array([5 for _ in range(2)]),
            expected_size=2,
        )

        # test for ring-v2-fast
        ac_space = get_meta_ac_space(env_name="ring-v2-fast", **params)
        test_space(
            ac_space,
            expected_min=np.array([0 for _ in range(3)]),
            expected_max=np.array([10 for _ in range(3)]),
            expected_size=3,
        )
        ac_space = get_meta_ac_space(env_name="ring-v2-fast", **rel_params)
        test_space(
            ac_space,
            expected_min=np.array([-5 for _ in range(3)]),
            expected_max=np.array([5 for _ in range(3)]),
            expected_size=3,
        )

        # test for ring-v3-fast
        ac_space = get_meta_ac_space(env_name="ring-v3-fast", **params)
        test_space(
            ac_space,
            expected_min=np.array([0 for _ in range(4)]),
            expected_max=np.array([10 for _ in range(4)]),
            expected_size=4,
        )
        ac_space = get_meta_ac_space(env_name="ring-v3-fast", **rel_params)
        test_space(
            ac_space,
            expected_min=np.array([-5 for _ in range(4)]),
            expected_max=np.array([5 for _ in range(4)]),
            expected_size=4,
        )

        # test for ring-v4-fast
        ac_space = get_meta_ac_space(env_name="ring-v4-fast", **params)
        test_space(
            ac_space,
            expected_min=np.array([0 for _ in range(5)]),
            expected_max=np.array([10 for _ in range(5)]),
            expected_size=5,
        )
        ac_space = get_meta_ac_space(env_name="ring-v4-fast", **rel_params)
        test_space(
            ac_space,
            expected_min=np.array([-5 for _ in range(5)]),
            expected_max=np.array([5 for _ in range(5)]),
            expected_size=5,
        )
>>>>>>> 941893e5

        # test for ring-imitation
        ac_space = get_meta_ac_space(env_name="ring-imitation", **params)
        test_space(
            ac_space,
            expected_min=np.array([0 for _ in range(5)]),
            expected_max=np.array([1 for _ in range(5)]),
            expected_size=5,
        )

        # test for merge-v0
        ac_space = get_meta_ac_space(env_name="merge-v0", **params)
        test_space(
            ac_space,
            expected_min=np.array([0 for _ in range(5)]),
            expected_max=np.array([1 for _ in range(5)]),
            expected_size=5,
        )
        ac_space = get_meta_ac_space(env_name="merge-v0", **rel_params)
        test_space(
            ac_space,
            expected_min=np.array([-0.5 for _ in range(5)]),
            expected_max=np.array([0.5 for _ in range(5)]),
            expected_size=5,
        )

        # test for merge-v1
        ac_space = get_meta_ac_space(env_name="merge-v1", **params)
        test_space(
            ac_space,
            expected_min=np.array([0 for _ in range(13)]),
            expected_max=np.array([1 for _ in range(13)]),
            expected_size=13,
        )
        ac_space = get_meta_ac_space(env_name="merge-v1", **rel_params)
        test_space(
            ac_space,
            expected_min=np.array([-0.5 for _ in range(13)]),
            expected_max=np.array([0.5 for _ in range(13)]),
            expected_size=13,
        )

        # test for merge-v2
        ac_space = get_meta_ac_space(env_name="merge-v2", **params)
        test_space(
            ac_space,
            expected_min=np.array([0 for _ in range(17)]),
            expected_max=np.array([1 for _ in range(17)]),
            expected_size=17,
        )
        ac_space = get_meta_ac_space(env_name="merge-v2", **rel_params)
        test_space(
            ac_space,
            expected_min=np.array([-0.5 for _ in range(17)]),
            expected_max=np.array([0.5 for _ in range(17)]),
            expected_size=17,
        )

        # test for highway-v0
        ac_space = get_meta_ac_space(env_name="highway-v0", **params)
        test_space(
            ac_space,
            expected_min=np.array([0 for _ in range(10)]),
            expected_max=np.array([20 for _ in range(10)]),
            expected_size=10,
        )
        ac_space = get_meta_ac_space(env_name="highway-v0", **rel_params)
        test_space(
            ac_space,
            expected_min=np.array([-5 for _ in range(10)]),
            expected_max=np.array([5 for _ in range(10)]),
            expected_size=10,
        )

        # test for highway-v1
        ac_space = get_meta_ac_space(env_name="highway-v1", **params)
        test_space(
            ac_space,
            expected_min=np.array([0 for _ in range(10)]),
            expected_max=np.array([20 for _ in range(10)]),
            expected_size=10,
        )
        ac_space = get_meta_ac_space(env_name="highway-v1", **rel_params)
        test_space(
            ac_space,
            expected_min=np.array([-5 for _ in range(10)]),
            expected_max=np.array([5 for _ in range(10)]),
            expected_size=10,
        )

        # test for highway-v2
        ac_space = get_meta_ac_space(env_name="highway-v2", **params)
        test_space(
            ac_space,
            expected_min=np.array([0 for _ in range(10)]),
            expected_max=np.array([20 for _ in range(10)]),
            expected_size=10,
        )
        ac_space = get_meta_ac_space(env_name="highway-v2", **rel_params)
        test_space(
            ac_space,
            expected_min=np.array([-5 for _ in range(10)]),
            expected_max=np.array([5 for _ in range(10)]),
            expected_size=10,
        )

        # test for highway-v3
        ac_space = get_meta_ac_space(env_name="highway-v3", **params)
        test_space(
            ac_space,
            expected_min=np.array([0 for _ in range(10)]),
            expected_max=np.array([20 for _ in range(10)]),
            expected_size=10,
        )
        ac_space = get_meta_ac_space(env_name="highway-v3", **rel_params)
        test_space(
            ac_space,
            expected_min=np.array([-5 for _ in range(10)]),
            expected_max=np.array([5 for _ in range(10)]),
            expected_size=10,
        )

        # test for highway-imitation
        ac_space = get_meta_ac_space(env_name="highway-imitation", **params)
        test_space(
            ac_space,
            expected_min=np.array([0 for _ in range(10)]),
            expected_max=np.array([1 for _ in range(10)]),
            expected_size=10,
        )

        # test for i210-v0
        ac_space = get_meta_ac_space(env_name="i210-v0", **params)
        test_space(
            ac_space,
            expected_min=np.array([0 for _ in range(50)]),
            expected_max=np.array([20 for _ in range(50)]),
            expected_size=50,
        )
        ac_space = get_meta_ac_space(env_name="i210-v0", **rel_params)
        test_space(
            ac_space,
            expected_min=np.array([-5 for _ in range(50)]),
            expected_max=np.array([5 for _ in range(50)]),
            expected_size=50,
        )

        # test for i210-v1
        ac_space = get_meta_ac_space(env_name="i210-v1", **params)
        test_space(
            ac_space,
            expected_min=np.array([0 for _ in range(50)]),
            expected_max=np.array([20 for _ in range(50)]),
            expected_size=50,
        )
        ac_space = get_meta_ac_space(env_name="i210-v1", **rel_params)
        test_space(
            ac_space,
            expected_min=np.array([-5 for _ in range(50)]),
            expected_max=np.array([5 for _ in range(50)]),
            expected_size=50,
        )

        # test for i210-v2
        ac_space = get_meta_ac_space(env_name="i210-v2", **params)
        test_space(
            ac_space,
            expected_min=np.array([0 for _ in range(50)]),
            expected_max=np.array([20 for _ in range(50)]),
            expected_size=50,
        )
        ac_space = get_meta_ac_space(env_name="i210-v2", **rel_params)
        test_space(
            ac_space,
            expected_min=np.array([-5 for _ in range(50)]),
            expected_max=np.array([5 for _ in range(50)]),
            expected_size=50,
        )

        # test for i210-v3
        ac_space = get_meta_ac_space(env_name="i210-v3", **params)
        test_space(
            ac_space,
            expected_min=np.array([0 for _ in range(50)]),
            expected_max=np.array([20 for _ in range(50)]),
            expected_size=50,
        )
        ac_space = get_meta_ac_space(env_name="i210-v3", **rel_params)
        test_space(
            ac_space,
            expected_min=np.array([-5 for _ in range(50)]),
            expected_max=np.array([5 for _ in range(50)]),
            expected_size=50,
        )

        # test for Point2DEnv
        ac_space = get_meta_ac_space(env_name="Point2DEnv", **params)
        test_space(
            ac_space,
            expected_min=np.array([-4 for _ in range(2)]),
            expected_max=np.array([4 for _ in range(2)]),
            expected_size=2,
        )

        # test for Point2DImageEnv
        ac_space = get_meta_ac_space(env_name="Point2DImageEnv", **params)
        test_space(
            ac_space,
            expected_min=np.array([-4 for _ in range(2)]),
            expected_max=np.array([4 for _ in range(2)]),
            expected_size=2,
        )

    def test_state_indices(self):
        # non-relevant parameters for most tests
        params = dict(
            ob_space=Box(-1, 1, shape=(2,)),
        )

        # test for AntMaze
        self.assertListEqual(
            get_state_indices(env_name="AntMaze", **params),
            [0, 1, 2, 3, 4, 5, 6, 7, 8, 9, 10, 11, 12, 13, 14]
        )

        # test for AntGather
        self.assertListEqual(
            get_state_indices(env_name="AntGather", **params),
            [0, 1, 2, 3, 4, 5, 6, 7, 8, 9, 10, 11, 12, 13, 14]
        )

        # test for AntPush
        self.assertListEqual(
            get_state_indices(env_name="AntPush", **params),
            [0, 1, 2, 3, 4, 5, 6, 7, 8, 9, 10, 11, 12, 13, 14]
        )

        # test for AntFall
        self.assertListEqual(
            get_state_indices(env_name="AntFall", **params),
            [0, 1, 2, 3, 4, 5, 6, 7, 8, 9, 10, 11, 12, 13, 14]
        )

        # test for UR5
        self.assertIsNone(get_state_indices(env_name="UR5", **params))

        # test for Pendulum
        self.assertListEqual(
            get_state_indices(env_name="Pendulum", **params),
            [0, 2]
        )

        # test for ring-v0
        self.assertListEqual(
            get_state_indices(env_name="ring-v0", **params),
            [0]
        )

        # test for ring-v0-fast
        self.assertListEqual(
            get_state_indices(env_name="ring-v0-fast", **params),
            [0]
        )

        # test for ring-v1-fast
<<<<<<< HEAD
        self.assertRaises(
            AssertionError,
            get_state_indices, env_name="ring-v1-fast", **params)
        # self.assertListEqual(
        #     get_state_indices(env_name="ring-v1-fast", **params),
        #     [0, 5]
        # )

        # test for ring-v2-fast
        self.assertRaises(
            AssertionError,
            get_state_indices, env_name="ring-v2-fast", **params)
        # self.assertListEqual(
        #     get_state_indices(env_name="ring-v2-fast", **params),
        #     [0, 5, 10]
        # )

        # test for ring-v3-fast
        self.assertRaises(
            AssertionError,
            get_state_indices, env_name="ring-v3-fast", **params)
        # self.assertListEqual(
        #     get_state_indices(env_name="ring-v3-fast", **params),
        #     [0, 5, 10, 15]
        # )

        # test for ring-v4-fast
        self.assertRaises(
            AssertionError,
            get_state_indices, env_name="ring-v4-fast", **params)
        # self.assertListEqual(
        #     get_state_indices(env_name="ring-v4-fast", **params),
        #     [0, 5, 10, 15, 20]
        # )
=======
        self.assertListEqual(
            get_state_indices(env_name="ring-v1-fast", **params),
            [0, 5]
        )

        # test for ring-v2-fast
        self.assertListEqual(
            get_state_indices(env_name="ring-v2-fast", **params),
            [0, 5, 10]
        )

        # test for ring-v3-fast
        self.assertListEqual(
            get_state_indices(env_name="ring-v3-fast", **params),
            [0, 5, 10, 15]
        )

        # test for ring-v4-fast
        self.assertListEqual(
            get_state_indices(env_name="ring-v4-fast", **params),
            [0, 5, 10, 15, 20]
        )
>>>>>>> 941893e5

        # test for ring-imitation
        self.assertListEqual(
            get_state_indices(env_name="ring-imitation", **params),
            [0, 5, 10, 15, 20]
        )

        # test for merge-v0
        self.assertListEqual(
            get_state_indices(env_name="merge-v0", **params),
            [0, 5, 10, 15, 20]
        )

        # test for merge-v1
        self.assertListEqual(
            get_state_indices(env_name="merge-v1", **params),
            [0, 5, 10, 15, 20, 25, 30, 35, 40, 45, 50, 55, 60]
        )

        # test for merge-v2
        self.assertListEqual(
            get_state_indices(env_name="merge-v2", **params),
            [0, 5, 10, 15, 20, 25, 30, 35, 40, 45, 50, 55, 60, 65, 70, 75, 80]
        )

        # test for highway-v0
        self.assertListEqual(
            get_state_indices(env_name="highway-v0", **params),
            [0, 5, 10, 15, 20, 25, 30, 35, 40, 45]
        )

        # test for highway-v1
        self.assertListEqual(
            get_state_indices(env_name="highway-v1", **params),
            [0, 5, 10, 15, 20, 25, 30, 35, 40, 45]
        )

        # test for highway-v2
        self.assertListEqual(
            get_state_indices(env_name="highway-v2", **params),
            [0, 5, 10, 15, 20, 25, 30, 35, 40, 45]
        )

        # test for highway-v3
        self.assertListEqual(
            get_state_indices(env_name="highway-v3", **params),
            [0, 5, 10, 15, 20, 25, 30, 35, 40, 45]
        )

        # test for highway-imitation
        self.assertListEqual(
            get_state_indices(env_name="highway-imitation", **params),
            [0, 5, 10, 15, 20, 25, 30, 35, 40, 45]
        )

        # test for i210-v0
        self.assertListEqual(
            get_state_indices(env_name="i210-v0", **params),
            [0, 5, 10, 15, 20, 25, 30, 35, 40, 45, 50, 55, 60, 65, 70, 75, 80,
             85, 90, 95, 100, 105, 110, 115, 120, 125, 130, 135, 140, 145, 150,
             155, 160, 165, 170, 175, 180, 185, 190, 195, 200, 205, 210, 215,
             220, 225, 230, 235, 240, 245]
        )

        # test for i210-v1
        self.assertListEqual(
            get_state_indices(env_name="i210-v1", **params),
            [0, 5, 10, 15, 20, 25, 30, 35, 40, 45, 50, 55, 60, 65, 70, 75, 80,
             85, 90, 95, 100, 105, 110, 115, 120, 125, 130, 135, 140, 145, 150,
             155, 160, 165, 170, 175, 180, 185, 190, 195, 200, 205, 210, 215,
             220, 225, 230, 235, 240, 245]
        )

        # test for i210-v2
        self.assertListEqual(
            get_state_indices(env_name="i210-v2", **params),
            [0, 5, 10, 15, 20, 25, 30, 35, 40, 45, 50, 55, 60, 65, 70, 75, 80,
             85, 90, 95, 100, 105, 110, 115, 120, 125, 130, 135, 140, 145, 150,
             155, 160, 165, 170, 175, 180, 185, 190, 195, 200, 205, 210, 215,
             220, 225, 230, 235, 240, 245]
        )

        # test for i210-v3
        self.assertListEqual(
            get_state_indices(env_name="i210-v3", **params),
            [0, 5, 10, 15, 20, 25, 30, 35, 40, 45, 50, 55, 60, 65, 70, 75, 80,
             85, 90, 95, 100, 105, 110, 115, 120, 125, 130, 135, 140, 145, 150,
             155, 160, 165, 170, 175, 180, 185, 190, 195, 200, 205, 210, 215,
             220, 225, 230, 235, 240, 245]
        )

        # test for Point2DEnv
        self.assertListEqual(
            get_state_indices(env_name="Point2DEnv", **params),
            [0, 1]
        )

        # test for Point2DImageEnv
        self.assertListEqual(
            get_state_indices(env_name="Point2DImageEnv", **params),
            [3072, 3073]
        )

    def test_import_flow_env(self):
        """Validate the functionality of the import_flow_env() method.

        This is done for the following 3 cases:

        1. "singleagent_ring"
        2. "multiagent_ring"
        3. "flow:sdfn" --> returns ValueError
        """
        # =================================================================== #
        # test case 1                                                         #
        # =================================================================== #
        env = import_flow_env(
            "flow:singleagent_ring", False, False, False, False)

        # check the spaces
        test_space(
            gym_space=env.action_space,
            expected_min=np.array([-1.]),
            expected_max=np.array([1.]),
            expected_size=1,
        )
        test_space(
            gym_space=env.observation_space,
            expected_min=np.array([-float("inf") for _ in range(3)]),
            expected_max=np.array([float("inf") for _ in range(3)]),
            expected_size=3,
        )

        # delete the environment
        del env

        # =================================================================== #
        # test case 2                                                         #
        # =================================================================== #
        env = import_flow_env(
            "flow:multiagent_ring", False, True, False, False)

        # check the spaces
        test_space(
            gym_space=env.action_space,
            expected_min=np.array([-1.]),
            expected_max=np.array([1.]),
            expected_size=1,
        )
        test_space(
            gym_space=env.observation_space,
            expected_min=np.array([-5 for _ in range(3)]),
            expected_max=np.array([5 for _ in range(3)]),
            expected_size=3,
        )

        # delete the environment
        del env

        # =================================================================== #
        # test case 3                                                         #
        # =================================================================== #
        self.assertRaises(
            ValueError,
            import_flow_env,
            env_name="flow:sdfn",
            render=False,
            shared=False,
            maddpg=False,
            evaluate=False,
        )


class TestTFUtil(unittest.TestCase):

    def setUp(self):
        self.sess = tf.compat.v1.Session()

    def tearDown(self):
        self.sess.close()

    def test_layer(self):
        """Check the functionality of the layer() method.

        This method is tested for the following features:

        1. the number of outputs from the layer equals num_outputs
        2. the name is properly used
        3. the proper activation function applied if requested
        4. layer_norm is applied if requested
        """
        # =================================================================== #
        # test case 1                                                         #
        # =================================================================== #

        # Choose a random number of outputs.
        num_outputs = random.randint(1, 10)

        # Create the layer.
        out_val = layer(
            val=tf.compat.v1.placeholder(
                tf.float32,
                shape=(None, 1),
                name='input_test1',
            ),
            num_outputs=num_outputs,
            name="test1",
        )

        # Test the number of outputs.
        self.assertEqual(out_val.shape[-1], num_outputs)

        # Clear the graph.
        tf.compat.v1.reset_default_graph()

        # =================================================================== #
        # test case 2                                                         #
        # =================================================================== #

        # Create the layer.
        out_val = layer(
            val=tf.compat.v1.placeholder(
                tf.float32,
                shape=(None, 1),
                name='input_test2',
            ),
            num_outputs=num_outputs,
            name="test2",
        )

        # Test the name matches what is expected.
        self.assertEqual(out_val.name, "test2/BiasAdd:0")

        # Clear the graph.
        tf.compat.v1.reset_default_graph()

        # =================================================================== #
        # test case 3                                                         #
        # =================================================================== #

        # Create the layer.
        out_val = layer(
            val=tf.compat.v1.placeholder(
                tf.float32,
                shape=(None, 1),
                name='input_test3',
            ),
            act_fun=tf.nn.relu,
            num_outputs=num_outputs,
            name="test3",
        )

        # Test that the name matches the activation function that was added.
        self.assertEqual(out_val.name, "Relu:0")

        # Clear the graph.
        tf.compat.v1.reset_default_graph()

        # =================================================================== #
        # test case 4                                                         #
        # =================================================================== #

        # Create the layer.
        _ = layer(
            val=tf.compat.v1.placeholder(
                tf.float32,
                shape=(None, 1),
                name='input_test4',
            ),
            layer_norm=True,
            num_outputs=num_outputs,
            name="test4",
        )

        # Test that the LayerNorm layer was added.
        self.assertListEqual(
            sorted([var.name for var in get_trainable_vars()]),
            ['LayerNorm/beta:0',
             'LayerNorm/gamma:0',
             'test4/bias:0',
             'test4/kernel:0']
        )

        # Clear the graph.
        tf.compat.v1.reset_default_graph()

    def test_conv_layer(self):
        """Check the functionality of the conv_layer() method.

        This method is tested for the following features:

        1. that the filters, kernel_size, and strides features work as expected
        2. the name is properly used
        3. the proper activation function applied if requested
        4. layer_norm is applied if requested
        """
        # =================================================================== #
        # test case 1                                                         #
        # =================================================================== #

        # Create the input variable.
        in_val = tf.compat.v1.placeholder(
            tf.float32,
            shape=(None, 32, 32, 3),
            name='input_test2',
        )

        # Create the layer.
        out_val = conv_layer(
            val=in_val,
            filters=16,
            kernel_size=5,
            strides=2,
            name="test2",
            act_fun=None,
            layer_norm=False,
        )

        # Test the shape of the output.
        self.assertEqual(out_val.shape[-1], 16)
        self.assertEqual(out_val.shape[-2], 16)
        self.assertEqual(out_val.shape[-3], 16)

        # Clear the graph.
        tf.compat.v1.reset_default_graph()

        # =================================================================== #
        # test case 2                                                         #
        # =================================================================== #

        # Create the input variable.
        in_val = tf.compat.v1.placeholder(
            tf.float32,
            shape=(None, 32, 32, 3),
            name='input_test2',
        )

        # Create the layer.
        out_val = conv_layer(
            val=in_val,
            filters=16,
            kernel_size=5,
            strides=2,
            name="test2",
            act_fun=None,
            layer_norm=False,
        )

        # Test the name matches what is expected.
        self.assertEqual(out_val.name, "test2/BiasAdd:0")

        # Clear the graph.
        tf.compat.v1.reset_default_graph()

        # =================================================================== #
        # test case 3                                                         #
        # =================================================================== #

        # Create the input variable.
        in_val = tf.compat.v1.placeholder(
            tf.float32,
            shape=(None, 32, 32, 3),
            name='input_test3',
        )

        # Create the layer.
        out_val = conv_layer(
            val=in_val,
            filters=16,
            kernel_size=5,
            strides=2,
            name="test3",
            act_fun=tf.nn.tanh,
            layer_norm=False,
        )

        # Test that the name matches the activation function that was added.
        self.assertEqual(out_val.name, "Tanh:0")

        # Clear the graph.
        tf.compat.v1.reset_default_graph()

        # =================================================================== #
        # test case 4                                                         #
        # =================================================================== #

        # Create the input variable.
        in_val = tf.compat.v1.placeholder(
            tf.float32,
            shape=(None, 32, 32, 3),
            name='input_test4',
        )

        # Create the layer.
        _ = conv_layer(
            val=in_val,
            filters=16,
            kernel_size=5,
            strides=2,
            name="test4",
            act_fun=None,
            layer_norm=True,
        )

        # Test that the LayerNorm layer was added.
        self.assertListEqual(
            sorted([var.name for var in get_trainable_vars()]),
            ['LayerNorm/beta:0',
             'LayerNorm/gamma:0',
             'test4/bias:0',
             'test4/kernel:0']
        )

        # Clear the graph.
        tf.compat.v1.reset_default_graph()

    def test_gaussian_likelihood(self):
        """Check the functionality of the gaussian_likelihood() method."""
        input_ = tf.constant([[0, 1, 2]], dtype=tf.float32)
        mu_ = tf.constant([[0, 0, 0]], dtype=tf.float32)
        log_std = tf.constant([[-4, -3, -2]], dtype=tf.float32)
        val = gaussian_likelihood(input_, mu_, log_std)
        expected = -304.65784

        self.assertAlmostEqual(self.sess.run(val)[0], expected, places=4)

    def test_apply_squashing(self):
        """Check the functionality of the apply_squashing() method."""
        # Some inputs
        mu_ = tf.constant([[0, 0.5, 1, 2]], dtype=tf.float32)
        pi_ = tf.constant([[0, 0.5, 1, 2]], dtype=tf.float32)
        logp_pi = tf.constant([[0, 0.5, 1, 2]], dtype=tf.float32)

        # Run the function.
        det_policy, policy, logp_pi = apply_squashing_func(mu_, pi_, logp_pi)

        # Initialize everything.
        sess = tf.compat.v1.Session()
        sess.run(tf.compat.v1.global_variables_initializer())

        # Test the output from the deterministic squashed output.
        np.testing.assert_almost_equal(
            sess.run(det_policy), [[0., 0.4621172, 0.7615942, 0.9640276]])

        # Clear the graph.
        tf.compat.v1.reset_default_graph()


def test_space(gym_space, expected_size, expected_min, expected_max):
    """Test the shape and bounds of an action or observation space.

    Parameters
    ----------
    gym_space : gym.spaces.Box
        gym space object to be tested
    expected_size : int
        expected size
    expected_min : float or array_like
        expected minimum value(s)
    expected_max : float or array_like
        expected maximum value(s)
    """
    assert gym_space.shape[0] == expected_size, \
        "{}, {}".format(gym_space.shape[0], expected_size)
    np.testing.assert_almost_equal(gym_space.high, expected_max, decimal=4)
    np.testing.assert_almost_equal(gym_space.low, expected_min, decimal=4)


if __name__ == '__main__':
    unittest.main()<|MERGE_RESOLUTION|>--- conflicted
+++ resolved
@@ -1661,82 +1661,6 @@
         )
 
         # test for ring-v1-fast
-<<<<<<< HEAD
-        self.assertRaises(
-            AssertionError,
-            get_meta_ac_space, env_name="ring-v1-fast", **params)
-        # ac_space = get_meta_ac_space(env_name="ring-v1-fast", **params)
-        # test_space(
-        #     ac_space,
-        #     expected_min=np.array([0 for _ in range(2)]),
-        #     expected_max=np.array([10 for _ in range(2)]),
-        #     expected_size=2,
-        # )
-        # ac_space = get_meta_ac_space(env_name="ring-v1-fast", **rel_params)
-        # test_space(
-        #     ac_space,
-        #     expected_min=np.array([-5 for _ in range(2)]),
-        #     expected_max=np.array([5 for _ in range(2)]),
-        #     expected_size=2,
-        # )
-
-        # test for ring-v2-fast
-        self.assertRaises(
-            AssertionError,
-            get_meta_ac_space, env_name="ring-v2-fast", **params)
-        # ac_space = get_meta_ac_space(env_name="ring-v2-fast", **params)
-        # test_space(
-        #     ac_space,
-        #     expected_min=np.array([0 for _ in range(3)]),
-        #     expected_max=np.array([10 for _ in range(3)]),
-        #     expected_size=3,
-        # )
-        # ac_space = get_meta_ac_space(env_name="ring-v2-fast", **rel_params)
-        # test_space(
-        #     ac_space,
-        #     expected_min=np.array([-5 for _ in range(3)]),
-        #     expected_max=np.array([5 for _ in range(3)]),
-        #     expected_size=3,
-        # )
-
-        # test for ring-v3-fast
-        self.assertRaises(
-            AssertionError,
-            get_meta_ac_space, env_name="ring-v3-fast", **params)
-        # ac_space = get_meta_ac_space(env_name="ring-v3-fast", **params)
-        # test_space(
-        #     ac_space,
-        #     expected_min=np.array([0 for _ in range(4)]),
-        #     expected_max=np.array([10 for _ in range(4)]),
-        #     expected_size=4,
-        # )
-        # ac_space = get_meta_ac_space(env_name="ring-v3-fast", **rel_params)
-        # test_space(
-        #     ac_space,
-        #     expected_min=np.array([-5 for _ in range(4)]),
-        #     expected_max=np.array([5 for _ in range(4)]),
-        #     expected_size=4,
-        # )
-
-        # test for ring-v4-fast
-        self.assertRaises(
-            AssertionError,
-            get_meta_ac_space, env_name="ring-v4-fast", **params)
-        # ac_space = get_meta_ac_space(env_name="ring-v4-fast", **params)
-        # test_space(
-        #     ac_space,
-        #     expected_min=np.array([0 for _ in range(5)]),
-        #     expected_max=np.array([10 for _ in range(5)]),
-        #     expected_size=5,
-        # )
-        # ac_space = get_meta_ac_space(env_name="ring-v4-fast", **rel_params)
-        # test_space(
-        #     ac_space,
-        #     expected_min=np.array([-5 for _ in range(5)]),
-        #     expected_max=np.array([5 for _ in range(5)]),
-        #     expected_size=5,
-        # )
-=======
         ac_space = get_meta_ac_space(env_name="ring-v1-fast", **params)
         test_space(
             ac_space,
@@ -1799,7 +1723,6 @@
             expected_max=np.array([5 for _ in range(5)]),
             expected_size=5,
         )
->>>>>>> 941893e5
 
         # test for ring-imitation
         ac_space = get_meta_ac_space(env_name="ring-imitation", **params)
@@ -2065,42 +1988,6 @@
         )
 
         # test for ring-v1-fast
-<<<<<<< HEAD
-        self.assertRaises(
-            AssertionError,
-            get_state_indices, env_name="ring-v1-fast", **params)
-        # self.assertListEqual(
-        #     get_state_indices(env_name="ring-v1-fast", **params),
-        #     [0, 5]
-        # )
-
-        # test for ring-v2-fast
-        self.assertRaises(
-            AssertionError,
-            get_state_indices, env_name="ring-v2-fast", **params)
-        # self.assertListEqual(
-        #     get_state_indices(env_name="ring-v2-fast", **params),
-        #     [0, 5, 10]
-        # )
-
-        # test for ring-v3-fast
-        self.assertRaises(
-            AssertionError,
-            get_state_indices, env_name="ring-v3-fast", **params)
-        # self.assertListEqual(
-        #     get_state_indices(env_name="ring-v3-fast", **params),
-        #     [0, 5, 10, 15]
-        # )
-
-        # test for ring-v4-fast
-        self.assertRaises(
-            AssertionError,
-            get_state_indices, env_name="ring-v4-fast", **params)
-        # self.assertListEqual(
-        #     get_state_indices(env_name="ring-v4-fast", **params),
-        #     [0, 5, 10, 15, 20]
-        # )
-=======
         self.assertListEqual(
             get_state_indices(env_name="ring-v1-fast", **params),
             [0, 5]
@@ -2123,7 +2010,6 @@
             get_state_indices(env_name="ring-v4-fast", **params),
             [0, 5, 10, 15, 20]
         )
->>>>>>> 941893e5
 
         # test for ring-imitation
         self.assertListEqual(
