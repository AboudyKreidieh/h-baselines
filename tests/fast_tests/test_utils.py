--- conflicted
+++ resolved
@@ -265,11 +265,8 @@
             'total_steps': 2,
             'use_huber': True,
             'verbose': 11,
-<<<<<<< HEAD
             'exploration_strategy': None,
-=======
             'ckpt_path': 'blank',
->>>>>>> 47c85858
         })
 
         hp = get_hyperparameters(args, TD3FeedForwardPolicy)
@@ -390,11 +387,8 @@
             'relative_goals': False,
             'subgoal_testing_rate': GOAL_CONDITIONED_PARAMS[
                 'subgoal_testing_rate'],
-<<<<<<< HEAD
             'exploration_strategy': None,
-=======
             'ckpt_path': None,
->>>>>>> 47c85858
         })
 
         hp = get_hyperparameters(args, TD3GoalConditionedPolicy)
@@ -551,11 +545,8 @@
             'off_policy_corrections': True,
             'relative_goals': True,
             'subgoal_testing_rate': 6,
-<<<<<<< HEAD
             'exploration_strategy': None,
-=======
             'ckpt_path': None,
->>>>>>> 47c85858
         })
 
         hp = get_hyperparameters(args, TD3GoalConditionedPolicy)
@@ -677,11 +668,8 @@
             'shared': False,
             'maddpg': False,
             'n_agents': MULTIAGENT_PARAMS["n_agents"],
-<<<<<<< HEAD
             'exploration_strategy': None,
-=======
             'ckpt_path': None,
->>>>>>> 47c85858
         })
 
         hp = get_hyperparameters(args, TD3MultiFeedForwardPolicy)
@@ -797,11 +785,8 @@
             'shared': True,
             'maddpg': True,
             'n_agents': 2,
-<<<<<<< HEAD
             'exploration_strategy': None,
-=======
             'ckpt_path': None,
->>>>>>> 47c85858
         })
 
         hp = get_hyperparameters(args, TD3MultiFeedForwardPolicy)
@@ -929,11 +914,8 @@
             'shared': False,
             'maddpg': False,
             'n_agents': MULTIAGENT_PARAMS["n_agents"],
-<<<<<<< HEAD
             'exploration_strategy': None,
-=======
             'ckpt_path': None,
->>>>>>> 47c85858
         })
 
         hp = get_hyperparameters(args, TD3MultiFeedForwardPolicy)
@@ -1079,11 +1061,8 @@
             'shared': True,
             'maddpg': True,
             'n_agents': 8,
-<<<<<<< HEAD
             'exploration_strategy': None,
-=======
             'ckpt_path': None,
->>>>>>> 47c85858
         })
 
         hp = get_hyperparameters(args, TD3MultiGoalConditionedPolicy)
@@ -1225,11 +1204,8 @@
             'critic_lr': SAC_PARAMS['critic_lr'],
             'tau': SAC_PARAMS['tau'],
             'gamma': SAC_PARAMS['gamma'],
-<<<<<<< HEAD
             'exploration_strategy': None,
-=======
             'ckpt_path': None,
->>>>>>> 47c85858
         })
 
         hp = get_hyperparameters(args, SACFeedForwardPolicy)
@@ -1369,11 +1345,8 @@
             'total_steps': 2,
             'use_huber': True,
             'verbose': 11,
-<<<<<<< HEAD
             'exploration_strategy': None,
-=======
             'ckpt_path': None,
->>>>>>> 47c85858
         })
 
         hp = get_hyperparameters(args, SACFeedForwardPolicy)
@@ -1638,11 +1611,8 @@
             'n_minibatches': 31,
             'n_opt_epochs': 32,
             'vf_coef': 33.0,
-<<<<<<< HEAD
             'exploration_strategy': '34',
-=======
             'ckpt_path': None,
->>>>>>> 47c85858
         })
 
         hp = get_hyperparameters(args, PPOFeedForwardPolicy)
