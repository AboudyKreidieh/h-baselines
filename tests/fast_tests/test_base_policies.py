--- conflicted
+++ resolved
@@ -4,15 +4,9 @@
 import tensorflow as tf
 from gym.spaces import Box
 
-<<<<<<< HEAD
-from hbaselines.base_policies import ActorCriticPolicy
-from hbaselines.base_policies import ImitationLearningPolicy
-from hbaselines.algorithms.rl_algorithm import FEEDFORWARD_PARAMS
-=======
 from hbaselines.base_policies import Policy
 from hbaselines.algorithms.rl_algorithm import FEEDFORWARD_PARAMS
 from hbaselines.utils.tf_util import setup_target_updates
->>>>>>> 005d5aa9
 
 
 class TestPolicy(unittest.TestCase):
@@ -51,12 +45,6 @@
         self.assertEqual(policy.ob_space, self.policy_params['ob_space'])
         self.assertEqual(policy.co_space, self.policy_params['co_space'])
         self.assertEqual(policy.verbose, self.policy_params['verbose'])
-<<<<<<< HEAD
-        self.assertEqual(policy.tau, self.policy_params['tau'])
-        self.assertEqual(policy.gamma, self.policy_params['gamma'])
-        self.assertEqual(policy.use_huber, self.policy_params['use_huber'])
-=======
->>>>>>> 005d5aa9
 
         # Check that the abstract class has all the required methods.
         self.assertRaises(NotImplementedError, policy.initialize)
@@ -86,11 +74,7 @@
         layers = policy_params["model_params"]["layers"]
         del policy_params["model_params"]["model_type"]
         del policy_params["model_params"]["layers"]
-<<<<<<< HEAD
-        self.assertRaises(AssertionError, ActorCriticPolicy, **policy_params)
-=======
         self.assertRaises(AssertionError, Policy, **policy_params)
->>>>>>> 005d5aa9
 
         # Undo changes.
         policy_params["model_params"]["model_type"] = model_type
@@ -103,11 +87,7 @@
         filters = policy_params["model_params"]["filters"]
         del policy_params["model_params"]["strides"]
         del policy_params["model_params"]["filters"]
-<<<<<<< HEAD
-        self.assertRaises(AssertionError, ActorCriticPolicy, **policy_params)
-=======
         self.assertRaises(AssertionError, Policy, **policy_params)
->>>>>>> 005d5aa9
 
         # Undo changes.
         policy_params["model_params"]["strides"] = strides
@@ -116,11 +96,7 @@
         # test case 3
         policy_params = self.policy_params.copy()
         policy_params["model_params"]["model_type"] = "blank"
-<<<<<<< HEAD
-        self.assertRaises(AssertionError, ActorCriticPolicy, **policy_params)
-=======
         self.assertRaises(AssertionError, Policy, **policy_params)
->>>>>>> 005d5aa9
 
         # Undo changes.
         policy_params["model_params"]["model_type"] = "fcnet"
