"""Tests for the policies in the hbaselines/goal_conditioned subdirectory."""
import unittest
import numpy as np
import tensorflow as tf
from gym.spaces import Box

from hbaselines.utils.tf_util import get_trainable_vars
from hbaselines.goal_conditioned.td3 import GoalConditionedPolicy as \
    TD3GoalConditionedPolicy
from hbaselines.goal_conditioned.sac import GoalConditionedPolicy as \
    SACGoalConditionedPolicy
from hbaselines.algorithms.off_policy import SAC_PARAMS, TD3_PARAMS
from hbaselines.algorithms.off_policy import GOAL_CONDITIONED_PARAMS


class TestBaseGoalConditionedPolicy(unittest.TestCase):
    """Test GoalConditionedPolicy in hbaselines/goal_conditioned/base.py."""

    def setUp(self):
        self.policy_params = {
            'sess': tf.compat.v1.Session(),
            'ac_space': Box(low=-1, high=1, shape=(1,)),
            'ob_space': Box(low=-2, high=2, shape=(2,)),
            'co_space': Box(low=-3, high=3, shape=(2,)),
            'layers': None,
            'verbose': 0,
        }
        self.policy_params.update(TD3_PARAMS.copy())
        self.policy_params.update(GOAL_CONDITIONED_PARAMS.copy())

    def tearDown(self):
        self.policy_params['sess'].close()
        del self.policy_params

        # Clear the graph.
        tf.compat.v1.reset_default_graph()

    def test_store_transition(self):
        """Check the functionality of the store_transition() method.

        This method is tested for the following cases:

        1. hindsight = False, relative_goals = False
        2. hindsight = False, relative_goals = True
        3. hindsight = True,  relative_goals = False
        4. hindsight = True,  relative_goals = True
        """
        # =================================================================== #
        #                             test case 1                             #
        # =================================================================== #

        policy_params = self.policy_params.copy()
        policy_params['relative_goals'] = False
        policy_params['hindsight'] = False
        policy_params['subgoal_testing_rate'] = 1
        policy_params['meta_period'] = 4
        policy_params['batch_size'] = 2
        policy = TD3GoalConditionedPolicy(**policy_params)

        # Initialize the variables of the policy.
        policy.sess.run(tf.compat.v1.global_variables_initializer())

        # Run the initialize method.
        policy.initialize()

        policy._meta_action = [np.array([5, 5])]

        for i in range(4):
            obs0 = np.array([i for _ in range(2)])
            context0 = np.array([i for _ in range(3)])
            action = np.array([i for _ in range(1)])
            reward = i
            obs1 = np.array([i+1 for _ in range(2)])
            context1 = np.array([i for _ in range(3)])
            done, is_final_step, evaluate = False, False, False

            policy.store_transition(
                obs0=obs0,
                context0=context0,
                action=action,
                reward=reward,
                obs1=obs1,
                context1=context1,
                done=done,
                is_final_step=is_final_step,
                evaluate=evaluate,
                env_num=0,
            )

        obs_t = policy.replay_buffer._obs_t[0]
        action_t = policy.replay_buffer._action_t[0]
        reward = policy.replay_buffer._reward_t[0]
        done = policy.replay_buffer._done_t[0]

        # check the various attributes
        self.assertTrue(
            all(all(obs_t[i] ==
                    [np.array([0, 0]),
                     np.array([1, 1]),
                     np.array([2, 2]),
                     np.array([3, 3]),
                     np.array([4, 4])][i])
                for i in range(len(obs_t)))
        )

        for i in range(len(action_t)):
            self.assertTrue(
                all(all(action_t[i][j] ==
                        [[np.array([5, 5]),
                          np.array([5, 5]),
                          np.array([5, 5]),
                          np.array([5, 5]),
                          np.array([5, 5])],
                         [np.array([0]),
                          np.array([1]),
                          np.array([2]),
                          np.array([3])]][i][j])
                    for j in range(len(action_t[i])))
            )

        self.assertEqual(reward,
                         [[6], [-5.656854249501219, -4.24264068713107,
                                -2.8284271247638677, -1.4142135624084504]])

        self.assertEqual(done,
                         [False, False, False, False])

    def test_store_transition_2(self):
        policy_params = self.policy_params.copy()
        policy_params['relative_goals'] = True
        policy_params['hindsight'] = False
        policy_params['subgoal_testing_rate'] = 1
        policy_params['meta_period'] = 4
        policy_params['batch_size'] = 2
        policy = TD3GoalConditionedPolicy(**policy_params)

        # Initialize the variables of the policy.
        policy.sess.run(tf.compat.v1.global_variables_initializer())

        # Run the initialize method.
        policy.initialize()

        policy._meta_action = [np.array([5, 5])]

        for i in range(4):
            obs0 = np.array([i for _ in range(2)])
            context0 = np.array([i for _ in range(3)])
            action = np.array([i for _ in range(1)])
            reward = i
            obs1 = np.array([i+1 for _ in range(2)])
            context1 = np.array([i for _ in range(3)])
            done, is_final_step, evaluate = False, False, False

            policy.store_transition(
                obs0=obs0,
                context0=context0,
                action=action,
                reward=reward,
                obs1=obs1,
                context1=context1,
                done=done,
                is_final_step=is_final_step,
                evaluate=evaluate,
                env_num=0,
            )

        obs_t = policy.replay_buffer._obs_t[0]
        action_t = policy.replay_buffer._action_t[0]
        reward = policy.replay_buffer._reward_t[0]
        done = policy.replay_buffer._done_t[0]

        # check the various attributes
        self.assertTrue(
            all(all(obs_t[i] ==
                    [np.array([0, 0]),
                     np.array([1, 1]),
                     np.array([2, 2]),
                     np.array([3, 3]),
                     np.array([4, 4])][i])
                for i in range(len(obs_t)))
        )

        for i in range(len(action_t)):
            self.assertTrue(
                all(all(action_t[i][j] ==
                        [[np.array([5, 5]),
                          np.array([5, 5]),
                          np.array([5, 5]),
                          np.array([5, 5]),
                          np.array([4, 4])],
                         [np.array([0]),
                          np.array([1]),
                          np.array([2]),
                          np.array([3])]][i][j])
                    for j in range(len(action_t[i])))
            )

        self.assertEqual(reward,
                         [[6], [-5.656854249501219, -5.656854249501219,
                                -5.656854249501219, -5.656854249501219]])

        self.assertEqual(done, [False, False, False, False])

    def test_store_transition_3(self):
        policy_params = self.policy_params.copy()
        policy_params['relative_goals'] = False
        policy_params['hindsight'] = True
        policy_params['subgoal_testing_rate'] = 1
        policy_params['meta_period'] = 4
        policy_params['batch_size'] = 2
        policy = TD3GoalConditionedPolicy(**policy_params)

        # Initialize the variables of the policy.
        policy.sess.run(tf.compat.v1.global_variables_initializer())

        # Run the initialize method.
        policy.initialize()

        policy._meta_action = [np.array([5, 5])]

        for i in range(4):
            obs0 = np.array([i for _ in range(2)])
            context0 = np.array([i for _ in range(3)])
            action = np.array([i for _ in range(1)])
            reward = i
            obs1 = np.array([i+1 for _ in range(2)])
            context1 = np.array([i for _ in range(3)])
            done, is_final_step, evaluate = False, False, False

            policy.store_transition(
                obs0=obs0,
                context0=context0,
                action=action,
                reward=reward,
                obs1=obs1,
                context1=context1,
                done=done,
                is_final_step=is_final_step,
                evaluate=evaluate,
                env_num=0,
            )

        # unchanged sample
        obs_t = policy.replay_buffer._obs_t[0]
        action_t = policy.replay_buffer._action_t[0]
        reward_t = policy.replay_buffer._reward_t[0]
        done_t = policy.replay_buffer._done_t[0]

        # check the various attributes
        self.assertTrue(
            all(all(obs_t[i] ==
                    [np.array([0, 0]),
                     np.array([1, 1]),
                     np.array([2, 2]),
                     np.array([3, 3]),
                     np.array([4, 4])][i])
                for i in range(len(obs_t)))
        )

        for i in range(len(action_t)):
            self.assertTrue(
                all(all(action_t[i][j] ==
                        [[np.array([5, 5]),
                          np.array([5, 5]),
                          np.array([5, 5]),
                          np.array([5, 5]),
                          np.array([5, 5])],
                         [np.array([0]),
                          np.array([1]),
                          np.array([2]),
                          np.array([3])]][i][j])
                    for j in range(len(action_t[i])))
            )

        self.assertEqual(reward_t,
                         [[6], [-5.656854249501219, -4.24264068713107,
                                -2.8284271247638677, -1.4142135624084504]])

        self.assertEqual(done_t, [False, False, False, False])

        # hindsight sample
        obs_t = policy.replay_buffer._obs_t[1]
        action_t = policy.replay_buffer._action_t[1]
        reward_t = policy.replay_buffer._reward_t[1]
        done_t = policy.replay_buffer._done_t[1]

        # check the various attributes
        self.assertTrue(
            all(all(obs_t[i] ==
                    [np.array([0, 0]),
                     np.array([1, 1]),
                     np.array([2, 2]),
                     np.array([3, 3]),
                     np.array([4, 4])][i])
                for i in range(len(obs_t)))
        )

        for i in range(len(action_t)):
            self.assertTrue(
                all(all(action_t[i][j] ==
                        [[np.array([4, 4]),
                          np.array([4, 4]),
                          np.array([4, 4]),
                          np.array([4, 4]),
                          np.array([4, 4])],
                         [np.array([0]),
                          np.array([1]),
                          np.array([2]),
                          np.array([3])]][i][j])
                    for j in range(len(action_t[i])))
            )

        self.assertEqual(reward_t,
                         [[6], [-4.24264068713107, -2.8284271247638677,
                                -1.4142135624084504, -1e-05]])

        self.assertEqual(done_t, [False, False, False, False])

    def test_store_transition_4(self):
        policy_params = self.policy_params.copy()
        policy_params['relative_goals'] = True
        policy_params['hindsight'] = True
        policy_params['subgoal_testing_rate'] = 1
        policy_params['meta_period'] = 4
        policy_params['batch_size'] = 2
        policy = TD3GoalConditionedPolicy(**policy_params)

        # Initialize the variables of the policy.
        policy.sess.run(tf.compat.v1.global_variables_initializer())

        # Run the initialize method.
        policy.initialize()

        policy._meta_action = [np.array([5, 5])]

        for i in range(4):
            obs0 = np.array([i for _ in range(2)])
            context0 = np.array([i for _ in range(3)])
            action = np.array([i for _ in range(1)])
            reward = i
            obs1 = np.array([i+1 for _ in range(2)])
            context1 = np.array([i for _ in range(3)])
            done, is_final_step, evaluate = False, False, False

            policy.store_transition(
                obs0=obs0,
                context0=context0,
                action=action,
                reward=reward,
                obs1=obs1,
                context1=context1,
                done=done,
                is_final_step=is_final_step,
                evaluate=evaluate,
                env_num=0,
            )

        # unchanged sample
        obs_t = policy.replay_buffer._obs_t[0]
        action_t = policy.replay_buffer._action_t[0]
        reward = policy.replay_buffer._reward_t[0]
        done = policy.replay_buffer._done_t[0]

        # check the various attributes
        self.assertTrue(
            all(all(obs_t[i] ==
                    [np.array([0, 0]),
                     np.array([1, 1]),
                     np.array([2, 2]),
                     np.array([3, 3]),
                     np.array([4, 4])][i])
                for i in range(len(obs_t)))
        )

        for i in range(len(action_t)):
            self.assertTrue(
                all(all(action_t[i][j] ==
                        [[np.array([5, 5]),
                          np.array([5, 5]),
                          np.array([5, 5]),
                          np.array([5, 5]),
                          np.array([4, 4])],
                         [np.array([0]),
                          np.array([1]),
                          np.array([2]),
                          np.array([3])]][i][j])
                    for j in range(len(action_t[i])))
            )

        self.assertEqual(reward,
                         [[6], [-5.656854249501219, -5.656854249501219,
                                -5.656854249501219, -5.656854249501219]])

        self.assertEqual(done, [False, False, False, False])

        # hindsight sample
        obs_t = policy.replay_buffer._obs_t[1]
        action_t = policy.replay_buffer._action_t[1]
        reward_t = policy.replay_buffer._reward_t[1]
        done_t = policy.replay_buffer._done_t[1]

        # check the various attributes
        self.assertTrue(
            all(all(obs_t[i] ==
                    [np.array([0, 0]),
                     np.array([1, 1]),
                     np.array([2, 2]),
                     np.array([3, 3]),
                     np.array([4, 4])][i])
                for i in range(len(obs_t)))
        )

        for i in range(len(action_t)):
            self.assertTrue(
                all(all(action_t[i][j] ==
                        [[np.array([4, 4]),
                          np.array([3, 3]),
                          np.array([2, 2]),
                          np.array([1, 1]),
                          np.array([0, 0])],
                         [np.array([0]),
                          np.array([1]),
                          np.array([2]),
                          np.array([3])]][i][j])
                    for j in range(len(action_t[i])))
            )

        self.assertEqual(reward_t,
                         [[6], [-4.24264068713107, -2.8284271247638677,
                                -1.4142135624084504, -1e-05]])

        self.assertEqual(done_t, [False, False, False, False])

    def test_update_meta(self):
        """Validate the functionality of the _update_meta function.

        This is tested for two cases:
        1. level = 0 after 0 steps --> True
        2. level = 1 after 0 steps --> True
        3. level = 0 after 2 steps --> False
        4. level = 1 after 2 steps --> False
        5. level = 0 after 5 steps --> False
        6. level = 1 after 5 steps --> True
        7. level = 0 after 10 steps --> False
        8. level = 1 after 10 steps --> True
        """
        policy_params = self.policy_params.copy()
        policy_params['meta_period'] = 5
        policy_params['num_levels'] = 3
        policy = TD3GoalConditionedPolicy(**policy_params)

        # test case 1
        policy._observations = [[] for _ in range(1)]
        self.assertEqual(policy._update_meta(0, env_num=0), True)

        # test case 2
        policy._observations = [[] for _ in range(1)]
        self.assertEqual(policy._update_meta(1, env_num=0), True)

        # test case 3
        policy._observations = [[0 for _ in range(2)] for _ in range(1)]
        self.assertEqual(policy._update_meta(0, env_num=0), False)

        # test case 4
        policy._observations = [[0 for _ in range(2)] for _ in range(1)]
        self.assertEqual(policy._update_meta(1, env_num=0), False)

        # test case 5
        policy._observations = [[0 for _ in range(5)] for _ in range(1)]
        self.assertEqual(policy._update_meta(0, env_num=0), False)

        # test case 6
        policy._observations = [[0 for _ in range(5)] for _ in range(1)]
        self.assertEqual(policy._update_meta(1, env_num=0), True)

        # test case 7
        policy._observations = [[0 for _ in range(10)] for _ in range(1)]
        self.assertEqual(policy._update_meta(0, env_num=0), False)

        # test case 8
        policy._observations = [[0 for _ in range(10)] for _ in range(1)]
        self.assertEqual(policy._update_meta(1, env_num=0), True)

    def test_intrinsic_rewards(self):
        """Validate the functionality of the intrinsic rewards.

        This is done for the following cases:

        1. intrinsic_reward_type = "negative_distance"
        2. intrinsic_reward_type = "scaled_negative_distance"
        3. intrinsic_reward_type = "non_negative_distance"
        4. intrinsic_reward_type = "scaled_non_negative_distance"
        5. intrinsic_reward_type = "exp_negative_distance"
        6. intrinsic_reward_type = "scaled_exp_negative_distance"
        7. intrinsic_reward_type = "error" -> raises ValueError
        """
        # test case 1
        policy_params = self.policy_params.copy()
        policy_params["intrinsic_reward_type"] = "negative_distance"
        policy = TD3GoalConditionedPolicy(**policy_params)

        self.assertAlmostEqual(
            policy.intrinsic_reward_fn(
                states=np.array([1, 2]),
                goals=np.array([3, 2]),
                next_states=np.array([0, 0])
            ),
            -3.6055512754778567
        )

        # Clear the graph.
        del policy
        tf.compat.v1.reset_default_graph()

        # test case 2
        policy_params = self.policy_params.copy()
        policy_params["intrinsic_reward_type"] = "scaled_negative_distance"
        policy = TD3GoalConditionedPolicy(**policy_params)

        self.assertAlmostEqual(
            policy.intrinsic_reward_fn(
                states=np.array([1, 2]),
                goals=np.array([3, 2]),
                next_states=np.array([0, 0])
            ),
            -1.8027756377597297
        )

        # Clear the graph.
        del policy
        tf.compat.v1.reset_default_graph()

        # test case 3
        policy_params = self.policy_params.copy()
        policy_params["intrinsic_reward_type"] = "non_negative_distance"
        policy = TD3GoalConditionedPolicy(**policy_params)

        self.assertAlmostEqual(
            policy.intrinsic_reward_fn(
                states=np.array([1, 2]),
                goals=np.array([3, 2]),
                next_states=np.array([0, 0])
            ),
            2.0513028772015867
        )

        # Clear the graph.
        del policy
        tf.compat.v1.reset_default_graph()

        # test case 4
        policy_params = self.policy_params.copy()
        policy_params["intrinsic_reward_type"] = "scaled_non_negative_distance"
        policy = TD3GoalConditionedPolicy(**policy_params)

        self.assertAlmostEqual(
            policy.intrinsic_reward_fn(
                states=np.array([1, 2]),
                goals=np.array([3, 2]),
                next_states=np.array([0, 0])
            ),
            3.8540785149197134
        )

        # Clear the graph.
        del policy
        tf.compat.v1.reset_default_graph()

        # test case 5
        policy_params = self.policy_params.copy()
        policy_params["intrinsic_reward_type"] = "exp_negative_distance"
        policy = TD3GoalConditionedPolicy(**policy_params)

        self.assertAlmostEqual(
            policy.intrinsic_reward_fn(
                states=np.array([1, 2]),
                goals=np.array([3, 2]),
                next_states=np.array([0, 0])
            ),
            2.2603294067550214e-06
        )

        # Clear the graph.
        del policy
        tf.compat.v1.reset_default_graph()

        # test case 6
        policy_params = self.policy_params.copy()
        policy_params["intrinsic_reward_type"] = "scaled_exp_negative_distance"
        policy = TD3GoalConditionedPolicy(**policy_params)

        self.assertAlmostEqual(
            policy.intrinsic_reward_fn(
                states=np.array([1, 2]),
                goals=np.array([3, 2]),
                next_states=np.array([0, 0])
            ),
            0.03877420782784459
        )

        # Clear the graph.
        del policy
        tf.compat.v1.reset_default_graph()

        # test case 7
        policy_params = self.policy_params.copy()
        policy_params["intrinsic_reward_type"] = "error"
        self.assertRaises(
            ValueError, TD3GoalConditionedPolicy, **policy_params)

    def test_relative_goals(self):
        """Validate the functionality of relative goals.

        This should affect the intrinsic reward function as well as
        transformation from relative goals to absolute goals.
        """
        policy_params = self.policy_params.copy()
        policy_params["relative_goals"] = True
        policy = TD3GoalConditionedPolicy(**policy_params)

        # Test the updated reward function.
        states = np.array([1, 2])
        goals = np.array([4, 5])
        next_states = np.array([7, 8])
        self.assertAlmostEqual(
            policy.intrinsic_reward_fn(states, goals, next_states),
            -2.2360679775221506
        )

    def test_sample_best_meta_action(self):
        """Check the functionality of the _sample_best_meta_action() method."""
        pass  # TODO

    def test_sample(self):
        """Check the functionality of the _sample() method.

        This test checks for the following features:

        1. that the shape of the output candidate goals is correct
        2. that the last few elements are the deterministic components that
           they are expected to be (see method's docstring)
        """
        policy = TD3GoalConditionedPolicy(**self.policy_params)

        # some variables to try on
        states = np.array(
            [[1, 2],
             [3, 4],
             [5, 6],
             [7, 8],
             [9, 10],
             [11, 12],
             [13, 14],
             [15, 16],
             [17, 18],
             [19, 20]]
        )
        next_states = -states
        num_samples = 10
        orig_goals = np.array(
            [[1, 1],
             [1, 1],
             [0, 0],
             [1, 1],
             [1, 1],
             [0, 0],
             [1, 1],
             [1, 1],
             [0, 0],
             [1, 1]]
        )
        samples = policy._sample(states, next_states, orig_goals, num_samples)

        # test case 1
        self.assertTupleEqual(
            samples.shape, (states.shape[0], states.shape[1], num_samples))

        # test case 2
        np.testing.assert_array_almost_equal(
            samples[:, :, -2:].reshape(states.shape[0] * states.shape[1], 2).T,
            np.vstack(
                [np.array([-2] * states.shape[0] * states.shape[1]),
                 orig_goals.flatten()]
            )
        )


class TestTD3GoalConditionedPolicy(unittest.TestCase):
    """Test GoalConditionedPolicy in hbaselines/goal_conditioned/td3.py."""

    def setUp(self):
        self.policy_params = {
            'sess': tf.compat.v1.Session(),
            'ac_space': Box(low=-1, high=1, shape=(1,)),
            'ob_space': Box(low=-2, high=2, shape=(2,)),
            'co_space': Box(low=-3, high=3, shape=(2,)),
            'layers': None,
            'verbose': 0,
        }
        self.policy_params.update(TD3_PARAMS.copy())
        self.policy_params.update(GOAL_CONDITIONED_PARAMS.copy())

    def tearDown(self):
        self.policy_params['sess'].close()
        del self.policy_params

        # Clear the graph.
        tf.compat.v1.reset_default_graph()

    def test_init_2_levels(self):
        """Validate that the graph and variables are initialized properly."""
        policy_params = self.policy_params.copy()
        policy_params['num_levels'] = 2
        policy = TD3GoalConditionedPolicy(**policy_params)

        # Check that the abstract class has all the required attributes.
        self.assertEqual(policy.meta_period,
                         self.policy_params['meta_period'])
        self.assertEqual(policy.relative_goals,
                         self.policy_params['relative_goals'])
        self.assertEqual(policy.off_policy_corrections,
                         self.policy_params['off_policy_corrections'])
<<<<<<< HEAD
        self.assertEqual(policy.connected_gradients,
                         self.policy_params['connected_gradients'])
=======
        self.assertEqual(policy.use_fingerprints,
                         self.policy_params['use_fingerprints'])
        self.assertEqual(policy.centralized_value_functions,
                         self.policy_params['centralized_value_functions'])
        self.assertEqual(policy.cooperative_gradients,
                         self.policy_params['cooperative_gradients'])
>>>>>>> 884d68cc
        self.assertEqual(policy.cg_weights,
                         self.policy_params['cg_weights'])

        # Check that all trainable variables have been created in the
        # TensorFlow graph.
        self.assertListEqual(
            sorted([var.name for var in get_trainable_vars()]),
            ['level_0/model/pi/fc0/bias:0',
             'level_0/model/pi/fc0/kernel:0',
             'level_0/model/pi/fc1/bias:0',
             'level_0/model/pi/fc1/kernel:0',
             'level_0/model/pi/output/bias:0',
             'level_0/model/pi/output/kernel:0',
             'level_0/model/qf_0/fc0/bias:0',
             'level_0/model/qf_0/fc0/kernel:0',
             'level_0/model/qf_0/fc1/bias:0',
             'level_0/model/qf_0/fc1/kernel:0',
             'level_0/model/qf_0/qf_output/bias:0',
             'level_0/model/qf_0/qf_output/kernel:0',
             'level_0/model/qf_1/fc0/bias:0',
             'level_0/model/qf_1/fc0/kernel:0',
             'level_0/model/qf_1/fc1/bias:0',
             'level_0/model/qf_1/fc1/kernel:0',
             'level_0/model/qf_1/qf_output/bias:0',
             'level_0/model/qf_1/qf_output/kernel:0',
             'level_0/target/pi/fc0/bias:0',
             'level_0/target/pi/fc0/kernel:0',
             'level_0/target/pi/fc1/bias:0',
             'level_0/target/pi/fc1/kernel:0',
             'level_0/target/pi/output/bias:0',
             'level_0/target/pi/output/kernel:0',
             'level_0/target/qf_0/fc0/bias:0',
             'level_0/target/qf_0/fc0/kernel:0',
             'level_0/target/qf_0/fc1/bias:0',
             'level_0/target/qf_0/fc1/kernel:0',
             'level_0/target/qf_0/qf_output/bias:0',
             'level_0/target/qf_0/qf_output/kernel:0',
             'level_0/target/qf_1/fc0/bias:0',
             'level_0/target/qf_1/fc0/kernel:0',
             'level_0/target/qf_1/fc1/bias:0',
             'level_0/target/qf_1/fc1/kernel:0',
             'level_0/target/qf_1/qf_output/bias:0',
             'level_0/target/qf_1/qf_output/kernel:0',
             'level_1/model/pi/fc0/bias:0',
             'level_1/model/pi/fc0/kernel:0',
             'level_1/model/pi/fc1/bias:0',
             'level_1/model/pi/fc1/kernel:0',
             'level_1/model/pi/output/bias:0',
             'level_1/model/pi/output/kernel:0',
             'level_1/model/qf_0/fc0/bias:0',
             'level_1/model/qf_0/fc0/kernel:0',
             'level_1/model/qf_0/fc1/bias:0',
             'level_1/model/qf_0/fc1/kernel:0',
             'level_1/model/qf_0/qf_output/bias:0',
             'level_1/model/qf_0/qf_output/kernel:0',
             'level_1/model/qf_1/fc0/bias:0',
             'level_1/model/qf_1/fc0/kernel:0',
             'level_1/model/qf_1/fc1/bias:0',
             'level_1/model/qf_1/fc1/kernel:0',
             'level_1/model/qf_1/qf_output/bias:0',
             'level_1/model/qf_1/qf_output/kernel:0',
             'level_1/target/pi/fc0/bias:0',
             'level_1/target/pi/fc0/kernel:0',
             'level_1/target/pi/fc1/bias:0',
             'level_1/target/pi/fc1/kernel:0',
             'level_1/target/pi/output/bias:0',
             'level_1/target/pi/output/kernel:0',
             'level_1/target/qf_0/fc0/bias:0',
             'level_1/target/qf_0/fc0/kernel:0',
             'level_1/target/qf_0/fc1/bias:0',
             'level_1/target/qf_0/fc1/kernel:0',
             'level_1/target/qf_0/qf_output/bias:0',
             'level_1/target/qf_0/qf_output/kernel:0',
             'level_1/target/qf_1/fc0/bias:0',
             'level_1/target/qf_1/fc0/kernel:0',
             'level_1/target/qf_1/fc1/bias:0',
             'level_1/target/qf_1/fc1/kernel:0',
             'level_1/target/qf_1/qf_output/bias:0',
             'level_1/target/qf_1/qf_output/kernel:0']
        )

    def test_init_3_levels(self):
        """Validate that the graph and variables are initialized properly."""
        policy_params = self.policy_params.copy()
        policy_params['num_levels'] = 3
        policy = TD3GoalConditionedPolicy(**policy_params)

        # Check that the abstract class has all the required attributes.
        self.assertEqual(policy.meta_period,
                         self.policy_params['meta_period'])
        self.assertEqual(policy.relative_goals,
                         self.policy_params['relative_goals'])
        self.assertEqual(policy.off_policy_corrections,
                         self.policy_params['off_policy_corrections'])
<<<<<<< HEAD
        self.assertEqual(policy.connected_gradients,
                         self.policy_params['connected_gradients'])
=======
        self.assertEqual(policy.use_fingerprints,
                         self.policy_params['use_fingerprints'])
        self.assertEqual(policy.centralized_value_functions,
                         self.policy_params['centralized_value_functions'])
        self.assertEqual(policy.cooperative_gradients,
                         self.policy_params['cooperative_gradients'])
>>>>>>> 884d68cc
        self.assertEqual(policy.cg_weights,
                         self.policy_params['cg_weights'])

        # Check that all trainable variables have been created in the
        # TensorFlow graph.
        self.assertListEqual(
            sorted([var.name for var in get_trainable_vars()]),
            ['level_0/model/pi/fc0/bias:0',
             'level_0/model/pi/fc0/kernel:0',
             'level_0/model/pi/fc1/bias:0',
             'level_0/model/pi/fc1/kernel:0',
             'level_0/model/pi/output/bias:0',
             'level_0/model/pi/output/kernel:0',
             'level_0/model/qf_0/fc0/bias:0',
             'level_0/model/qf_0/fc0/kernel:0',
             'level_0/model/qf_0/fc1/bias:0',
             'level_0/model/qf_0/fc1/kernel:0',
             'level_0/model/qf_0/qf_output/bias:0',
             'level_0/model/qf_0/qf_output/kernel:0',
             'level_0/model/qf_1/fc0/bias:0',
             'level_0/model/qf_1/fc0/kernel:0',
             'level_0/model/qf_1/fc1/bias:0',
             'level_0/model/qf_1/fc1/kernel:0',
             'level_0/model/qf_1/qf_output/bias:0',
             'level_0/model/qf_1/qf_output/kernel:0',
             'level_0/target/pi/fc0/bias:0',
             'level_0/target/pi/fc0/kernel:0',
             'level_0/target/pi/fc1/bias:0',
             'level_0/target/pi/fc1/kernel:0',
             'level_0/target/pi/output/bias:0',
             'level_0/target/pi/output/kernel:0',
             'level_0/target/qf_0/fc0/bias:0',
             'level_0/target/qf_0/fc0/kernel:0',
             'level_0/target/qf_0/fc1/bias:0',
             'level_0/target/qf_0/fc1/kernel:0',
             'level_0/target/qf_0/qf_output/bias:0',
             'level_0/target/qf_0/qf_output/kernel:0',
             'level_0/target/qf_1/fc0/bias:0',
             'level_0/target/qf_1/fc0/kernel:0',
             'level_0/target/qf_1/fc1/bias:0',
             'level_0/target/qf_1/fc1/kernel:0',
             'level_0/target/qf_1/qf_output/bias:0',
             'level_0/target/qf_1/qf_output/kernel:0',
             'level_1/model/pi/fc0/bias:0',
             'level_1/model/pi/fc0/kernel:0',
             'level_1/model/pi/fc1/bias:0',
             'level_1/model/pi/fc1/kernel:0',
             'level_1/model/pi/output/bias:0',
             'level_1/model/pi/output/kernel:0',
             'level_1/model/qf_0/fc0/bias:0',
             'level_1/model/qf_0/fc0/kernel:0',
             'level_1/model/qf_0/fc1/bias:0',
             'level_1/model/qf_0/fc1/kernel:0',
             'level_1/model/qf_0/qf_output/bias:0',
             'level_1/model/qf_0/qf_output/kernel:0',
             'level_1/model/qf_1/fc0/bias:0',
             'level_1/model/qf_1/fc0/kernel:0',
             'level_1/model/qf_1/fc1/bias:0',
             'level_1/model/qf_1/fc1/kernel:0',
             'level_1/model/qf_1/qf_output/bias:0',
             'level_1/model/qf_1/qf_output/kernel:0',
             'level_1/target/pi/fc0/bias:0',
             'level_1/target/pi/fc0/kernel:0',
             'level_1/target/pi/fc1/bias:0',
             'level_1/target/pi/fc1/kernel:0',
             'level_1/target/pi/output/bias:0',
             'level_1/target/pi/output/kernel:0',
             'level_1/target/qf_0/fc0/bias:0',
             'level_1/target/qf_0/fc0/kernel:0',
             'level_1/target/qf_0/fc1/bias:0',
             'level_1/target/qf_0/fc1/kernel:0',
             'level_1/target/qf_0/qf_output/bias:0',
             'level_1/target/qf_0/qf_output/kernel:0',
             'level_1/target/qf_1/fc0/bias:0',
             'level_1/target/qf_1/fc0/kernel:0',
             'level_1/target/qf_1/fc1/bias:0',
             'level_1/target/qf_1/fc1/kernel:0',
             'level_1/target/qf_1/qf_output/bias:0',
             'level_1/target/qf_1/qf_output/kernel:0',
             'level_2/model/pi/fc0/bias:0',
             'level_2/model/pi/fc0/kernel:0',
             'level_2/model/pi/fc1/bias:0',
             'level_2/model/pi/fc1/kernel:0',
             'level_2/model/pi/output/bias:0',
             'level_2/model/pi/output/kernel:0',
             'level_2/model/qf_0/fc0/bias:0',
             'level_2/model/qf_0/fc0/kernel:0',
             'level_2/model/qf_0/fc1/bias:0',
             'level_2/model/qf_0/fc1/kernel:0',
             'level_2/model/qf_0/qf_output/bias:0',
             'level_2/model/qf_0/qf_output/kernel:0',
             'level_2/model/qf_1/fc0/bias:0',
             'level_2/model/qf_1/fc0/kernel:0',
             'level_2/model/qf_1/fc1/bias:0',
             'level_2/model/qf_1/fc1/kernel:0',
             'level_2/model/qf_1/qf_output/bias:0',
             'level_2/model/qf_1/qf_output/kernel:0',
             'level_2/target/pi/fc0/bias:0',
             'level_2/target/pi/fc0/kernel:0',
             'level_2/target/pi/fc1/bias:0',
             'level_2/target/pi/fc1/kernel:0',
             'level_2/target/pi/output/bias:0',
             'level_2/target/pi/output/kernel:0',
             'level_2/target/qf_0/fc0/bias:0',
             'level_2/target/qf_0/fc0/kernel:0',
             'level_2/target/qf_0/fc1/bias:0',
             'level_2/target/qf_0/fc1/kernel:0',
             'level_2/target/qf_0/qf_output/bias:0',
             'level_2/target/qf_0/qf_output/kernel:0',
             'level_2/target/qf_1/fc0/bias:0',
             'level_2/target/qf_1/fc0/kernel:0',
             'level_2/target/qf_1/fc1/bias:0',
             'level_2/target/qf_1/fc1/kernel:0',
             'level_2/target/qf_1/qf_output/bias:0',
             'level_2/target/qf_1/qf_output/kernel:0']
        )

    def test_initialize(self):
        """Check the functionality of the initialize() method.

        This test validates that the target variables are properly initialized
        when initialize is called.
        """
        policy = TD3GoalConditionedPolicy(**self.policy_params)

        # Initialize the variables of the policy.
        policy.sess.run(tf.compat.v1.global_variables_initializer())

        # Run the initialize method.
        policy.initialize()

        model_var_list = [
            'level_0/model/pi/fc0/bias:0',
            'level_0/model/pi/fc0/kernel:0',
            'level_0/model/pi/fc1/bias:0',
            'level_0/model/pi/fc1/kernel:0',
            'level_0/model/pi/output/bias:0',
            'level_0/model/pi/output/kernel:0',
            'level_0/model/qf_0/fc0/bias:0',
            'level_0/model/qf_0/fc0/kernel:0',
            'level_0/model/qf_0/fc1/bias:0',
            'level_0/model/qf_0/fc1/kernel:0',
            'level_0/model/qf_0/qf_output/bias:0',
            'level_0/model/qf_0/qf_output/kernel:0',
            'level_0/model/qf_1/fc0/bias:0',
            'level_0/model/qf_1/fc0/kernel:0',
            'level_0/model/qf_1/fc1/bias:0',
            'level_0/model/qf_1/fc1/kernel:0',
            'level_0/model/qf_1/qf_output/bias:0',
            'level_0/model/qf_1/qf_output/kernel:0',

            'level_1/model/pi/fc0/bias:0',
            'level_1/model/pi/fc0/kernel:0',
            'level_1/model/pi/fc1/bias:0',
            'level_1/model/pi/fc1/kernel:0',
            'level_1/model/pi/output/bias:0',
            'level_1/model/pi/output/kernel:0',
            'level_1/model/qf_0/fc0/bias:0',
            'level_1/model/qf_0/fc0/kernel:0',
            'level_1/model/qf_0/fc1/bias:0',
            'level_1/model/qf_0/fc1/kernel:0',
            'level_1/model/qf_0/qf_output/bias:0',
            'level_1/model/qf_0/qf_output/kernel:0',
            'level_1/model/qf_1/fc0/bias:0',
            'level_1/model/qf_1/fc0/kernel:0',
            'level_1/model/qf_1/fc1/bias:0',
            'level_1/model/qf_1/fc1/kernel:0',
            'level_1/model/qf_1/qf_output/bias:0',
            'level_1/model/qf_1/qf_output/kernel:0',
        ]

        target_var_list = [
            'level_0/target/pi/fc0/bias:0',
            'level_0/target/pi/fc0/kernel:0',
            'level_0/target/pi/fc1/bias:0',
            'level_0/target/pi/fc1/kernel:0',
            'level_0/target/pi/output/bias:0',
            'level_0/target/pi/output/kernel:0',
            'level_0/target/qf_0/fc0/bias:0',
            'level_0/target/qf_0/fc0/kernel:0',
            'level_0/target/qf_0/fc1/bias:0',
            'level_0/target/qf_0/fc1/kernel:0',
            'level_0/target/qf_0/qf_output/bias:0',
            'level_0/target/qf_0/qf_output/kernel:0',
            'level_0/target/qf_1/fc0/bias:0',
            'level_0/target/qf_1/fc0/kernel:0',
            'level_0/target/qf_1/fc1/bias:0',
            'level_0/target/qf_1/fc1/kernel:0',
            'level_0/target/qf_1/qf_output/bias:0',
            'level_0/target/qf_1/qf_output/kernel:0',

            'level_1/target/pi/fc0/bias:0',
            'level_1/target/pi/fc0/kernel:0',
            'level_1/target/pi/fc1/bias:0',
            'level_1/target/pi/fc1/kernel:0',
            'level_1/target/pi/output/bias:0',
            'level_1/target/pi/output/kernel:0',
            'level_1/target/qf_0/fc0/bias:0',
            'level_1/target/qf_0/fc0/kernel:0',
            'level_1/target/qf_0/fc1/bias:0',
            'level_1/target/qf_0/fc1/kernel:0',
            'level_1/target/qf_0/qf_output/bias:0',
            'level_1/target/qf_0/qf_output/kernel:0',
            'level_1/target/qf_1/fc0/bias:0',
            'level_1/target/qf_1/fc0/kernel:0',
            'level_1/target/qf_1/fc1/bias:0',
            'level_1/target/qf_1/fc1/kernel:0',
            'level_1/target/qf_1/qf_output/bias:0',
            'level_1/target/qf_1/qf_output/kernel:0'
        ]

        for model, target in zip(model_var_list, target_var_list):
            with tf.compat.v1.variable_scope(
                    tf.compat.v1.get_variable_scope(), reuse=True):
                model_val = policy.sess.run(model)
                target_val = policy.sess.run(target)
            np.testing.assert_almost_equal(model_val, target_val)

    def test_log_probs(self):
        """Check the functionality of the log_probs() method."""
        pass  # TODO

    def test_cooperative_gradients(self):
        """Check the functionality of the cooperative-gradients feature."""
        pass  # TODO


class TestSACGoalConditionedPolicy(unittest.TestCase):
    """Test GoalConditionedPolicy in hbaselines/goal_conditioned/sac.py."""

    def setUp(self):
        self.policy_params = {
            'sess': tf.compat.v1.Session(),
            'ac_space': Box(low=-1, high=1, shape=(1,)),
            'ob_space': Box(low=-2, high=2, shape=(2,)),
            'co_space': Box(low=-3, high=3, shape=(2,)),
            'layers': None,
            'verbose': 0,
        }
        self.policy_params.update(SAC_PARAMS.copy())
        self.policy_params.update(GOAL_CONDITIONED_PARAMS.copy())

    def tearDown(self):
        self.policy_params['sess'].close()
        del self.policy_params

        # Clear the graph.
        tf.compat.v1.reset_default_graph()

    def test_init_2_levels(self):
        """Validate that the graph and variables are initialized properly."""
        policy_params = self.policy_params.copy()
        policy_params['num_levels'] = 2
        policy = SACGoalConditionedPolicy(**policy_params)

        # Check that the abstract class has all the required attributes.
        self.assertEqual(policy.meta_period,
                         self.policy_params['meta_period'])
        self.assertEqual(policy.relative_goals,
                         self.policy_params['relative_goals'])
        self.assertEqual(policy.off_policy_corrections,
                         self.policy_params['off_policy_corrections'])
<<<<<<< HEAD
        self.assertEqual(policy.connected_gradients,
                         self.policy_params['connected_gradients'])
=======
        self.assertEqual(policy.use_fingerprints,
                         self.policy_params['use_fingerprints'])
        self.assertEqual(policy.centralized_value_functions,
                         self.policy_params['centralized_value_functions'])
        self.assertEqual(policy.cooperative_gradients,
                         self.policy_params['cooperative_gradients'])
>>>>>>> 884d68cc
        self.assertEqual(policy.cg_weights,
                         self.policy_params['cg_weights'])

        self.assertListEqual(
            sorted([var.name for var in get_trainable_vars()]),
            ['level_0/model/log_alpha:0',
             'level_0/model/pi/fc0/bias:0',
             'level_0/model/pi/fc0/kernel:0',
             'level_0/model/pi/fc1/bias:0',
             'level_0/model/pi/fc1/kernel:0',
             'level_0/model/pi/log_std/bias:0',
             'level_0/model/pi/log_std/kernel:0',
             'level_0/model/pi/mean/bias:0',
             'level_0/model/pi/mean/kernel:0',
             'level_0/model/value_fns/qf1/fc0/bias:0',
             'level_0/model/value_fns/qf1/fc0/kernel:0',
             'level_0/model/value_fns/qf1/fc1/bias:0',
             'level_0/model/value_fns/qf1/fc1/kernel:0',
             'level_0/model/value_fns/qf1/qf_output/bias:0',
             'level_0/model/value_fns/qf1/qf_output/kernel:0',
             'level_0/model/value_fns/qf2/fc0/bias:0',
             'level_0/model/value_fns/qf2/fc0/kernel:0',
             'level_0/model/value_fns/qf2/fc1/bias:0',
             'level_0/model/value_fns/qf2/fc1/kernel:0',
             'level_0/model/value_fns/qf2/qf_output/bias:0',
             'level_0/model/value_fns/qf2/qf_output/kernel:0',
             'level_0/model/value_fns/vf/fc0/bias:0',
             'level_0/model/value_fns/vf/fc0/kernel:0',
             'level_0/model/value_fns/vf/fc1/bias:0',
             'level_0/model/value_fns/vf/fc1/kernel:0',
             'level_0/model/value_fns/vf/vf_output/bias:0',
             'level_0/model/value_fns/vf/vf_output/kernel:0',
             'level_0/target/value_fns/vf/fc0/bias:0',
             'level_0/target/value_fns/vf/fc0/kernel:0',
             'level_0/target/value_fns/vf/fc1/bias:0',
             'level_0/target/value_fns/vf/fc1/kernel:0',
             'level_0/target/value_fns/vf/vf_output/bias:0',
             'level_0/target/value_fns/vf/vf_output/kernel:0',
             'level_1/model/log_alpha:0',
             'level_1/model/pi/fc0/bias:0',
             'level_1/model/pi/fc0/kernel:0',
             'level_1/model/pi/fc1/bias:0',
             'level_1/model/pi/fc1/kernel:0',
             'level_1/model/pi/log_std/bias:0',
             'level_1/model/pi/log_std/kernel:0',
             'level_1/model/pi/mean/bias:0',
             'level_1/model/pi/mean/kernel:0',
             'level_1/model/value_fns/qf1/fc0/bias:0',
             'level_1/model/value_fns/qf1/fc0/kernel:0',
             'level_1/model/value_fns/qf1/fc1/bias:0',
             'level_1/model/value_fns/qf1/fc1/kernel:0',
             'level_1/model/value_fns/qf1/qf_output/bias:0',
             'level_1/model/value_fns/qf1/qf_output/kernel:0',
             'level_1/model/value_fns/qf2/fc0/bias:0',
             'level_1/model/value_fns/qf2/fc0/kernel:0',
             'level_1/model/value_fns/qf2/fc1/bias:0',
             'level_1/model/value_fns/qf2/fc1/kernel:0',
             'level_1/model/value_fns/qf2/qf_output/bias:0',
             'level_1/model/value_fns/qf2/qf_output/kernel:0',
             'level_1/model/value_fns/vf/fc0/bias:0',
             'level_1/model/value_fns/vf/fc0/kernel:0',
             'level_1/model/value_fns/vf/fc1/bias:0',
             'level_1/model/value_fns/vf/fc1/kernel:0',
             'level_1/model/value_fns/vf/vf_output/bias:0',
             'level_1/model/value_fns/vf/vf_output/kernel:0',
             'level_1/target/value_fns/vf/fc0/bias:0',
             'level_1/target/value_fns/vf/fc0/kernel:0',
             'level_1/target/value_fns/vf/fc1/bias:0',
             'level_1/target/value_fns/vf/fc1/kernel:0',
             'level_1/target/value_fns/vf/vf_output/bias:0',
             'level_1/target/value_fns/vf/vf_output/kernel:0',
             ]
        )

    def test_init_3_levels(self):
        """Validate that the graph and variables are initialized properly."""
        policy_params = self.policy_params.copy()
        policy_params['num_levels'] = 3
        policy = SACGoalConditionedPolicy(**policy_params)

        # Check that the abstract class has all the required attributes.
        self.assertEqual(policy.meta_period,
                         self.policy_params['meta_period'])
        self.assertEqual(policy.relative_goals,
                         self.policy_params['relative_goals'])
        self.assertEqual(policy.off_policy_corrections,
                         self.policy_params['off_policy_corrections'])
<<<<<<< HEAD
        self.assertEqual(policy.connected_gradients,
                         self.policy_params['connected_gradients'])
=======
        self.assertEqual(policy.use_fingerprints,
                         self.policy_params['use_fingerprints'])
        self.assertEqual(policy.centralized_value_functions,
                         self.policy_params['centralized_value_functions'])
        self.assertEqual(policy.cooperative_gradients,
                         self.policy_params['cooperative_gradients'])
>>>>>>> 884d68cc
        self.assertEqual(policy.cg_weights,
                         self.policy_params['cg_weights'])

        self.assertListEqual(
            sorted([var.name for var in get_trainable_vars()]),
            ['level_0/model/log_alpha:0',
             'level_0/model/pi/fc0/bias:0',
             'level_0/model/pi/fc0/kernel:0',
             'level_0/model/pi/fc1/bias:0',
             'level_0/model/pi/fc1/kernel:0',
             'level_0/model/pi/log_std/bias:0',
             'level_0/model/pi/log_std/kernel:0',
             'level_0/model/pi/mean/bias:0',
             'level_0/model/pi/mean/kernel:0',
             'level_0/model/value_fns/qf1/fc0/bias:0',
             'level_0/model/value_fns/qf1/fc0/kernel:0',
             'level_0/model/value_fns/qf1/fc1/bias:0',
             'level_0/model/value_fns/qf1/fc1/kernel:0',
             'level_0/model/value_fns/qf1/qf_output/bias:0',
             'level_0/model/value_fns/qf1/qf_output/kernel:0',
             'level_0/model/value_fns/qf2/fc0/bias:0',
             'level_0/model/value_fns/qf2/fc0/kernel:0',
             'level_0/model/value_fns/qf2/fc1/bias:0',
             'level_0/model/value_fns/qf2/fc1/kernel:0',
             'level_0/model/value_fns/qf2/qf_output/bias:0',
             'level_0/model/value_fns/qf2/qf_output/kernel:0',
             'level_0/model/value_fns/vf/fc0/bias:0',
             'level_0/model/value_fns/vf/fc0/kernel:0',
             'level_0/model/value_fns/vf/fc1/bias:0',
             'level_0/model/value_fns/vf/fc1/kernel:0',
             'level_0/model/value_fns/vf/vf_output/bias:0',
             'level_0/model/value_fns/vf/vf_output/kernel:0',
             'level_0/target/value_fns/vf/fc0/bias:0',
             'level_0/target/value_fns/vf/fc0/kernel:0',
             'level_0/target/value_fns/vf/fc1/bias:0',
             'level_0/target/value_fns/vf/fc1/kernel:0',
             'level_0/target/value_fns/vf/vf_output/bias:0',
             'level_0/target/value_fns/vf/vf_output/kernel:0',
             'level_1/model/log_alpha:0',
             'level_1/model/pi/fc0/bias:0',
             'level_1/model/pi/fc0/kernel:0',
             'level_1/model/pi/fc1/bias:0',
             'level_1/model/pi/fc1/kernel:0',
             'level_1/model/pi/log_std/bias:0',
             'level_1/model/pi/log_std/kernel:0',
             'level_1/model/pi/mean/bias:0',
             'level_1/model/pi/mean/kernel:0',
             'level_1/model/value_fns/qf1/fc0/bias:0',
             'level_1/model/value_fns/qf1/fc0/kernel:0',
             'level_1/model/value_fns/qf1/fc1/bias:0',
             'level_1/model/value_fns/qf1/fc1/kernel:0',
             'level_1/model/value_fns/qf1/qf_output/bias:0',
             'level_1/model/value_fns/qf1/qf_output/kernel:0',
             'level_1/model/value_fns/qf2/fc0/bias:0',
             'level_1/model/value_fns/qf2/fc0/kernel:0',
             'level_1/model/value_fns/qf2/fc1/bias:0',
             'level_1/model/value_fns/qf2/fc1/kernel:0',
             'level_1/model/value_fns/qf2/qf_output/bias:0',
             'level_1/model/value_fns/qf2/qf_output/kernel:0',
             'level_1/model/value_fns/vf/fc0/bias:0',
             'level_1/model/value_fns/vf/fc0/kernel:0',
             'level_1/model/value_fns/vf/fc1/bias:0',
             'level_1/model/value_fns/vf/fc1/kernel:0',
             'level_1/model/value_fns/vf/vf_output/bias:0',
             'level_1/model/value_fns/vf/vf_output/kernel:0',
             'level_1/target/value_fns/vf/fc0/bias:0',
             'level_1/target/value_fns/vf/fc0/kernel:0',
             'level_1/target/value_fns/vf/fc1/bias:0',
             'level_1/target/value_fns/vf/fc1/kernel:0',
             'level_1/target/value_fns/vf/vf_output/bias:0',
             'level_1/target/value_fns/vf/vf_output/kernel:0',
             'level_2/model/log_alpha:0',
             'level_2/model/pi/fc0/bias:0',
             'level_2/model/pi/fc0/kernel:0',
             'level_2/model/pi/fc1/bias:0',
             'level_2/model/pi/fc1/kernel:0',
             'level_2/model/pi/log_std/bias:0',
             'level_2/model/pi/log_std/kernel:0',
             'level_2/model/pi/mean/bias:0',
             'level_2/model/pi/mean/kernel:0',
             'level_2/model/value_fns/qf1/fc0/bias:0',
             'level_2/model/value_fns/qf1/fc0/kernel:0',
             'level_2/model/value_fns/qf1/fc1/bias:0',
             'level_2/model/value_fns/qf1/fc1/kernel:0',
             'level_2/model/value_fns/qf1/qf_output/bias:0',
             'level_2/model/value_fns/qf1/qf_output/kernel:0',
             'level_2/model/value_fns/qf2/fc0/bias:0',
             'level_2/model/value_fns/qf2/fc0/kernel:0',
             'level_2/model/value_fns/qf2/fc1/bias:0',
             'level_2/model/value_fns/qf2/fc1/kernel:0',
             'level_2/model/value_fns/qf2/qf_output/bias:0',
             'level_2/model/value_fns/qf2/qf_output/kernel:0',
             'level_2/model/value_fns/vf/fc0/bias:0',
             'level_2/model/value_fns/vf/fc0/kernel:0',
             'level_2/model/value_fns/vf/fc1/bias:0',
             'level_2/model/value_fns/vf/fc1/kernel:0',
             'level_2/model/value_fns/vf/vf_output/bias:0',
             'level_2/model/value_fns/vf/vf_output/kernel:0',
             'level_2/target/value_fns/vf/fc0/bias:0',
             'level_2/target/value_fns/vf/fc0/kernel:0',
             'level_2/target/value_fns/vf/fc1/bias:0',
             'level_2/target/value_fns/vf/fc1/kernel:0',
             'level_2/target/value_fns/vf/vf_output/bias:0',
             'level_2/target/value_fns/vf/vf_output/kernel:0']
        )

    def test_initialize(self):
        """Check the functionality of the initialize() method.

        This test validates that the target variables are properly initialized
        when initialize is called.
        """
        policy = SACGoalConditionedPolicy(**self.policy_params)

        # Initialize the variables of the policy.
        policy.sess.run(tf.compat.v1.global_variables_initializer())

        # Run the initialize method.
        policy.initialize()

        model_var_list = [
            'level_0/model/value_fns/vf/fc0/kernel:0',
            'level_0/model/value_fns/vf/fc0/bias:0',
            'level_0/model/value_fns/vf/fc1/kernel:0',
            'level_0/model/value_fns/vf/fc1/bias:0',
            'level_0/model/value_fns/vf/vf_output/kernel:0',
            'level_0/model/value_fns/vf/vf_output/bias:0',

            'level_1/model/value_fns/vf/fc0/kernel:0',
            'level_1/model/value_fns/vf/fc0/bias:0',
            'level_1/model/value_fns/vf/fc1/kernel:0',
            'level_1/model/value_fns/vf/fc1/bias:0',
            'level_1/model/value_fns/vf/vf_output/kernel:0',
            'level_1/model/value_fns/vf/vf_output/bias:0',
        ]

        target_var_list = [
            'level_0/target/value_fns/vf/fc0/kernel:0',
            'level_0/target/value_fns/vf/fc0/bias:0',
            'level_0/target/value_fns/vf/fc1/kernel:0',
            'level_0/target/value_fns/vf/fc1/bias:0',
            'level_0/target/value_fns/vf/vf_output/kernel:0',
            'level_0/target/value_fns/vf/vf_output/bias:0',

            'level_1/target/value_fns/vf/fc0/kernel:0',
            'level_1/target/value_fns/vf/fc0/bias:0',
            'level_1/target/value_fns/vf/fc1/kernel:0',
            'level_1/target/value_fns/vf/fc1/bias:0',
            'level_1/target/value_fns/vf/vf_output/kernel:0',
            'level_1/target/value_fns/vf/vf_output/bias:0',
        ]

        for model, target in zip(model_var_list, target_var_list):
            with tf.compat.v1.variable_scope(
                    tf.compat.v1.get_variable_scope(), reuse=True):
                model_val = policy.sess.run(model)
                target_val = policy.sess.run(target)
            np.testing.assert_almost_equal(model_val, target_val)

    def test_log_probs(self):
        """Check the functionality of the log_probs() method."""
        pass  # TODO

    def test_cooperative_gradients(self):
        """Check the functionality of the cooperative-gradients feature."""
        pass  # TODO


if __name__ == '__main__':
    unittest.main()<|MERGE_RESOLUTION|>--- conflicted
+++ resolved
@@ -720,17 +720,8 @@
                          self.policy_params['relative_goals'])
         self.assertEqual(policy.off_policy_corrections,
                          self.policy_params['off_policy_corrections'])
-<<<<<<< HEAD
-        self.assertEqual(policy.connected_gradients,
-                         self.policy_params['connected_gradients'])
-=======
-        self.assertEqual(policy.use_fingerprints,
-                         self.policy_params['use_fingerprints'])
-        self.assertEqual(policy.centralized_value_functions,
-                         self.policy_params['centralized_value_functions'])
         self.assertEqual(policy.cooperative_gradients,
                          self.policy_params['cooperative_gradients'])
->>>>>>> 884d68cc
         self.assertEqual(policy.cg_weights,
                          self.policy_params['cg_weights'])
 
@@ -825,17 +816,8 @@
                          self.policy_params['relative_goals'])
         self.assertEqual(policy.off_policy_corrections,
                          self.policy_params['off_policy_corrections'])
-<<<<<<< HEAD
-        self.assertEqual(policy.connected_gradients,
-                         self.policy_params['connected_gradients'])
-=======
-        self.assertEqual(policy.use_fingerprints,
-                         self.policy_params['use_fingerprints'])
-        self.assertEqual(policy.centralized_value_functions,
-                         self.policy_params['centralized_value_functions'])
         self.assertEqual(policy.cooperative_gradients,
                          self.policy_params['cooperative_gradients'])
->>>>>>> 884d68cc
         self.assertEqual(policy.cg_weights,
                          self.policy_params['cg_weights'])
 
@@ -1098,17 +1080,8 @@
                          self.policy_params['relative_goals'])
         self.assertEqual(policy.off_policy_corrections,
                          self.policy_params['off_policy_corrections'])
-<<<<<<< HEAD
-        self.assertEqual(policy.connected_gradients,
-                         self.policy_params['connected_gradients'])
-=======
-        self.assertEqual(policy.use_fingerprints,
-                         self.policy_params['use_fingerprints'])
-        self.assertEqual(policy.centralized_value_functions,
-                         self.policy_params['centralized_value_functions'])
         self.assertEqual(policy.cooperative_gradients,
                          self.policy_params['cooperative_gradients'])
->>>>>>> 884d68cc
         self.assertEqual(policy.cg_weights,
                          self.policy_params['cg_weights'])
 
@@ -1196,17 +1169,8 @@
                          self.policy_params['relative_goals'])
         self.assertEqual(policy.off_policy_corrections,
                          self.policy_params['off_policy_corrections'])
-<<<<<<< HEAD
-        self.assertEqual(policy.connected_gradients,
-                         self.policy_params['connected_gradients'])
-=======
-        self.assertEqual(policy.use_fingerprints,
-                         self.policy_params['use_fingerprints'])
-        self.assertEqual(policy.centralized_value_functions,
-                         self.policy_params['centralized_value_functions'])
         self.assertEqual(policy.cooperative_gradients,
                          self.policy_params['cooperative_gradients'])
->>>>>>> 884d68cc
         self.assertEqual(policy.cg_weights,
                          self.policy_params['cg_weights'])
 
