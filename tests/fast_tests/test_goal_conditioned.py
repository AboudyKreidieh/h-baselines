--- conflicted
+++ resolved
@@ -84,10 +84,7 @@
                 done=done,
                 is_final_step=is_final_step,
                 evaluate=evaluate,
-<<<<<<< HEAD
-                env_num=0
-=======
->>>>>>> b0ea1c92
+                env_num=0,
             )
 
         obs_t = policy.replay_buffer._obs_t[0]
@@ -164,10 +161,7 @@
                 done=done,
                 is_final_step=is_final_step,
                 evaluate=evaluate,
-<<<<<<< HEAD
-                env_num=0
-=======
->>>>>>> b0ea1c92
+                env_num=0,
             )
 
         obs_t = policy.replay_buffer._obs_t[0]
@@ -243,7 +237,7 @@
                 done=done,
                 is_final_step=is_final_step,
                 evaluate=evaluate,
-                env_num=0
+                env_num=0,
             )
 
         # unchanged sample
@@ -358,10 +352,7 @@
                 done=done,
                 is_final_step=is_final_step,
                 evaluate=evaluate,
-<<<<<<< HEAD
-                env_num=0
-=======
->>>>>>> b0ea1c92
+                env_num=0,
             )
 
         # unchanged sample
