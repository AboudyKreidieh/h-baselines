"""Tests for the policies in the hbaselines/goal_conditioned subdirectory."""
import unittest
import numpy as np
import tensorflow as tf
import os
from gym.spaces import Box

from hbaselines.utils.tf_util import get_trainable_vars
from hbaselines.goal_conditioned.td3 import GoalConditionedPolicy as \
    TD3GoalConditionedPolicy
from hbaselines.goal_conditioned.sac import GoalConditionedPolicy as \
    SACGoalConditionedPolicy
<<<<<<< HEAD
from hbaselines.algorithms.rl_algorithm import SAC_PARAMS, TD3_PARAMS
=======
from hbaselines.algorithms.rl_algorithm import SAC_PARAMS
from hbaselines.algorithms.rl_algorithm import TD3_PARAMS
>>>>>>> 005d5aa9
from hbaselines.algorithms.rl_algorithm import GOAL_CONDITIONED_PARAMS


class TestBaseGoalConditionedPolicy(unittest.TestCase):
    """Test GoalConditionedPolicy in hbaselines/goal_conditioned/base.py."""

    def setUp(self):
        self.policy_params = {
            'sess': tf.compat.v1.Session(),
            'ac_space': Box(low=-1, high=1, shape=(1,)),
            'ob_space': Box(low=-2, high=2, shape=(2,)),
            'co_space': Box(low=-3, high=3, shape=(2,)),
            'verbose': 0,
            'total_steps': 1,
        }
        self.policy_params.update(TD3_PARAMS.copy())
        self.policy_params.update(GOAL_CONDITIONED_PARAMS.copy())

    def tearDown(self):
        self.policy_params['sess'].close()
        del self.policy_params

        # Clear the graph.
        tf.compat.v1.reset_default_graph()

    def test_store_transition(self):
        """Check the functionality of the store_transition() method.

        This method is tested for the following cases:

        1. hindsight = False, relative_goals = False
        2. hindsight = False, relative_goals = True
        3. hindsight = True,  relative_goals = False
        4. hindsight = True,  relative_goals = True
        1. hindsight = False, relative_goals = False, meta_period = [5, 2]
        """
        # =================================================================== #
        #                             test case 1                             #
        # =================================================================== #

        policy_params = self.policy_params.copy()
        policy_params['relative_goals'] = False
        policy_params['hindsight'] = False
        policy_params['subgoal_testing_rate'] = 1
        policy_params['meta_period'] = 4
        policy_params['batch_size'] = 2
        policy = TD3GoalConditionedPolicy(**policy_params)

        # Initialize the variables of the policy.
        policy.sess.run(tf.compat.v1.global_variables_initializer())

        # Run the initialize method.
        policy.initialize()

        policy.meta_action = [np.array([5, 5])]

        for i in range(4):
            obs0 = np.array([i for _ in range(2)])
            context0 = np.array([i for _ in range(3)])
            action = np.array([i for _ in range(1)])
            reward = i
            obs1 = np.array([i+1 for _ in range(2)])
            context1 = np.array([i for _ in range(3)])
            done, is_final_step, evaluate = False, False, False

            policy.store_transition(
                obs0=obs0,
                context0=context0,
                action=action,
                reward=reward,
                obs1=obs1,
                context1=context1,
                done=done,
                is_final_step=is_final_step,
                evaluate=evaluate,
                env_num=0,
            )

        obs_t = policy.replay_buffer._obs_t[0]
        action_t = policy.replay_buffer._action_t[0]
        reward = policy.replay_buffer._reward_t[0]
        done = policy.replay_buffer._done_t[0]

        # check the various attributes
        self.assertTrue(
            all(all(obs_t[i] ==
                    [np.array([0, 0]),
                     np.array([1, 1]),
                     np.array([2, 2]),
                     np.array([3, 3]),
                     np.array([4, 4])][i])
                for i in range(len(obs_t)))
        )

        for i in range(len(action_t)):
            self.assertTrue(
                all(all(action_t[i][j] ==
                        [[np.array([5, 5]),
                          np.array([5, 5]),
                          np.array([5, 5]),
                          np.array([5, 5]),
                          np.array([5, 5])],
                         [np.array([0]),
                          np.array([1]),
                          np.array([2]),
                          np.array([3])]][i][j])
                    for j in range(len(action_t[i])))
            )

        self.assertEqual(reward,
                         [[6], [-5.656854249501219, -4.24264068713107,
                                -2.8284271247638677, -1.4142135624084504]])

        self.assertEqual(done,
                         [False, False, False, False])

    def test_store_transition_2(self):
        # =================================================================== #
        #                             test case 2                             #
        # =================================================================== #

        policy_params = self.policy_params.copy()
        policy_params['relative_goals'] = True
        policy_params['hindsight'] = False
        policy_params['subgoal_testing_rate'] = 1
        policy_params['meta_period'] = 4
        policy_params['batch_size'] = 2
        policy = TD3GoalConditionedPolicy(**policy_params)

        # Initialize the variables of the policy.
        policy.sess.run(tf.compat.v1.global_variables_initializer())

        # Run the initialize method.
        policy.initialize()

        policy.meta_action = [np.array([5, 5])]

        for i in range(4):
            obs0 = np.array([i for _ in range(2)])
            context0 = np.array([i for _ in range(3)])
            action = np.array([i for _ in range(1)])
            reward = i
            obs1 = np.array([i+1 for _ in range(2)])
            context1 = np.array([i for _ in range(3)])
            done, is_final_step, evaluate = False, False, False

            policy.store_transition(
                obs0=obs0,
                context0=context0,
                action=action,
                reward=reward,
                obs1=obs1,
                context1=context1,
                done=done,
                is_final_step=is_final_step,
                evaluate=evaluate,
                env_num=0,
            )

        obs_t = policy.replay_buffer._obs_t[0]
        action_t = policy.replay_buffer._action_t[0]
        reward = policy.replay_buffer._reward_t[0]
        done = policy.replay_buffer._done_t[0]

        # check the various attributes
        self.assertTrue(
            all(all(obs_t[i] ==
                    [np.array([0, 0]),
                     np.array([1, 1]),
                     np.array([2, 2]),
                     np.array([3, 3]),
                     np.array([4, 4])][i])
                for i in range(len(obs_t)))
        )

        for i in range(len(action_t)):
            self.assertTrue(
                all(all(action_t[i][j] ==
                        [[np.array([5, 5]),
                          np.array([5, 5]),
                          np.array([5, 5]),
                          np.array([5, 5]),
                          np.array([4, 4])],
                         [np.array([0]),
                          np.array([1]),
                          np.array([2]),
                          np.array([3])]][i][j])
                    for j in range(len(action_t[i])))
            )

        self.assertEqual(reward,
                         [[6], [-5.656854249501219, -5.656854249501219,
                                -5.656854249501219, -5.656854249501219]])

        self.assertEqual(done, [False, False, False, False])

    def test_store_transition_3(self):
        # =================================================================== #
        #                             test case 3                             #
        # =================================================================== #

        policy_params = self.policy_params.copy()
        policy_params['relative_goals'] = False
        policy_params['hindsight'] = True
        policy_params['subgoal_testing_rate'] = 1
        policy_params['meta_period'] = 4
        policy_params['batch_size'] = 2
        policy = TD3GoalConditionedPolicy(**policy_params)

        # Initialize the variables of the policy.
        policy.sess.run(tf.compat.v1.global_variables_initializer())

        # Run the initialize method.
        policy.initialize()

        policy.meta_action = [np.array([5, 5])]

        for i in range(4):
            obs0 = np.array([i for _ in range(2)])
            context0 = np.array([i for _ in range(3)])
            action = np.array([i for _ in range(1)])
            reward = i
            obs1 = np.array([i+1 for _ in range(2)])
            context1 = np.array([i for _ in range(3)])
            done, is_final_step, evaluate = False, False, False

            policy.store_transition(
                obs0=obs0,
                context0=context0,
                action=action,
                reward=reward,
                obs1=obs1,
                context1=context1,
                done=done,
                is_final_step=is_final_step,
                evaluate=evaluate,
                env_num=0,
            )

        # unchanged sample
        obs_t = policy.replay_buffer._obs_t[0]
        action_t = policy.replay_buffer._action_t[0]
        reward_t = policy.replay_buffer._reward_t[0]
        done_t = policy.replay_buffer._done_t[0]

        # check the various attributes
        self.assertTrue(
            all(all(obs_t[i] ==
                    [np.array([0, 0]),
                     np.array([1, 1]),
                     np.array([2, 2]),
                     np.array([3, 3]),
                     np.array([4, 4])][i])
                for i in range(len(obs_t)))
        )

        for i in range(len(action_t)):
            self.assertTrue(
                all(all(action_t[i][j] ==
                        [[np.array([5, 5]),
                          np.array([5, 5]),
                          np.array([5, 5]),
                          np.array([5, 5]),
                          np.array([5, 5])],
                         [np.array([0]),
                          np.array([1]),
                          np.array([2]),
                          np.array([3])]][i][j])
                    for j in range(len(action_t[i])))
            )

        self.assertEqual(reward_t,
                         [[6], [-5.656854249501219, -4.24264068713107,
                                -2.8284271247638677, -1.4142135624084504]])

        self.assertEqual(done_t, [False, False, False, False])

        # hindsight sample
        obs_t = policy.replay_buffer._obs_t[1]
        action_t = policy.replay_buffer._action_t[1]
        reward_t = policy.replay_buffer._reward_t[1]
        done_t = policy.replay_buffer._done_t[1]

        # check the various attributes
        self.assertTrue(
            all(all(obs_t[i] ==
                    [np.array([0, 0]),
                     np.array([1, 1]),
                     np.array([2, 2]),
                     np.array([3, 3]),
                     np.array([4, 4])][i])
                for i in range(len(obs_t)))
        )

        for i in range(len(action_t)):
            self.assertTrue(
                all(all(action_t[i][j] ==
                        [[np.array([4, 4]),
                          np.array([4, 4]),
                          np.array([4, 4]),
                          np.array([4, 4]),
                          np.array([4, 4])],
                         [np.array([0]),
                          np.array([1]),
                          np.array([2]),
                          np.array([3])]][i][j])
                    for j in range(len(action_t[i])))
            )

        self.assertEqual(reward_t,
                         [[6], [-4.24264068713107, -2.8284271247638677,
                                -1.4142135624084504, -1e-05]])

        self.assertEqual(done_t, [False, False, False, False])

    def test_store_transition_4(self):
        # =================================================================== #
        #                             test case 4                             #
        # =================================================================== #

        policy_params = self.policy_params.copy()
        policy_params['relative_goals'] = True
        policy_params['hindsight'] = True
        policy_params['subgoal_testing_rate'] = 1
        policy_params['meta_period'] = 4
        policy_params['batch_size'] = 2
        policy = TD3GoalConditionedPolicy(**policy_params)

        # Initialize the variables of the policy.
        policy.sess.run(tf.compat.v1.global_variables_initializer())

        # Run the initialize method.
        policy.initialize()

        policy.meta_action = [np.array([5, 5])]

        for i in range(4):
            obs0 = np.array([i for _ in range(2)])
            context0 = np.array([i for _ in range(3)])
            action = np.array([i for _ in range(1)])
            reward = i
            obs1 = np.array([i+1 for _ in range(2)])
            context1 = np.array([i for _ in range(3)])
            done, is_final_step, evaluate = False, False, False

            policy.store_transition(
                obs0=obs0,
                context0=context0,
                action=action,
                reward=reward,
                obs1=obs1,
                context1=context1,
                done=done,
                is_final_step=is_final_step,
                evaluate=evaluate,
                env_num=0,
            )

        # unchanged sample
        obs_t = policy.replay_buffer._obs_t[0]
        action_t = policy.replay_buffer._action_t[0]
        reward = policy.replay_buffer._reward_t[0]
        done = policy.replay_buffer._done_t[0]

        # check the various attributes
        self.assertTrue(
            all(all(obs_t[i] ==
                    [np.array([0, 0]),
                     np.array([1, 1]),
                     np.array([2, 2]),
                     np.array([3, 3]),
                     np.array([4, 4])][i])
                for i in range(len(obs_t)))
        )

        for i in range(len(action_t)):
            self.assertTrue(
                all(all(action_t[i][j] ==
                        [[np.array([5, 5]),
                          np.array([5, 5]),
                          np.array([5, 5]),
                          np.array([5, 5]),
                          np.array([4, 4])],
                         [np.array([0]),
                          np.array([1]),
                          np.array([2]),
                          np.array([3])]][i][j])
                    for j in range(len(action_t[i])))
            )

        self.assertEqual(reward,
                         [[6], [-5.656854249501219, -5.656854249501219,
                                -5.656854249501219, -5.656854249501219]])

        self.assertEqual(done, [False, False, False, False])

        # hindsight sample
        obs_t = policy.replay_buffer._obs_t[1]
        action_t = policy.replay_buffer._action_t[1]
        reward_t = policy.replay_buffer._reward_t[1]
        done_t = policy.replay_buffer._done_t[1]

        # check the various attributes
        self.assertTrue(
            all(all(obs_t[i] ==
                    [np.array([0, 0]),
                     np.array([1, 1]),
                     np.array([2, 2]),
                     np.array([3, 3]),
                     np.array([4, 4])][i])
                for i in range(len(obs_t)))
        )

        for i in range(len(action_t)):
            self.assertTrue(
                all(all(action_t[i][j] ==
                        [[np.array([4, 4]),
                          np.array([3, 3]),
                          np.array([2, 2]),
                          np.array([1, 1]),
                          np.array([0, 0])],
                         [np.array([0]),
                          np.array([1]),
                          np.array([2]),
                          np.array([3])]][i][j])
                    for j in range(len(action_t[i])))
            )

        self.assertEqual(reward_t,
                         [[6], [-4.24264068713107, -2.8284271247638677,
                                -1.4142135624084504, -1e-05]])

        self.assertEqual(done_t, [False, False, False, False])

    def test_store_transition_5(self):
        # =================================================================== #
        #                             test case 1                             #
        # =================================================================== #

        policy_params = self.policy_params.copy()
        policy_params['relative_goals'] = False
        policy_params['hindsight'] = False
        policy_params['subgoal_testing_rate'] = 1
        policy_params['meta_period'] = [5, 2]
        policy_params['num_levels'] = 3
        policy_params['batch_size'] = 2
        policy = TD3GoalConditionedPolicy(**policy_params)

        # Initialize the variables of the policy.
        policy.sess.run(tf.compat.v1.global_variables_initializer())

        # Run the initialize method.
        policy.initialize()

        policy.meta_action = [[np.array([5, 5]), np.array([6, 6])]]

        for i in range(10):
            obs0 = np.array([i for _ in range(2)])
            context0 = np.array([i for _ in range(3)])
            action = np.array([i for _ in range(1)])
            reward = i
            obs1 = np.array([i+1 for _ in range(2)])
            context1 = np.array([i for _ in range(3)])
            done, is_final_step, evaluate = False, False, False

            policy.store_transition(
                obs0=obs0,
                context0=context0,
                action=action,
                reward=reward,
                obs1=obs1,
                context1=context1,
                done=done,
                is_final_step=is_final_step,
                evaluate=evaluate,
                env_num=0,
            )

        obs_t = policy.replay_buffer._obs_t[0]
        action_t = policy.replay_buffer._action_t[0]
        reward = policy.replay_buffer._reward_t[0]
        done = policy.replay_buffer._done_t[0]

        # check the various attributes
        self.assertTrue(
            all(all(obs_t[i] ==
                    [np.array([0, 0]),
                     np.array([1, 1]),
                     np.array([2, 2]),
                     np.array([3, 3]),
                     np.array([4, 4]),
                     np.array([5, 5]),
                     np.array([6, 6]),
                     np.array([7, 7]),
                     np.array([8, 8]),
                     np.array([9, 9]),
                     np.array([10, 10])][i])
                for i in range(len(obs_t)))
        )

        for i in range(len(action_t)):
            self.assertTrue(
                all(all(action_t[i][j] ==
                        [[np.array([5, 5]),
                          np.array([5, 5]),
                          np.array([5, 5]),
                          np.array([5, 5]),
                          np.array([5, 5]),
                          np.array([5, 5])],
                         [np.array([6, 6]),
                          np.array([6, 6]),
                          np.array([6, 6]),
                          np.array([6, 6]),
                          np.array([6, 6]),
                          np.array([6, 6]),
                          np.array([6, 6]),
                          np.array([6, 6]),
                          np.array([6, 6]),
                          np.array([6, 6]),
                          np.array([6, 6])],
                         [np.array([0]),
                          np.array([1]),
                          np.array([2]),
                          np.array([3]),
                          np.array([4]),
                          np.array([5]),
                          np.array([6]),
                          np.array([7]),
                          np.array([8]),
                          np.array([9])]][i][j])
                    for j in range(len(action_t[i])))
            )

        self.assertEqual(reward,
                         [[45],
                          [-9.899494936632289, -4.242640687172318,
                           -1.4142235624084505, -7.071067811894938,
                           -12.727922061373764],
                          [-7.071067811872546, -5.656854249501219,
                           -4.24264068713107, -2.8284271247638677,
                           -1.4142135624084504, -1e-05,
                           -1.4142135624084504, -2.8284271247638677,
                           -4.24264068713107, -5.656854249501219]])

        self.assertEqual(done, [False, False, False, False, False, False,
                                False, False, False, False])

    def test_update_meta(self):
        """Validate the functionality of the _update_meta function.

        This is tested for two cases:
        1. level = 0 after 0 steps --> True
        2. level = 1 after 0 steps --> True
        3. level = 0 after 2 steps --> False
        4. level = 1 after 2 steps --> False
        5. level = 0 after 5 steps --> False
        6. level = 1 after 5 steps --> True
        7. level = 0 after 10 steps --> False
        8. level = 1 after 10 steps --> True
        """
        policy_params = self.policy_params.copy()
        policy_params['meta_period'] = 5
        policy_params['num_levels'] = 3
        policy = TD3GoalConditionedPolicy(**policy_params)

        # test case 1
        policy._observations = [[] for _ in range(1)]
        self.assertEqual(policy._update_meta(0, env_num=0), True)

        # test case 2
        policy._observations = [[] for _ in range(1)]
        self.assertEqual(policy._update_meta(1, env_num=0), True)

        # test case 3
        policy._observations = [[0 for _ in range(2)] for _ in range(1)]
        self.assertEqual(policy._update_meta(0, env_num=0), False)

        # test case 4
        policy._observations = [[0 for _ in range(2)] for _ in range(1)]
        self.assertEqual(policy._update_meta(1, env_num=0), False)

        # test case 5
        policy._observations = [[0 for _ in range(5)] for _ in range(1)]
        self.assertEqual(policy._update_meta(0, env_num=0), False)

        # test case 6
        policy._observations = [[0 for _ in range(5)] for _ in range(1)]
        self.assertEqual(policy._update_meta(1, env_num=0), True)

        # test case 7
        policy._observations = [[0 for _ in range(10)] for _ in range(1)]
        self.assertEqual(policy._update_meta(0, env_num=0), False)

        # test case 8
        policy._observations = [[0 for _ in range(10)] for _ in range(1)]
        self.assertEqual(policy._update_meta(1, env_num=0), True)

    def test_update_meta_list(self):
        """Validate the functionality of the _update_meta function.

        This is the case when the meta action period is specified as a list.

        This is tested for two cases:
        1. level = 0 after 0 steps --> True
        2. level = 1 after 0 steps --> True
        3. level = 0 after 2 steps --> False
        4. level = 1 after 2 steps --> True
        5. level = 0 after 5 steps --> False
        6. level = 1 after 5 steps --> False
        7. level = 0 after 10 steps --> True
        8. level = 1 after 10 steps --> True
        """
        policy_params = self.policy_params.copy()
        policy_params['meta_period'] = [5, 2]
        policy_params['num_levels'] = 3
        policy = TD3GoalConditionedPolicy(**policy_params)

        # test case 1
        policy._observations = [[] for _ in range(1)]
        self.assertEqual(policy._update_meta(0, env_num=0), True)

        # test case 2
        policy._observations = [[] for _ in range(1)]
        self.assertEqual(policy._update_meta(1, env_num=0), True)

        # test case 3
        policy._observations = [[0 for _ in range(2)] for _ in range(1)]
        self.assertEqual(policy._update_meta(0, env_num=0), False)

        # test case 4
        policy._observations = [[0 for _ in range(2)] for _ in range(1)]
        self.assertEqual(policy._update_meta(1, env_num=0), True)

        # test case 5
        policy._observations = [[0 for _ in range(5)] for _ in range(1)]
        self.assertEqual(policy._update_meta(0, env_num=0), False)

        # test case 6
        policy._observations = [[0 for _ in range(5)] for _ in range(1)]
        self.assertEqual(policy._update_meta(1, env_num=0), False)

        # test case 7
        policy._observations = [[0 for _ in range(10)] for _ in range(1)]
        self.assertEqual(policy._update_meta(0, env_num=0), True)

        # test case 8
        policy._observations = [[0 for _ in range(10)] for _ in range(1)]
        self.assertEqual(policy._update_meta(1, env_num=0), True)

    def test_intrinsic_rewards(self):
        """Validate the functionality of the intrinsic rewards.

        This is done for the following cases:

        1. intrinsic_reward_type = "negative_distance"
        2. intrinsic_reward_type = "scaled_negative_distance"
        3. intrinsic_reward_type = "non_negative_distance"
        4. intrinsic_reward_type = "scaled_non_negative_distance"
        5. intrinsic_reward_type = "exp_negative_distance"
        6. intrinsic_reward_type = "scaled_exp_negative_distance"
        7. intrinsic_reward_type = "error" -> raises ValueError
        """
        # test case 1
        policy_params = self.policy_params.copy()
        policy_params["intrinsic_reward_type"] = "negative_distance"
        policy = TD3GoalConditionedPolicy(**policy_params)

        self.assertAlmostEqual(
            policy.intrinsic_reward_fn(
                states=np.array([1, 2]),
                goals=np.array([3, 2]),
                next_states=np.array([0, 0])
            ),
            -3.6055512754778567
        )

        # Clear the graph.
        del policy
        tf.compat.v1.reset_default_graph()

        # test case 2
        policy_params = self.policy_params.copy()
        policy_params["intrinsic_reward_type"] = "scaled_negative_distance"
        policy = TD3GoalConditionedPolicy(**policy_params)

        self.assertAlmostEqual(
            policy.intrinsic_reward_fn(
                states=np.array([1, 2]),
                goals=np.array([3, 2]),
                next_states=np.array([0, 0])
            ),
            -1.8027756377597297
        )

        # Clear the graph.
        del policy
        tf.compat.v1.reset_default_graph()

        # test case 3
        policy_params = self.policy_params.copy()
        policy_params["intrinsic_reward_type"] = "non_negative_distance"
        policy = TD3GoalConditionedPolicy(**policy_params)

        self.assertAlmostEqual(
            policy.intrinsic_reward_fn(
                states=np.array([1, 2]),
                goals=np.array([3, 2]),
                next_states=np.array([0, 0])
            ),
            2.0513028772015867
        )

        # Clear the graph.
        del policy
        tf.compat.v1.reset_default_graph()

        # test case 4
        policy_params = self.policy_params.copy()
        policy_params["intrinsic_reward_type"] = "scaled_non_negative_distance"
        policy = TD3GoalConditionedPolicy(**policy_params)

        self.assertAlmostEqual(
            policy.intrinsic_reward_fn(
                states=np.array([1, 2]),
                goals=np.array([3, 2]),
                next_states=np.array([0, 0])
            ),
            3.8540785149197134
        )

        # Clear the graph.
        del policy
        tf.compat.v1.reset_default_graph()

        # test case 5  TODO: temporarily removed
        # policy_params = self.policy_params.copy()
        # policy_params["intrinsic_reward_type"] = "exp_negative_distance"
        # policy = TD3GoalConditionedPolicy(**policy_params)
        #
        # self.assertAlmostEqual(
        #     policy.intrinsic_reward_fn(
        #         states=np.array([1, 2]),
        #         goals=np.array([3, 2]),
        #         next_states=np.array([0, 0])
        #     ),
        #     2.2603294067550214e-06
        # )
        #
        # # Clear the graph.
        # del policy
        # tf.compat.v1.reset_default_graph()
        #
        # # test case 6
        # policy_params = self.policy_params.copy()
        # policy_params["intrinsic_reward_type"] =
        # "scaled_exp_negative_distance"
        # policy = TD3GoalConditionedPolicy(**policy_params)
        #
        # self.assertAlmostEqual(
        #     policy.intrinsic_reward_fn(
        #         states=np.array([1, 2]),
        #         goals=np.array([3, 2]),
        #         next_states=np.array([0, 0])
        #     ),
        #     0.03877420782784459
        # )
        #
        # # Clear the graph.
        # del policy
        # tf.compat.v1.reset_default_graph()

        # test case 7
        policy_params = self.policy_params.copy()
        policy_params["intrinsic_reward_type"] = "error"
        self.assertRaises(
            ValueError, TD3GoalConditionedPolicy, **policy_params)

    def test_relative_goals(self):
        """Validate the functionality of relative goals.

        This should affect the intrinsic reward function as well as
        transformation from relative goals to absolute goals.
        """
        policy_params = self.policy_params.copy()
        policy_params["relative_goals"] = True
        policy = TD3GoalConditionedPolicy(**policy_params)

        # Test the updated reward function.
        states = np.array([1, 2])
        goals = np.array([4, 5])
        next_states = np.array([7, 8])
        self.assertAlmostEqual(
            policy.intrinsic_reward_fn(states, goals, next_states),
            -2.2360679775221506
        )

    def test_sample_best_meta_action(self):
        """Check the functionality of the _sample_best_meta_action() method."""
        pass  # TODO

    def test_sample(self):
        """Check the functionality of the _sample() method.

        This test checks for the following features:

        1. that the shape of the output candidate goals is correct
        2. that the last few elements are the deterministic components that
           they are expected to be (see method's docstring)
        """
        policy = TD3GoalConditionedPolicy(**self.policy_params)

        # some variables to try on
        states = np.array(
            [[1, 2],
             [3, 4],
             [5, 6],
             [7, 8],
             [9, 10],
             [11, 12],
             [13, 14],
             [15, 16],
             [17, 18],
             [19, 20]]
        )
        next_states = -states
        num_samples = 10
        orig_goals = np.array(
            [[1, 1],
             [1, 1],
             [0, 0],
             [1, 1],
             [1, 1],
             [0, 0],
             [1, 1],
             [1, 1],
             [0, 0],
             [1, 1]]
        )
        samples = policy._sample(states, next_states, orig_goals, num_samples)

        # test case 1
        self.assertTupleEqual(
            samples.shape, (states.shape[0], states.shape[1], num_samples))

        # test case 2
        np.testing.assert_array_almost_equal(
            samples[:, :, -2:].reshape(states.shape[0] * states.shape[1], 2).T,
            np.vstack(
                [np.array([-2] * states.shape[0] * states.shape[1]),
                 orig_goals.flatten()]
            )
        )

    def test_pretrain_train(self):
        pass  # TODO

    def test_pretrain_load(self):
        """Validates the functionality of the pre-trained loading operation.

        This method performs the following tests:

        1. Check the parameters that are loaded match the expected values for
           the following cases:
             a. no ckpt_num
             b. specified ckpt_num
        2. Check the num-levels assertions.
        3. Check the name mismatch assertions.
        4. Check the shape mismatch assertions.
        """
        # =================================================================== #
        # test case 1.a                                                       #
        # =================================================================== #

        policy_params = self.policy_params.copy()
        policy_params['env_name'] = "AntGather"
        policy_params['ac_space'] = Box(low=-1, high=1, shape=(8,))
        policy_params['ob_space'] = Box(low=-2, high=2, shape=(145,))
        policy_params['co_space'] = None
        policy_params["pretrain_ckpt"] = None
        policy_params["pretrain_path"] = os.path.join(
            os.path.abspath(os.path.dirname(__file__)),
            "supp_files/antgather_pretrained")

        # Initialize the policy.
        policy = TD3GoalConditionedPolicy(**policy_params)
        policy_params["sess"].run(tf.compat.v1.global_variables_initializer())
        policy.initialize()

        # Check that a specific variable was properly imported.
        val = policy_params['sess'].run(
            [v for v in get_trainable_vars()
             if v.name == 'level_1/model/qf_0/fc0/bias:0'][0])
        np.testing.assert_almost_equal(val, [
            -1.48894560e+00, 3.58899146e-01, -3.12390327e-01, 1.05936837e+00,
            1.38732374e+00, -7.56121755e-01, 2.48271704e+00, -2.05165744e+00,
            -1.61468133e-01, 1.25600290e+00, -9.43906605e-01, -2.03393340e+00,
            -2.29675269e+00, -1.25849569e+00, -1.04694414e+00, -1.83898121e-01,
            -9.34544444e-01, -9.39514577e-01, -8.24286878e-01, -3.24028790e-01,
            -1.26432347e+00, -8.07699203e-01, -2.03145698e-01, -9.32382643e-01,
            2.27273297e+00, 2.91315496e-01, -8.49827111e-01, -1.19624889e+00,
            -7.36967742e-01, 3.80735010e-01, -1.04197454e+00, 1.18836582e+00,
            -1.83718574e+00, -1.24244237e+00, 2.45089218e-01, -4.17167872e-01,
            -1.41953543e-01, -8.37748587e-01, -2.18121910e+00, 5.56767821e-01,
            -1.29594386e+00, -9.27014410e-01, -1.68718779e+00, 6.69142008e-01,
            -1.39908814e+00, -1.95475662e+00, 7.18701899e-01, -1.32534623e+00,
            -1.14043212e+00, -1.22170222e+00, 5.62444143e-03, 2.68185925e+00,
            -1.56831956e+00, -1.04305923e+00, -2.31012130e+00, 5.11528671e-01,
            4.30034250e-02, 6.72668815e-01, 4.98563275e-02, 1.89185989e+00,
            4.75367278e-01, 1.31618962e-01, -4.30353314e-01, -1.38826180e+00,
            7.58701682e-01, -2.08867580e-01, 1.46650529e+00, -1.34794402e+00,
            -1.28479147e+00, 5.54868519e-01, -1.35296082e+00, -5.64228296e-01,
            -1.64990091e+00, 1.70074478e-01, -7.73855269e-01, 9.44840729e-01,
            -1.61343896e+00, 2.19100404e+00, -1.79324031e+00, -4.74657029e-01,
            -1.66948462e+00, -1.44102037e+00, -1.34983373e+00, -3.05905676e+00,
            -1.38599861e+00, 5.20873368e-01, -8.71101394e-02, -5.01250863e-01,
            -1.26061702e+00, -3.74994457e-01, -1.68697524e+00, 1.99624926e-01,
            -7.37098455e-01, -8.95464718e-01, 8.42310011e-01, 2.96877623e-01,
            6.30660236e-01, -2.50717555e-03, -1.66991621e-01, -1.14282012e+00,
            -5.67260504e-01, -1.92494416e+00, 2.28663180e-02, -1.65851915e+00,
            -2.95281500e-01, 3.20799381e-01, -7.72721350e-01, 1.25514364e+00,
            -2.04449749e+00, -8.87898579e-02, -6.51960552e-01, -1.77445424e+00,
            -3.86437088e-01, -1.11224163e+00, -6.70421720e-01, -2.17338133e+00,
            -3.35618734e-01, -1.67795861e+00, -1.39098215e+00, -1.39096355e+00,
            -3.32385808e-01, -2.20834541e+00, 2.68285781e-01, -1.78917277e+00,
            7.14439452e-01, -1.82225907e+00, 5.38432002e-02, -9.48697269e-01,
            -1.79560018e+00, -2.60755122e-01, -1.36371219e+00, -1.12363076e+00,
            3.52526784e-01, 9.74688947e-01, -6.59091055e-01, -1.92110169e+00,
            9.61817920e-01, 1.10466979e-01, -1.74070978e+00, 2.35996276e-01,
            2.66458392e-01, 5.11776388e-01, -4.22770470e-01, -5.01518667e-01,
            -6.74514353e-01, -2.04032588e+00, 6.24135733e-01, -1.00860429e+00,
            -1.20869434e+00, -1.09191227e+00, -9.90680575e-01, -1.74508417e+00,
            -3.98090512e-01, 3.87987524e-01, -6.02133632e-01, -7.73799062e-01,
            -4.79838520e-01, -4.89767551e-01, 2.42014183e-03, -1.22625983e+00,
            -1.89408350e+00, -1.54449260e+00, -2.16307446e-01, 2.24804148e-01,
            1.63136855e-01, 8.17742109e-01, 6.85068190e-01, -2.78682292e-01,
            -2.09007263e+00, 2.92312443e-01, -5.10016918e-01, -1.44344103e+00,
            -5.83410144e-01, -1.71676278e+00, -1.50649571e+00, -1.49973166e+00,
            -1.35697436e+00, -1.47692740e+00, -6.14630103e-01, -1.29880393e+00,
            -2.07584405e+00, -5.11216223e-01, -1.34403944e+00, -4.78691638e-01,
            -1.66473842e+00, -5.31982303e-01, -1.66593182e+00, -7.33766377e-01,
            -1.62023246e+00, -1.02181005e+00, -3.27389210e-01, -1.41320837e+00,
            -8.24594378e-01, 5.25394440e-01, -1.22156549e+00, -8.49891067e-01,
            -7.39182889e-01, -9.82530266e-02, -2.07317996e+00, 1.53992057e+00,
            2.26437593e+00, -6.76014304e-01, -2.09113672e-01, -8.64942092e-03,
            9.76478100e-01, -1.45346420e-02, -5.73182166e-01, -1.95388699e+00,
            -1.02166450e+00, -5.90587735e-01, -1.70384955e+00, -1.85054946e+00,
            -2.99974024e-01, 1.06089568e+00, -2.35082674e+00, 3.42316955e-01,
            -6.42771125e-01, -9.12041187e-01, -4.83356744e-01, -1.37228274e+00,
            3.14537406e-01, -8.45137686e-02, -1.31570756e+00, -3.75019222e-01,
            -1.60828781e+00, -4.84681696e-01, -1.31065655e+00, -4.02286202e-02,
            -2.01719475e+00, -1.11378193e+00, 3.52912426e-01, -9.41884220e-01,
            -5.25218129e-01, -1.77293980e+00, -6.72002435e-02, 1.20008305e-01,
            3.78115475e-01, -1.83169377e+00, -1.50664413e+00, -1.06811893e+00,
            -3.79809648e-01, -5.96868277e-01, 1.98485756e+00, -5.59798896e-01,
            -2.07565832e+00, -2.38732004e+00, -1.17256868e+00, -1.39947581e+00,
            -2.00424719e+00, -1.27984846e+00, -9.68914032e-01, -1.08717775e+00,
            -9.26078737e-01, -1.80117083e+00, 4.01354134e-02, -1.38454926e+00
        ])

        # Clear everything.
        policy_params['sess'].close()
        del policy, policy_params
        tf.compat.v1.reset_default_graph()

        # =================================================================== #
        # test case 1.b                                                       #
        # =================================================================== #

        policy_params = self.policy_params.copy()
        policy_params['sess'] = tf.compat.v1.Session()
        policy_params['env_name'] = "AntGather"
        policy_params['ac_space'] = Box(low=-1, high=1, shape=(8,))
        policy_params['ob_space'] = Box(low=-2, high=2, shape=(145,))
        policy_params['co_space'] = None
        policy_params["pretrain_ckpt"] = 950000
        policy_params["pretrain_path"] = os.path.join(
            os.path.abspath(os.path.dirname(__file__)),
            "supp_files/antgather_pretrained")

        # Initialize the policy.
        policy = TD3GoalConditionedPolicy(**policy_params)
        policy_params["sess"].run(tf.compat.v1.global_variables_initializer())
        policy.initialize()

        # Check that a specific variable was properly imported.
        val = policy_params['sess'].run(
            [v for v in get_trainable_vars()
             if v.name == 'level_1/model/qf_0/fc0/bias:0'][0])
        np.testing.assert_almost_equal(val, [
            -1.4366732, 0.36718956, -0.2640507, 1.0437311, 1.435836,
            -0.7175612, 2.4794638, -2.008584, -0.13273863, 1.2509729,
            -0.9034862, -2.010076, -2.3473845, -1.2298152, -1.0250556,
            -0.14490157, -0.8938364, -0.88856345, -0.79820406, -0.2834655,
            -1.2690866, -0.7234725, -0.06116989, -0.96936285, 2.1851509,
            0.34769204, -0.84226114, -1.1418648, -0.65562344, 0.3946888,
            -1.104742, 1.2037259, -1.7700378, -1.2426982, 0.23546624,
            -0.40742588, -0.12413302, -0.81522846, -2.1267579, 0.4729991,
            -1.2849647, -0.79315525, -1.6224108, 0.6998365, -1.3191581,
            -1.9422212, 0.72227126, -1.29492, -1.1103692, -1.1423935,
            0.0076926, 2.6213, -1.5342246, -1.0392663, -2.2443452, 0.64512855,
            0.18015313, 0.60515064, 0.0554107, 1.8528932, 0.57574534,
            0.13323912, -0.4050354, -1.3367869, 0.81102616, -0.14901115,
            1.543448, -1.3410215, -1.2213068, 0.5141707, -1.324863, -0.5085816,
            -1.6287427, 0.13013484, -0.77610874, 0.9606328, -1.5942631,
            2.1985466, -1.6981885, -0.36084813, -1.6960877, -1.360367,
            -1.3659251, -3.0274456, -1.4273877, 0.5129615, -0.1093144,
            -0.43663844, -1.1985509, -0.29366097, -1.6280884, 0.22439516,
            -0.74784815, -0.8907019, 0.76174164, 0.35366687, 0.65905726,
            -0.01560472, -0.11770402, -1.1197222, -0.47018343, -1.9040893,
            0.03329567, -1.6015282, -0.30328047, 0.39247894, -0.750885,
            1.2188467, -1.9867113, -0.12792407, -0.627084, -1.7039652,
            -0.43332908, -1.0184548, -0.6147298, -2.1101472, -0.26271334,
            -1.751358, -1.3182638, -1.3871324, -0.3446217, -2.1281924,
            0.31755528, -1.7161235, 0.70565104, -1.7920085, 0.0363204,
            -0.88730013, -1.7582611, -0.11671179, -1.28648, -1.130786,
            0.36456427, 1.0425327, -0.5649138, -1.8939986, 0.92786133,
            0.3719001, -1.6747571, 0.2629407, 0.24945816, 0.513846,
            -0.20199735, -0.5183297, -0.7256823, -2.0206127, 0.6360105,
            -0.9467028, -1.0234271, -1.0853163, -0.9800702, -1.6657795,
            -0.378815, 0.5030308, -0.5950817, -0.80788535, -0.46545032,
            -0.4003353, 0.15714464, -1.1822406, -1.8132814, -1.4949279,
            -0.19650824, 0.17290121, 0.14448208, 0.7915036, 0.68795997,
            -0.15296787, -2.0713952, 0.28636524, -0.51249075, -1.4200838,
            -0.5479608, -1.6923913, -1.4860058, -1.4889748, -1.3654616,
            -1.5259326, -0.62569904, -1.2274802, -2.0149336, -0.32267615,
            -1.3334148, -0.4404422, -1.632482, -0.4593529, -1.5977027,
            -0.7732608, -1.3987267, -0.7833183, -0.3451375, -1.3842496,
            -0.86086637, 0.5492374, -1.2013254, -0.76750344, -0.72928184,
            -0.05954946, -2.0095, 1.5386069, 2.2867568, -0.5790614,
            -0.17414978, 0.00453592, 0.97018963, 0.00640345, -0.52000904,
            -1.9536601, -1.0231961, -0.5838816, -1.6897516, -1.8527417,
            -0.31952888, 1.1161242, -2.2025425, 0.38021305, -0.65044636,
            -0.8635659, -0.4389457, -1.3815931, 0.29587498, -0.03644859,
            -1.2045414, -0.34211895, -1.616288, -0.41780123, -1.3086252,
            0.01040083, -2.0251021, -1.0961326, 0.40894645, -0.93678725,
            -0.5369472, -1.7250992, -0.05198791, 0.13407248, 0.41778204,
            -1.7781827, -1.5506623, -1.04724, -0.31670633, -0.6066604,
            2.0247016, -0.49830088, -2.002778, -2.3635867, -1.1983025,
            -1.3054183, -1.9579597, -1.2624493, -0.93990403, -1.0444145,
            -0.9772149, -1.7095491, 0.0431014, -1.3628837
        ])

        # Clear everything.
        policy_params['sess'].close()
        del policy, policy_params
        tf.compat.v1.reset_default_graph()

        # =================================================================== #
        # test case 2                                                         #
        # =================================================================== #

        policy_params = self.policy_params.copy()
        policy_params['sess'] = tf.compat.v1.Session()
        policy_params['env_name'] = "AntGather"
        policy_params['num_levels'] = 3
        policy_params["pretrain_path"] = os.path.join(
            os.path.abspath(os.path.dirname(__file__)),
            "supp_files/antgather_pretrained")

        # Initialize the policy.
        policy = TD3GoalConditionedPolicy(**policy_params)
        policy_params["sess"].run(tf.compat.v1.global_variables_initializer())

        # Check for the AssertionError.
        self.assertRaisesRegex(
            AssertionError,
            "Number of levels between the checkpoint and current policy do "
            "not match. Policy=3, Checkpoint=2",
            policy.initialize)

        # Clear everything.
        policy_params['sess'].close()
        del policy, policy_params
        tf.compat.v1.reset_default_graph()

        # =================================================================== #
        # test case 3                                                         #
        # =================================================================== #

        pass  # TODO

        # =================================================================== #
        # test case 4                                                         #
        # =================================================================== #

        policy_params = self.policy_params.copy()
        policy_params['sess'] = tf.compat.v1.Session()
        policy_params["pretrain_path"] = os.path.join(
            os.path.abspath(os.path.dirname(__file__)),
            "supp_files/antgather_pretrained")

        # Initialize the policy.
        policy = TD3GoalConditionedPolicy(**policy_params)
        policy_params["sess"].run(tf.compat.v1.global_variables_initializer())

        # Check for the AssertionError.
        self.assertRaises(AssertionError, policy.initialize)

        # Clear everything.
        policy_params['sess'].close()
        del policy, policy_params
        tf.compat.v1.reset_default_graph()

<<<<<<< HEAD
=======
    def test_pretrain_level(self):
        """Validate the functionality of the _pretrain_level method.

        This is done for the following cases (in a 3-level hierarchy):

        1. total_steps = 200000, _steps = 0, level = 0
        2. total_steps = 200000, _steps = 0, level = 1
        3. total_steps = 200000, _steps = 50000, level = 0
        4. total_steps = 200000, _steps = 50000, level = 1
        5. total_steps = 200000, _steps = 100000, level = 0
        6. total_steps = 200000, _steps = 100000, level = 1
        7. total_steps = 200000, _steps = 200000, level = 0
        8. total_steps = 200000, _steps = 200000, level = 1
        """
        policy_params = self.policy_params.copy()
        policy_params['sess'] = tf.compat.v1.Session()
        policy_params['env_name'] = "AntGather"
        policy_params['num_levels'] = 3
        policy_params['total_steps'] = 200000
        policy_params["pretrain_worker"] = True

        # Initialize the policy.
        policy = TD3GoalConditionedPolicy(**policy_params)

        # =================================================================== #
        # test case 1                                                         #
        # =================================================================== #

        policy._steps = 0
        level = 0
        self.assertEqual(policy._pretrain_level(level), True)

        # =================================================================== #
        # test case 2                                                         #
        # =================================================================== #

        policy._steps = 0
        level = 1
        self.assertEqual(policy._pretrain_level(level), True)

        # =================================================================== #
        # test case 3                                                         #
        # =================================================================== #

        policy._steps = 50000
        level = 0
        self.assertEqual(policy._pretrain_level(level), True)

        # =================================================================== #
        # test case 4                                                         #
        # =================================================================== #

        policy._steps = 50000
        level = 1
        self.assertEqual(policy._pretrain_level(level), True)

        # =================================================================== #
        # test case 5                                                         #
        # =================================================================== #

        policy._steps = 100000
        level = 0
        self.assertEqual(policy._pretrain_level(level), True)

        # =================================================================== #
        # test case 6                                                         #
        # =================================================================== #

        policy._steps = 100000
        level = 1
        self.assertEqual(policy._pretrain_level(level), False)

        # =================================================================== #
        # test case 7                                                         #
        # =================================================================== #

        policy._steps = 200000
        level = 0
        self.assertEqual(policy._pretrain_level(level), True)

        # =================================================================== #
        # test case 8                                                         #
        # =================================================================== #

        policy._steps = 200000
        level = 1
        self.assertEqual(policy._pretrain_level(level), False)

>>>>>>> 005d5aa9

class TestTD3GoalConditionedPolicy(unittest.TestCase):
    """Test GoalConditionedPolicy in hbaselines/goal_conditioned/td3.py."""

    def setUp(self):
        self.policy_params = {
            'sess': tf.compat.v1.Session(),
            'ac_space': Box(low=-1, high=1, shape=(1,)),
            'ob_space': Box(low=-2, high=2, shape=(2,)),
            'co_space': Box(low=-3, high=3, shape=(2,)),
            'verbose': 0,
            'total_steps': 1,
        }
        self.policy_params.update(TD3_PARAMS.copy())
        self.policy_params.update(GOAL_CONDITIONED_PARAMS.copy())

    def tearDown(self):
        self.policy_params['sess'].close()
        del self.policy_params

        # Clear the graph.
        tf.compat.v1.reset_default_graph()

    def test_init_2_levels(self):
        """Validate that the graph and variables are initialized properly."""
        policy_params = self.policy_params.copy()
        policy_params['num_levels'] = 2
        policy = TD3GoalConditionedPolicy(**policy_params)

        # Check that the abstract class has all the required attributes.
        self.assertEqual(policy.meta_period,
                         self.policy_params['meta_period'])
        self.assertEqual(policy.relative_goals,
                         self.policy_params['relative_goals'])
        self.assertEqual(policy.off_policy_corrections,
                         self.policy_params['off_policy_corrections'])
        self.assertEqual(policy.cooperative_gradients,
                         self.policy_params['cooperative_gradients'])
        self.assertEqual(policy.cg_weights,
                         self.policy_params['cg_weights'])

        # Check that all trainable variables have been created in the
        # TensorFlow graph.
        self.assertListEqual(
            sorted([var.name for var in get_trainable_vars()]),
            ['level_0/model/pi/fc0/bias:0',
             'level_0/model/pi/fc0/kernel:0',
             'level_0/model/pi/fc1/bias:0',
             'level_0/model/pi/fc1/kernel:0',
             'level_0/model/pi/output/bias:0',
             'level_0/model/pi/output/kernel:0',
             'level_0/model/qf_0/fc0/bias:0',
             'level_0/model/qf_0/fc0/kernel:0',
             'level_0/model/qf_0/fc1/bias:0',
             'level_0/model/qf_0/fc1/kernel:0',
             'level_0/model/qf_0/qf_output/bias:0',
             'level_0/model/qf_0/qf_output/kernel:0',
             'level_0/model/qf_1/fc0/bias:0',
             'level_0/model/qf_1/fc0/kernel:0',
             'level_0/model/qf_1/fc1/bias:0',
             'level_0/model/qf_1/fc1/kernel:0',
             'level_0/model/qf_1/qf_output/bias:0',
             'level_0/model/qf_1/qf_output/kernel:0',
             'level_0/target/pi/fc0/bias:0',
             'level_0/target/pi/fc0/kernel:0',
             'level_0/target/pi/fc1/bias:0',
             'level_0/target/pi/fc1/kernel:0',
             'level_0/target/pi/output/bias:0',
             'level_0/target/pi/output/kernel:0',
             'level_0/target/qf_0/fc0/bias:0',
             'level_0/target/qf_0/fc0/kernel:0',
             'level_0/target/qf_0/fc1/bias:0',
             'level_0/target/qf_0/fc1/kernel:0',
             'level_0/target/qf_0/qf_output/bias:0',
             'level_0/target/qf_0/qf_output/kernel:0',
             'level_0/target/qf_1/fc0/bias:0',
             'level_0/target/qf_1/fc0/kernel:0',
             'level_0/target/qf_1/fc1/bias:0',
             'level_0/target/qf_1/fc1/kernel:0',
             'level_0/target/qf_1/qf_output/bias:0',
             'level_0/target/qf_1/qf_output/kernel:0',
             'level_1/model/pi/fc0/bias:0',
             'level_1/model/pi/fc0/kernel:0',
             'level_1/model/pi/fc1/bias:0',
             'level_1/model/pi/fc1/kernel:0',
             'level_1/model/pi/output/bias:0',
             'level_1/model/pi/output/kernel:0',
             'level_1/model/qf_0/fc0/bias:0',
             'level_1/model/qf_0/fc0/kernel:0',
             'level_1/model/qf_0/fc1/bias:0',
             'level_1/model/qf_0/fc1/kernel:0',
             'level_1/model/qf_0/qf_output/bias:0',
             'level_1/model/qf_0/qf_output/kernel:0',
             'level_1/model/qf_1/fc0/bias:0',
             'level_1/model/qf_1/fc0/kernel:0',
             'level_1/model/qf_1/fc1/bias:0',
             'level_1/model/qf_1/fc1/kernel:0',
             'level_1/model/qf_1/qf_output/bias:0',
             'level_1/model/qf_1/qf_output/kernel:0',
             'level_1/target/pi/fc0/bias:0',
             'level_1/target/pi/fc0/kernel:0',
             'level_1/target/pi/fc1/bias:0',
             'level_1/target/pi/fc1/kernel:0',
             'level_1/target/pi/output/bias:0',
             'level_1/target/pi/output/kernel:0',
             'level_1/target/qf_0/fc0/bias:0',
             'level_1/target/qf_0/fc0/kernel:0',
             'level_1/target/qf_0/fc1/bias:0',
             'level_1/target/qf_0/fc1/kernel:0',
             'level_1/target/qf_0/qf_output/bias:0',
             'level_1/target/qf_0/qf_output/kernel:0',
             'level_1/target/qf_1/fc0/bias:0',
             'level_1/target/qf_1/fc0/kernel:0',
             'level_1/target/qf_1/fc1/bias:0',
             'level_1/target/qf_1/fc1/kernel:0',
             'level_1/target/qf_1/qf_output/bias:0',
             'level_1/target/qf_1/qf_output/kernel:0']
        )

    def test_init_3_levels(self):
        """Validate that the graph and variables are initialized properly."""
        policy_params = self.policy_params.copy()
        policy_params['num_levels'] = 3
        policy = TD3GoalConditionedPolicy(**policy_params)

        # Check that the abstract class has all the required attributes.
        self.assertEqual(policy.meta_period,
                         self.policy_params['meta_period'])
        self.assertEqual(policy.relative_goals,
                         self.policy_params['relative_goals'])
        self.assertEqual(policy.off_policy_corrections,
                         self.policy_params['off_policy_corrections'])
        self.assertEqual(policy.cooperative_gradients,
                         self.policy_params['cooperative_gradients'])
        self.assertEqual(policy.cg_weights,
                         self.policy_params['cg_weights'])

        # Check that all trainable variables have been created in the
        # TensorFlow graph.
        self.assertListEqual(
            sorted([var.name for var in get_trainable_vars()]),
            ['level_0/model/pi/fc0/bias:0',
             'level_0/model/pi/fc0/kernel:0',
             'level_0/model/pi/fc1/bias:0',
             'level_0/model/pi/fc1/kernel:0',
             'level_0/model/pi/output/bias:0',
             'level_0/model/pi/output/kernel:0',
             'level_0/model/qf_0/fc0/bias:0',
             'level_0/model/qf_0/fc0/kernel:0',
             'level_0/model/qf_0/fc1/bias:0',
             'level_0/model/qf_0/fc1/kernel:0',
             'level_0/model/qf_0/qf_output/bias:0',
             'level_0/model/qf_0/qf_output/kernel:0',
             'level_0/model/qf_1/fc0/bias:0',
             'level_0/model/qf_1/fc0/kernel:0',
             'level_0/model/qf_1/fc1/bias:0',
             'level_0/model/qf_1/fc1/kernel:0',
             'level_0/model/qf_1/qf_output/bias:0',
             'level_0/model/qf_1/qf_output/kernel:0',
             'level_0/target/pi/fc0/bias:0',
             'level_0/target/pi/fc0/kernel:0',
             'level_0/target/pi/fc1/bias:0',
             'level_0/target/pi/fc1/kernel:0',
             'level_0/target/pi/output/bias:0',
             'level_0/target/pi/output/kernel:0',
             'level_0/target/qf_0/fc0/bias:0',
             'level_0/target/qf_0/fc0/kernel:0',
             'level_0/target/qf_0/fc1/bias:0',
             'level_0/target/qf_0/fc1/kernel:0',
             'level_0/target/qf_0/qf_output/bias:0',
             'level_0/target/qf_0/qf_output/kernel:0',
             'level_0/target/qf_1/fc0/bias:0',
             'level_0/target/qf_1/fc0/kernel:0',
             'level_0/target/qf_1/fc1/bias:0',
             'level_0/target/qf_1/fc1/kernel:0',
             'level_0/target/qf_1/qf_output/bias:0',
             'level_0/target/qf_1/qf_output/kernel:0',
             'level_1/model/pi/fc0/bias:0',
             'level_1/model/pi/fc0/kernel:0',
             'level_1/model/pi/fc1/bias:0',
             'level_1/model/pi/fc1/kernel:0',
             'level_1/model/pi/output/bias:0',
             'level_1/model/pi/output/kernel:0',
             'level_1/model/qf_0/fc0/bias:0',
             'level_1/model/qf_0/fc0/kernel:0',
             'level_1/model/qf_0/fc1/bias:0',
             'level_1/model/qf_0/fc1/kernel:0',
             'level_1/model/qf_0/qf_output/bias:0',
             'level_1/model/qf_0/qf_output/kernel:0',
             'level_1/model/qf_1/fc0/bias:0',
             'level_1/model/qf_1/fc0/kernel:0',
             'level_1/model/qf_1/fc1/bias:0',
             'level_1/model/qf_1/fc1/kernel:0',
             'level_1/model/qf_1/qf_output/bias:0',
             'level_1/model/qf_1/qf_output/kernel:0',
             'level_1/target/pi/fc0/bias:0',
             'level_1/target/pi/fc0/kernel:0',
             'level_1/target/pi/fc1/bias:0',
             'level_1/target/pi/fc1/kernel:0',
             'level_1/target/pi/output/bias:0',
             'level_1/target/pi/output/kernel:0',
             'level_1/target/qf_0/fc0/bias:0',
             'level_1/target/qf_0/fc0/kernel:0',
             'level_1/target/qf_0/fc1/bias:0',
             'level_1/target/qf_0/fc1/kernel:0',
             'level_1/target/qf_0/qf_output/bias:0',
             'level_1/target/qf_0/qf_output/kernel:0',
             'level_1/target/qf_1/fc0/bias:0',
             'level_1/target/qf_1/fc0/kernel:0',
             'level_1/target/qf_1/fc1/bias:0',
             'level_1/target/qf_1/fc1/kernel:0',
             'level_1/target/qf_1/qf_output/bias:0',
             'level_1/target/qf_1/qf_output/kernel:0',
             'level_2/model/pi/fc0/bias:0',
             'level_2/model/pi/fc0/kernel:0',
             'level_2/model/pi/fc1/bias:0',
             'level_2/model/pi/fc1/kernel:0',
             'level_2/model/pi/output/bias:0',
             'level_2/model/pi/output/kernel:0',
             'level_2/model/qf_0/fc0/bias:0',
             'level_2/model/qf_0/fc0/kernel:0',
             'level_2/model/qf_0/fc1/bias:0',
             'level_2/model/qf_0/fc1/kernel:0',
             'level_2/model/qf_0/qf_output/bias:0',
             'level_2/model/qf_0/qf_output/kernel:0',
             'level_2/model/qf_1/fc0/bias:0',
             'level_2/model/qf_1/fc0/kernel:0',
             'level_2/model/qf_1/fc1/bias:0',
             'level_2/model/qf_1/fc1/kernel:0',
             'level_2/model/qf_1/qf_output/bias:0',
             'level_2/model/qf_1/qf_output/kernel:0',
             'level_2/target/pi/fc0/bias:0',
             'level_2/target/pi/fc0/kernel:0',
             'level_2/target/pi/fc1/bias:0',
             'level_2/target/pi/fc1/kernel:0',
             'level_2/target/pi/output/bias:0',
             'level_2/target/pi/output/kernel:0',
             'level_2/target/qf_0/fc0/bias:0',
             'level_2/target/qf_0/fc0/kernel:0',
             'level_2/target/qf_0/fc1/bias:0',
             'level_2/target/qf_0/fc1/kernel:0',
             'level_2/target/qf_0/qf_output/bias:0',
             'level_2/target/qf_0/qf_output/kernel:0',
             'level_2/target/qf_1/fc0/bias:0',
             'level_2/target/qf_1/fc0/kernel:0',
             'level_2/target/qf_1/fc1/bias:0',
             'level_2/target/qf_1/fc1/kernel:0',
             'level_2/target/qf_1/qf_output/bias:0',
             'level_2/target/qf_1/qf_output/kernel:0']
        )

    def test_initialize(self):
        """Check the functionality of the initialize() method.

        This test validates that the target variables are properly initialized
        when initialize is called.
        """
        policy = TD3GoalConditionedPolicy(**self.policy_params)

        # Initialize the variables of the policy.
        policy.sess.run(tf.compat.v1.global_variables_initializer())

        # Run the initialize method.
        policy.initialize()

        model_var_list = [
            'level_0/model/pi/fc0/bias:0',
            'level_0/model/pi/fc0/kernel:0',
            'level_0/model/pi/fc1/bias:0',
            'level_0/model/pi/fc1/kernel:0',
            'level_0/model/pi/output/bias:0',
            'level_0/model/pi/output/kernel:0',
            'level_0/model/qf_0/fc0/bias:0',
            'level_0/model/qf_0/fc0/kernel:0',
            'level_0/model/qf_0/fc1/bias:0',
            'level_0/model/qf_0/fc1/kernel:0',
            'level_0/model/qf_0/qf_output/bias:0',
            'level_0/model/qf_0/qf_output/kernel:0',
            'level_0/model/qf_1/fc0/bias:0',
            'level_0/model/qf_1/fc0/kernel:0',
            'level_0/model/qf_1/fc1/bias:0',
            'level_0/model/qf_1/fc1/kernel:0',
            'level_0/model/qf_1/qf_output/bias:0',
            'level_0/model/qf_1/qf_output/kernel:0',

            'level_1/model/pi/fc0/bias:0',
            'level_1/model/pi/fc0/kernel:0',
            'level_1/model/pi/fc1/bias:0',
            'level_1/model/pi/fc1/kernel:0',
            'level_1/model/pi/output/bias:0',
            'level_1/model/pi/output/kernel:0',
            'level_1/model/qf_0/fc0/bias:0',
            'level_1/model/qf_0/fc0/kernel:0',
            'level_1/model/qf_0/fc1/bias:0',
            'level_1/model/qf_0/fc1/kernel:0',
            'level_1/model/qf_0/qf_output/bias:0',
            'level_1/model/qf_0/qf_output/kernel:0',
            'level_1/model/qf_1/fc0/bias:0',
            'level_1/model/qf_1/fc0/kernel:0',
            'level_1/model/qf_1/fc1/bias:0',
            'level_1/model/qf_1/fc1/kernel:0',
            'level_1/model/qf_1/qf_output/bias:0',
            'level_1/model/qf_1/qf_output/kernel:0',
        ]

        target_var_list = [
            'level_0/target/pi/fc0/bias:0',
            'level_0/target/pi/fc0/kernel:0',
            'level_0/target/pi/fc1/bias:0',
            'level_0/target/pi/fc1/kernel:0',
            'level_0/target/pi/output/bias:0',
            'level_0/target/pi/output/kernel:0',
            'level_0/target/qf_0/fc0/bias:0',
            'level_0/target/qf_0/fc0/kernel:0',
            'level_0/target/qf_0/fc1/bias:0',
            'level_0/target/qf_0/fc1/kernel:0',
            'level_0/target/qf_0/qf_output/bias:0',
            'level_0/target/qf_0/qf_output/kernel:0',
            'level_0/target/qf_1/fc0/bias:0',
            'level_0/target/qf_1/fc0/kernel:0',
            'level_0/target/qf_1/fc1/bias:0',
            'level_0/target/qf_1/fc1/kernel:0',
            'level_0/target/qf_1/qf_output/bias:0',
            'level_0/target/qf_1/qf_output/kernel:0',

            'level_1/target/pi/fc0/bias:0',
            'level_1/target/pi/fc0/kernel:0',
            'level_1/target/pi/fc1/bias:0',
            'level_1/target/pi/fc1/kernel:0',
            'level_1/target/pi/output/bias:0',
            'level_1/target/pi/output/kernel:0',
            'level_1/target/qf_0/fc0/bias:0',
            'level_1/target/qf_0/fc0/kernel:0',
            'level_1/target/qf_0/fc1/bias:0',
            'level_1/target/qf_0/fc1/kernel:0',
            'level_1/target/qf_0/qf_output/bias:0',
            'level_1/target/qf_0/qf_output/kernel:0',
            'level_1/target/qf_1/fc0/bias:0',
            'level_1/target/qf_1/fc0/kernel:0',
            'level_1/target/qf_1/fc1/bias:0',
            'level_1/target/qf_1/fc1/kernel:0',
            'level_1/target/qf_1/qf_output/bias:0',
            'level_1/target/qf_1/qf_output/kernel:0'
        ]

        for model, target in zip(model_var_list, target_var_list):
            with tf.compat.v1.variable_scope(
                    tf.compat.v1.get_variable_scope(), reuse=True):
                model_val = policy.sess.run(model)
                target_val = policy.sess.run(target)
            np.testing.assert_almost_equal(model_val, target_val)

    def test_log_probs(self):
        """Check the functionality of the log_probs() method."""
        pass  # TODO

    def test_cooperative_gradients(self):
        """Check the functionality of the cooperative-gradients feature."""
        pass  # TODO


class TestSACGoalConditionedPolicy(unittest.TestCase):
    """Test GoalConditionedPolicy in hbaselines/goal_conditioned/sac.py."""

    def setUp(self):
        self.policy_params = {
            'sess': tf.compat.v1.Session(),
            'ac_space': Box(low=-1, high=1, shape=(1,)),
            'ob_space': Box(low=-2, high=2, shape=(2,)),
            'co_space': Box(low=-3, high=3, shape=(2,)),
            'verbose': 0,
            'total_steps': 1,
        }
        self.policy_params.update(SAC_PARAMS.copy())
        self.policy_params.update(GOAL_CONDITIONED_PARAMS.copy())

    def tearDown(self):
        self.policy_params['sess'].close()
        del self.policy_params

        # Clear the graph.
        tf.compat.v1.reset_default_graph()

    def test_init_2_levels(self):
        """Validate that the graph and variables are initialized properly."""
        policy_params = self.policy_params.copy()
        policy_params['num_levels'] = 2
        policy = SACGoalConditionedPolicy(**policy_params)

        # Check that the abstract class has all the required attributes.
        self.assertEqual(policy.meta_period,
                         self.policy_params['meta_period'])
        self.assertEqual(policy.relative_goals,
                         self.policy_params['relative_goals'])
        self.assertEqual(policy.off_policy_corrections,
                         self.policy_params['off_policy_corrections'])
        self.assertEqual(policy.cooperative_gradients,
                         self.policy_params['cooperative_gradients'])
        self.assertEqual(policy.cg_weights,
                         self.policy_params['cg_weights'])

        self.assertListEqual(
            sorted([var.name for var in get_trainable_vars()]),
            ['level_0/model/log_alpha:0',
             'level_0/model/pi/fc0/bias:0',
             'level_0/model/pi/fc0/kernel:0',
             'level_0/model/pi/fc1/bias:0',
             'level_0/model/pi/fc1/kernel:0',
             'level_0/model/pi/log_std/bias:0',
             'level_0/model/pi/log_std/kernel:0',
             'level_0/model/pi/mean/bias:0',
             'level_0/model/pi/mean/kernel:0',
             'level_0/model/value_fns/qf1/fc0/bias:0',
             'level_0/model/value_fns/qf1/fc0/kernel:0',
             'level_0/model/value_fns/qf1/fc1/bias:0',
             'level_0/model/value_fns/qf1/fc1/kernel:0',
             'level_0/model/value_fns/qf1/qf_output/bias:0',
             'level_0/model/value_fns/qf1/qf_output/kernel:0',
             'level_0/model/value_fns/qf2/fc0/bias:0',
             'level_0/model/value_fns/qf2/fc0/kernel:0',
             'level_0/model/value_fns/qf2/fc1/bias:0',
             'level_0/model/value_fns/qf2/fc1/kernel:0',
             'level_0/model/value_fns/qf2/qf_output/bias:0',
             'level_0/model/value_fns/qf2/qf_output/kernel:0',
             'level_0/model/value_fns/vf/fc0/bias:0',
             'level_0/model/value_fns/vf/fc0/kernel:0',
             'level_0/model/value_fns/vf/fc1/bias:0',
             'level_0/model/value_fns/vf/fc1/kernel:0',
             'level_0/model/value_fns/vf/vf_output/bias:0',
             'level_0/model/value_fns/vf/vf_output/kernel:0',
             'level_0/target/value_fns/vf/fc0/bias:0',
             'level_0/target/value_fns/vf/fc0/kernel:0',
             'level_0/target/value_fns/vf/fc1/bias:0',
             'level_0/target/value_fns/vf/fc1/kernel:0',
             'level_0/target/value_fns/vf/vf_output/bias:0',
             'level_0/target/value_fns/vf/vf_output/kernel:0',
             'level_1/model/log_alpha:0',
             'level_1/model/pi/fc0/bias:0',
             'level_1/model/pi/fc0/kernel:0',
             'level_1/model/pi/fc1/bias:0',
             'level_1/model/pi/fc1/kernel:0',
             'level_1/model/pi/log_std/bias:0',
             'level_1/model/pi/log_std/kernel:0',
             'level_1/model/pi/mean/bias:0',
             'level_1/model/pi/mean/kernel:0',
             'level_1/model/value_fns/qf1/fc0/bias:0',
             'level_1/model/value_fns/qf1/fc0/kernel:0',
             'level_1/model/value_fns/qf1/fc1/bias:0',
             'level_1/model/value_fns/qf1/fc1/kernel:0',
             'level_1/model/value_fns/qf1/qf_output/bias:0',
             'level_1/model/value_fns/qf1/qf_output/kernel:0',
             'level_1/model/value_fns/qf2/fc0/bias:0',
             'level_1/model/value_fns/qf2/fc0/kernel:0',
             'level_1/model/value_fns/qf2/fc1/bias:0',
             'level_1/model/value_fns/qf2/fc1/kernel:0',
             'level_1/model/value_fns/qf2/qf_output/bias:0',
             'level_1/model/value_fns/qf2/qf_output/kernel:0',
             'level_1/model/value_fns/vf/fc0/bias:0',
             'level_1/model/value_fns/vf/fc0/kernel:0',
             'level_1/model/value_fns/vf/fc1/bias:0',
             'level_1/model/value_fns/vf/fc1/kernel:0',
             'level_1/model/value_fns/vf/vf_output/bias:0',
             'level_1/model/value_fns/vf/vf_output/kernel:0',
             'level_1/target/value_fns/vf/fc0/bias:0',
             'level_1/target/value_fns/vf/fc0/kernel:0',
             'level_1/target/value_fns/vf/fc1/bias:0',
             'level_1/target/value_fns/vf/fc1/kernel:0',
             'level_1/target/value_fns/vf/vf_output/bias:0',
             'level_1/target/value_fns/vf/vf_output/kernel:0',
             ]
        )

    def test_init_3_levels(self):
        """Validate that the graph and variables are initialized properly."""
        policy_params = self.policy_params.copy()
        policy_params['num_levels'] = 3
        policy = SACGoalConditionedPolicy(**policy_params)

        # Check that the abstract class has all the required attributes.
        self.assertEqual(policy.meta_period,
                         self.policy_params['meta_period'])
        self.assertEqual(policy.relative_goals,
                         self.policy_params['relative_goals'])
        self.assertEqual(policy.off_policy_corrections,
                         self.policy_params['off_policy_corrections'])
        self.assertEqual(policy.cooperative_gradients,
                         self.policy_params['cooperative_gradients'])
        self.assertEqual(policy.cg_weights,
                         self.policy_params['cg_weights'])

        self.assertListEqual(
            sorted([var.name for var in get_trainable_vars()]),
            ['level_0/model/log_alpha:0',
             'level_0/model/pi/fc0/bias:0',
             'level_0/model/pi/fc0/kernel:0',
             'level_0/model/pi/fc1/bias:0',
             'level_0/model/pi/fc1/kernel:0',
             'level_0/model/pi/log_std/bias:0',
             'level_0/model/pi/log_std/kernel:0',
             'level_0/model/pi/mean/bias:0',
             'level_0/model/pi/mean/kernel:0',
             'level_0/model/value_fns/qf1/fc0/bias:0',
             'level_0/model/value_fns/qf1/fc0/kernel:0',
             'level_0/model/value_fns/qf1/fc1/bias:0',
             'level_0/model/value_fns/qf1/fc1/kernel:0',
             'level_0/model/value_fns/qf1/qf_output/bias:0',
             'level_0/model/value_fns/qf1/qf_output/kernel:0',
             'level_0/model/value_fns/qf2/fc0/bias:0',
             'level_0/model/value_fns/qf2/fc0/kernel:0',
             'level_0/model/value_fns/qf2/fc1/bias:0',
             'level_0/model/value_fns/qf2/fc1/kernel:0',
             'level_0/model/value_fns/qf2/qf_output/bias:0',
             'level_0/model/value_fns/qf2/qf_output/kernel:0',
             'level_0/model/value_fns/vf/fc0/bias:0',
             'level_0/model/value_fns/vf/fc0/kernel:0',
             'level_0/model/value_fns/vf/fc1/bias:0',
             'level_0/model/value_fns/vf/fc1/kernel:0',
             'level_0/model/value_fns/vf/vf_output/bias:0',
             'level_0/model/value_fns/vf/vf_output/kernel:0',
             'level_0/target/value_fns/vf/fc0/bias:0',
             'level_0/target/value_fns/vf/fc0/kernel:0',
             'level_0/target/value_fns/vf/fc1/bias:0',
             'level_0/target/value_fns/vf/fc1/kernel:0',
             'level_0/target/value_fns/vf/vf_output/bias:0',
             'level_0/target/value_fns/vf/vf_output/kernel:0',
             'level_1/model/log_alpha:0',
             'level_1/model/pi/fc0/bias:0',
             'level_1/model/pi/fc0/kernel:0',
             'level_1/model/pi/fc1/bias:0',
             'level_1/model/pi/fc1/kernel:0',
             'level_1/model/pi/log_std/bias:0',
             'level_1/model/pi/log_std/kernel:0',
             'level_1/model/pi/mean/bias:0',
             'level_1/model/pi/mean/kernel:0',
             'level_1/model/value_fns/qf1/fc0/bias:0',
             'level_1/model/value_fns/qf1/fc0/kernel:0',
             'level_1/model/value_fns/qf1/fc1/bias:0',
             'level_1/model/value_fns/qf1/fc1/kernel:0',
             'level_1/model/value_fns/qf1/qf_output/bias:0',
             'level_1/model/value_fns/qf1/qf_output/kernel:0',
             'level_1/model/value_fns/qf2/fc0/bias:0',
             'level_1/model/value_fns/qf2/fc0/kernel:0',
             'level_1/model/value_fns/qf2/fc1/bias:0',
             'level_1/model/value_fns/qf2/fc1/kernel:0',
             'level_1/model/value_fns/qf2/qf_output/bias:0',
             'level_1/model/value_fns/qf2/qf_output/kernel:0',
             'level_1/model/value_fns/vf/fc0/bias:0',
             'level_1/model/value_fns/vf/fc0/kernel:0',
             'level_1/model/value_fns/vf/fc1/bias:0',
             'level_1/model/value_fns/vf/fc1/kernel:0',
             'level_1/model/value_fns/vf/vf_output/bias:0',
             'level_1/model/value_fns/vf/vf_output/kernel:0',
             'level_1/target/value_fns/vf/fc0/bias:0',
             'level_1/target/value_fns/vf/fc0/kernel:0',
             'level_1/target/value_fns/vf/fc1/bias:0',
             'level_1/target/value_fns/vf/fc1/kernel:0',
             'level_1/target/value_fns/vf/vf_output/bias:0',
             'level_1/target/value_fns/vf/vf_output/kernel:0',
             'level_2/model/log_alpha:0',
             'level_2/model/pi/fc0/bias:0',
             'level_2/model/pi/fc0/kernel:0',
             'level_2/model/pi/fc1/bias:0',
             'level_2/model/pi/fc1/kernel:0',
             'level_2/model/pi/log_std/bias:0',
             'level_2/model/pi/log_std/kernel:0',
             'level_2/model/pi/mean/bias:0',
             'level_2/model/pi/mean/kernel:0',
             'level_2/model/value_fns/qf1/fc0/bias:0',
             'level_2/model/value_fns/qf1/fc0/kernel:0',
             'level_2/model/value_fns/qf1/fc1/bias:0',
             'level_2/model/value_fns/qf1/fc1/kernel:0',
             'level_2/model/value_fns/qf1/qf_output/bias:0',
             'level_2/model/value_fns/qf1/qf_output/kernel:0',
             'level_2/model/value_fns/qf2/fc0/bias:0',
             'level_2/model/value_fns/qf2/fc0/kernel:0',
             'level_2/model/value_fns/qf2/fc1/bias:0',
             'level_2/model/value_fns/qf2/fc1/kernel:0',
             'level_2/model/value_fns/qf2/qf_output/bias:0',
             'level_2/model/value_fns/qf2/qf_output/kernel:0',
             'level_2/model/value_fns/vf/fc0/bias:0',
             'level_2/model/value_fns/vf/fc0/kernel:0',
             'level_2/model/value_fns/vf/fc1/bias:0',
             'level_2/model/value_fns/vf/fc1/kernel:0',
             'level_2/model/value_fns/vf/vf_output/bias:0',
             'level_2/model/value_fns/vf/vf_output/kernel:0',
             'level_2/target/value_fns/vf/fc0/bias:0',
             'level_2/target/value_fns/vf/fc0/kernel:0',
             'level_2/target/value_fns/vf/fc1/bias:0',
             'level_2/target/value_fns/vf/fc1/kernel:0',
             'level_2/target/value_fns/vf/vf_output/bias:0',
             'level_2/target/value_fns/vf/vf_output/kernel:0']
        )

    def test_initialize(self):
        """Check the functionality of the initialize() method.

        This test validates that the target variables are properly initialized
        when initialize is called.
        """
        policy = SACGoalConditionedPolicy(**self.policy_params)

        # Initialize the variables of the policy.
        policy.sess.run(tf.compat.v1.global_variables_initializer())

        # Run the initialize method.
        policy.initialize()

        model_var_list = [
            'level_0/model/value_fns/vf/fc0/kernel:0',
            'level_0/model/value_fns/vf/fc0/bias:0',
            'level_0/model/value_fns/vf/fc1/kernel:0',
            'level_0/model/value_fns/vf/fc1/bias:0',
            'level_0/model/value_fns/vf/vf_output/kernel:0',
            'level_0/model/value_fns/vf/vf_output/bias:0',

            'level_1/model/value_fns/vf/fc0/kernel:0',
            'level_1/model/value_fns/vf/fc0/bias:0',
            'level_1/model/value_fns/vf/fc1/kernel:0',
            'level_1/model/value_fns/vf/fc1/bias:0',
            'level_1/model/value_fns/vf/vf_output/kernel:0',
            'level_1/model/value_fns/vf/vf_output/bias:0',
        ]

        target_var_list = [
            'level_0/target/value_fns/vf/fc0/kernel:0',
            'level_0/target/value_fns/vf/fc0/bias:0',
            'level_0/target/value_fns/vf/fc1/kernel:0',
            'level_0/target/value_fns/vf/fc1/bias:0',
            'level_0/target/value_fns/vf/vf_output/kernel:0',
            'level_0/target/value_fns/vf/vf_output/bias:0',

            'level_1/target/value_fns/vf/fc0/kernel:0',
            'level_1/target/value_fns/vf/fc0/bias:0',
            'level_1/target/value_fns/vf/fc1/kernel:0',
            'level_1/target/value_fns/vf/fc1/bias:0',
            'level_1/target/value_fns/vf/vf_output/kernel:0',
            'level_1/target/value_fns/vf/vf_output/bias:0',
        ]

        for model, target in zip(model_var_list, target_var_list):
            with tf.compat.v1.variable_scope(
                    tf.compat.v1.get_variable_scope(), reuse=True):
                model_val = policy.sess.run(model)
                target_val = policy.sess.run(target)
            np.testing.assert_almost_equal(model_val, target_val)

    def test_log_probs(self):
        """Check the functionality of the log_probs() method."""
        pass  # TODO

    def test_cooperative_gradients(self):
        """Check the functionality of the cooperative-gradients feature."""
        pass  # TODO


if __name__ == '__main__':
    unittest.main()<|MERGE_RESOLUTION|>--- conflicted
+++ resolved
@@ -10,12 +10,8 @@
     TD3GoalConditionedPolicy
 from hbaselines.goal_conditioned.sac import GoalConditionedPolicy as \
     SACGoalConditionedPolicy
-<<<<<<< HEAD
-from hbaselines.algorithms.rl_algorithm import SAC_PARAMS, TD3_PARAMS
-=======
 from hbaselines.algorithms.rl_algorithm import SAC_PARAMS
 from hbaselines.algorithms.rl_algorithm import TD3_PARAMS
->>>>>>> 005d5aa9
 from hbaselines.algorithms.rl_algorithm import GOAL_CONDITIONED_PARAMS
 
 
@@ -1119,8 +1115,6 @@
         del policy, policy_params
         tf.compat.v1.reset_default_graph()
 
-<<<<<<< HEAD
-=======
     def test_pretrain_level(self):
         """Validate the functionality of the _pretrain_level method.
 
@@ -1209,7 +1203,6 @@
         level = 1
         self.assertEqual(policy._pretrain_level(level), False)
 
->>>>>>> 005d5aa9
 
 class TestTD3GoalConditionedPolicy(unittest.TestCase):
     """Test GoalConditionedPolicy in hbaselines/goal_conditioned/td3.py."""
