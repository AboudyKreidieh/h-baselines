--- conflicted
+++ resolved
@@ -559,11 +559,6 @@
         # test case 1
         test_space(
             env.observation_space,
-<<<<<<< HEAD
-            expected_min=np.array([-float("inf") for _ in range(5)]),
-            expected_max=np.array([float("inf") for _ in range(5)]),
-            expected_size=5,
-=======
             expected_min=np.array([-float("inf") for _ in range(15)]),
             expected_max=np.array([float("inf") for _ in range(15)]),
             expected_size=15,
@@ -595,16 +590,10 @@
             expected_min=np.array([-float("inf") for _ in range(15)]),
             expected_max=np.array([float("inf") for _ in range(15)]),
             expected_size=15,
->>>>>>> 005d5aa9
-        )
-
-        # test case 2
-        test_space(
-<<<<<<< HEAD
-            env.action_space,
-            expected_min=np.array([-0.5 for _ in range(1)]),
-            expected_max=np.array([0.5 for _ in range(1)]),
-=======
+        )
+
+        # test case 2
+        test_space(
             env.action_space["rl_0_0"],
             expected_min=np.array([-1.0]),
             expected_max=np.array([1.0]),
@@ -646,33 +635,15 @@
             env.action_space,
             expected_min=np.array([-1.0 for _ in range(1)]),
             expected_max=np.array([1.0 for _ in range(1)]),
->>>>>>> 005d5aa9
             expected_size=1,
         )
         self.assertEqual(env.max_accel, 1.0)
 
-<<<<<<< HEAD
-        # kill the environment
-        env.wrapped_env.terminate()
-
-    def test_multi_agent_ring_v0(self):
-=======
     def test_multi_agent_ring_v0_fast(self):
->>>>>>> 005d5aa9
         # set a random seed
         set_seed(0)
 
         # create the environment
-<<<<<<< HEAD
-        env, _ = create_env("multiagent-ring-v0")
-
-        # test case 1
-        test_space(
-            env.observation_space["rl_0"],
-            expected_min=np.array([-float("inf") for _ in range(5)]),
-            expected_max=np.array([float("inf") for _ in range(5)]),
-            expected_size=5,
-=======
         env, _ = create_env("multiagent-ring-v0-fast")
 
         # test case 1
@@ -681,63 +652,21 @@
             expected_min=np.array([-float("inf") for _ in range(15)]),
             expected_max=np.array([float("inf") for _ in range(15)]),
             expected_size=15,
->>>>>>> 005d5aa9
-        )
-
-        # test case 2
-        test_space(
-<<<<<<< HEAD
-            env.action_space["rl_0"],
-            expected_min=np.array([-0.5]),
-            expected_max=np.array([0.5]),
-=======
+        )
+
+        # test case 2
+        test_space(
             env.action_space,
             expected_min=np.array([-1.0 for _ in range(1)]),
             expected_max=np.array([1.0 for _ in range(1)]),
->>>>>>> 005d5aa9
             expected_size=1,
         )
         self.assertEqual(env.max_accel, 1.0)
 
         # test case 3
         self.assertListEqual(
-<<<<<<< HEAD
-            sorted(env.agents),
-            ['rl_0']
-        )
-
-        # kill the environment
-        env.wrapped_env.terminate()
-
-    # ======================================================================= #
-    #                             ring-imitation                              #
-    # ======================================================================= #
-
-    def test_single_agent_ring_imitation(self):
-        # set a random seed
-        set_seed(0)
-
-        # create the environment
-        env, _ = create_env("ring-imitation")
-
-        # test case 1
-        test_space(
-            env.observation_space,
-            expected_min=np.array([-float("inf") for _ in range(5)]),
-            expected_max=np.array([float("inf") for _ in range(5)]),
-            expected_size=5,
-        )
-
-        # test case 2
-        test_space(
-            env.action_space,
-            expected_min=np.array([-0.5 for _ in range(1)]),
-            expected_max=np.array([0.5 for _ in range(1)]),
-            expected_size=1,
-=======
             sorted(env.rl_ids),
             [0]
->>>>>>> 005d5aa9
         )
 
     # ======================================================================= #
@@ -852,19 +781,12 @@
         # test case 2
         test_space(
             env.action_space,
-<<<<<<< HEAD
-            expected_min=np.array([-0.5 for _ in range(10)]),
-            expected_max=np.array([0.5 for _ in range(10)]),
-            expected_size=10,
-        )
-=======
             expected_min=np.array([-1.0 for _ in range(5)]),
             expected_max=np.array([1.0 for _ in range(5)]),
             expected_size=5,
         )
         self.assertEqual(
             env.wrapped_env.env_params.additional_params["max_accel"], 0.5)
->>>>>>> 005d5aa9
 
         # kill the environment
         env.wrapped_env.terminate()
@@ -891,23 +813,8 @@
             expected_max=np.array([1.0 for _ in range(1)]),
             expected_size=1,
         )
-<<<<<<< HEAD
-
-        # test case 3
-        self.assertListEqual(
-            sorted(env.agents),
-            ['idm_inflow_00.233',
-             'idm_inflow_00.245',
-             'idm_inflow_00.257',
-             'idm_inflow_00.269',
-             'idm_inflow_00.281',
-             'idm_inflow_00.293',
-             'idm_inflow_00.305']
-        )
-=======
         self.assertEqual(
             env.wrapped_env.env_params.additional_params["max_accel"], 0.5)
->>>>>>> 005d5aa9
 
         # kill the environment
         env.wrapped_env.terminate()
@@ -934,19 +841,12 @@
         # test case 2
         test_space(
             env.action_space,
-<<<<<<< HEAD
-            expected_min=np.array([-0.5 for _ in range(10)]),
-            expected_max=np.array([0.5 for _ in range(10)]),
-            expected_size=10,
-        )
-=======
             expected_min=np.array([-1.0 for _ in range(5)]),
             expected_max=np.array([1.0 for _ in range(5)]),
             expected_size=5,
         )
         self.assertEqual(
             env.wrapped_env.env_params.additional_params["max_accel"], 0.5)
->>>>>>> 005d5aa9
 
         # kill the environment
         env.wrapped_env.terminate()
@@ -973,23 +873,8 @@
             expected_max=np.array([1.0 for _ in range(1)]),
             expected_size=1,
         )
-<<<<<<< HEAD
-
-        # test case 3
-        self.assertListEqual(
-            sorted(env.agents),
-            ['idm_inflow_00.233',
-             'idm_inflow_00.245',
-             'idm_inflow_00.257',
-             'idm_inflow_00.269',
-             'idm_inflow_00.281',
-             'idm_inflow_00.293',
-             'idm_inflow_00.305']
-        )
-=======
         self.assertEqual(
             env.wrapped_env.env_params.additional_params["max_accel"], 0.5)
->>>>>>> 005d5aa9
 
         # kill the environment
         env.wrapped_env.terminate()
@@ -1016,19 +901,12 @@
         # test case 2
         test_space(
             env.action_space,
-<<<<<<< HEAD
-            expected_min=np.array([-0.5 for _ in range(10)]),
-            expected_max=np.array([0.5 for _ in range(10)]),
-            expected_size=10,
-        )
-=======
             expected_min=np.array([-1.0 for _ in range(5)]),
             expected_max=np.array([1.0 for _ in range(5)]),
             expected_size=5,
         )
         self.assertEqual(
             env.wrapped_env.env_params.additional_params["max_accel"], 0.5)
->>>>>>> 005d5aa9
 
         # kill the environment
         env.wrapped_env.terminate()
@@ -1055,19 +933,8 @@
             expected_max=np.array([1.0 for _ in range(1)]),
             expected_size=1,
         )
-<<<<<<< HEAD
-
-        # test case 3
-        self.assertListEqual(
-            sorted(env.agents),
-            ['idm_inflow_00.233',
-             'idm_inflow_00.245',
-             'idm_inflow_00.257',
-             'idm_inflow_00.269',
-             'idm_inflow_00.281',
-             'idm_inflow_00.293',
-             'idm_inflow_00.305']
-        )
+        self.assertEqual(
+            env.wrapped_env.env_params.additional_params["max_accel"], 0.5)
 
         # kill the environment
         env.wrapped_env.terminate()
@@ -1086,17 +953,17 @@
         # test case 1
         test_space(
             env.observation_space,
-            expected_min=np.array([-float("inf") for _ in range(50)]),
-            expected_max=np.array([float("inf") for _ in range(50)]),
-            expected_size=50,
+            expected_min=np.array([-float("inf") for _ in range(75)]),
+            expected_max=np.array([float("inf") for _ in range(75)]),
+            expected_size=75,
         )
 
         # test case 2
         test_space(
             env.action_space,
-            expected_min=np.array([0 for _ in range(10)]),
-            expected_max=np.array([15 for _ in range(10)]),
-            expected_size=10,
+            expected_min=np.array([0 for _ in range(5)]),
+            expected_max=np.array([15 for _ in range(5)]),
+            expected_size=5,
         )
 
         # kill the environment
@@ -1112,9 +979,9 @@
         # test case 1
         test_space(
             env.observation_space,
-            expected_min=np.array([-float("inf") for _ in range(5)]),
-            expected_max=np.array([float("inf") for _ in range(5)]),
-            expected_size=5,
+            expected_min=np.array([-float("inf") for _ in range(15)]),
+            expected_max=np.array([float("inf") for _ in range(15)]),
+            expected_size=15,
         )
 
         # test case 2
@@ -1123,122 +990,6 @@
             expected_min=np.array([0 for _ in range(1)]),
             expected_max=np.array([15 for _ in range(1)]),
             expected_size=1,
-        )
-
-        # test case 3
-        self.assertListEqual(
-            sorted(env.agents),
-            ['idm_inflow_00.233',
-             'idm_inflow_00.245',
-             'idm_inflow_00.257',
-             'idm_inflow_00.269',
-             'idm_inflow_00.281',
-             'idm_inflow_00.293',
-             'idm_inflow_00.305']
-        )
-=======
-        self.assertEqual(
-            env.wrapped_env.env_params.additional_params["max_accel"], 0.5)
->>>>>>> 005d5aa9
-
-        # kill the environment
-        env.wrapped_env.terminate()
-
-    # ======================================================================= #
-    #                               highway-v3                                #
-    # ======================================================================= #
-
-    def test_single_agent_highway_v3(self):
-        # set a random seed
-        set_seed(0)
-
-        # create the environment
-        env, _ = create_env("highway-v3")
-
-        # test case 1
-        test_space(
-            env.observation_space,
-            expected_min=np.array([-float("inf") for _ in range(75)]),
-            expected_max=np.array([float("inf") for _ in range(75)]),
-            expected_size=75,
-        )
-
-        # test case 2
-        test_space(
-            env.action_space,
-<<<<<<< HEAD
-            expected_min=np.array([-0.5 for _ in range(10)]),
-            expected_max=np.array([0.5 for _ in range(10)]),
-            expected_size=10,
-=======
-            expected_min=np.array([0 for _ in range(5)]),
-            expected_max=np.array([15 for _ in range(5)]),
-            expected_size=5,
->>>>>>> 005d5aa9
-        )
-
-        # kill the environment
-        env.wrapped_env.terminate()
-
-    def test_multi_agent_highway_v3(self):
-        # set a random seed
-        set_seed(0)
-
-        # create the environment
-        env, _ = create_env("multiagent-highway-v3", shared=True)
-
-        # test case 1
-        test_space(
-            env.observation_space,
-            expected_min=np.array([-float("inf") for _ in range(15)]),
-            expected_max=np.array([float("inf") for _ in range(15)]),
-            expected_size=15,
-        )
-
-        # test case 2
-        test_space(
-            env.action_space,
-<<<<<<< HEAD
-            expected_min=np.array([-0.5 for _ in range(50)]),
-            expected_max=np.array([0.5 for _ in range(50)]),
-            expected_size=50,
-        )
-
-        # kill the environment
-        env.wrapped_env.terminate()
-
-    def test_multi_agent_i210_v0(self):
-        # set a random seed
-        set_seed(0)
-
-        # create the environment
-        env, _ = create_env("multiagent-i210-v0")
-
-        # test case 1
-        test_space(
-            env.observation_space["lane_0"],
-            expected_min=np.array([-float("inf") for _ in range(50)]),
-            expected_max=np.array([float("inf") for _ in range(50)]),
-            expected_size=50,
-        )
-
-        # test case 2
-        test_space(
-            env.action_space["lane_0"],
-            expected_min=np.array([-0.5 for _ in range(10)]),
-            expected_max=np.array([0.5 for _ in range(10)]),
-            expected_size=10,
-        )
-
-        # test case 3
-        self.assertListEqual(
-            sorted(env.agents),
-            ['lane_0', 'lane_1', 'lane_2', 'lane_3', 'lane_4']
-=======
-            expected_min=np.array([0 for _ in range(1)]),
-            expected_max=np.array([15 for _ in range(1)]),
-            expected_size=1,
->>>>>>> 005d5aa9
         )
 
         # kill the environment
@@ -1271,11 +1022,8 @@
     #         expected_max=np.array([1.0 for _ in range(50)]),
     #         expected_size=50,
     #     )
-<<<<<<< HEAD
-=======
     #     self.assertEqual(
     #         env.wrapped_env.env_params.additional_params["max_accel"], 0.5)
->>>>>>> 005d5aa9
     #
     #     # kill the environment
     #     env.wrapped_env.terminate()
@@ -1341,11 +1089,8 @@
     #         expected_max=np.array([1.0 for _ in range(50)]),
     #         expected_size=50,
     #     )
-<<<<<<< HEAD
-=======
     #     self.assertEqual(
     #         env.wrapped_env.env_params.additional_params["max_accel"], 0.5)
->>>>>>> 005d5aa9
     #
     #     # kill the environment
     #     env.wrapped_env.terminate()
@@ -1376,8 +1121,6 @@
     #         env.wrapped_env.env_params.additional_params["max_accel"], 0.5)
     #
     #     # test case 3
-<<<<<<< HEAD
-=======
     #     self.assertListEqual(
     #         sorted(env.agents),
     #         ['lane_0', 'lane_1', 'lane_2', 'lane_3', 'lane_4']
@@ -1445,7 +1188,6 @@
     #         env.wrapped_env.env_params.additional_params["max_accel"], 0.5)
     #
     #     # test case 3
->>>>>>> 005d5aa9
     #     self.assertListEqual(
     #         sorted(env.agents),
     #         ['lane_0', 'lane_1', 'lane_2', 'lane_3', 'lane_4']
@@ -1520,10 +1262,7 @@
                     "stopping_penalty": True,
                     "acceleration_penalty": True,
                     "use_follower_stopper": True,
-<<<<<<< HEAD
-=======
                     "obs_frames": 5,
->>>>>>> 005d5aa9
                 },
             )
         )
@@ -1562,11 +1301,7 @@
                 sim_params=self.sim_params,
                 network=self.network_closed,
                 env_params=self.env_params_closed,
-<<<<<<< HEAD
-                expected_observed=['human_0', 'human_20']
-=======
                 expected_observed=['human_0_0']
->>>>>>> 005d5aa9
             )
         )
 
@@ -1590,10 +1325,7 @@
                     "stopping_penalty": True,
                     "acceleration_penalty": True,
                     "use_follower_stopper": True,
-<<<<<<< HEAD
-=======
                     "obs_frames": 5,
->>>>>>> 005d5aa9
                     "ring_length": [220, 270],
                 },
             )
@@ -1611,11 +1343,7 @@
         )
 
         # reset the network several times and check its number of vehicle
-<<<<<<< HEAD
-        self.assertEqual(env.k.network.length(), 230.4)
-=======
         self.assertEqual(env.k.network.length(), 260.4)
->>>>>>> 005d5aa9
         env.reset()
         self.assertEqual(env.k.network.length(), 228.4)
         env.reset()
@@ -1642,10 +1370,7 @@
                     "stopping_penalty": True,
                     "acceleration_penalty": True,
                     "use_follower_stopper": True,
-<<<<<<< HEAD
-=======
                     "obs_frames": 5,
->>>>>>> 005d5aa9
                     "inflows": [1000, 2000],
                     "rl_penetration": 0.1,
                     "num_rl": 5,
@@ -1733,27 +1458,6 @@
         self.env_params_open.warmup_steps = 0
         self.env_params_open.additional_params = MA_OPEN_ENV_PARAMS.copy()
 
-<<<<<<< HEAD
-        # for LaneOpenMultiAgentEnv
-        flow_params_lane = deepcopy(i210(
-            fixed_boundary=False,
-            stopping_penalty=True,
-            acceleration_penalty=True,
-            use_follower_stopper=False,
-            multiagent=True,
-        ))
-
-        self.network_lane = flow_params_lane["network"](
-            name="test_open",
-            vehicles=flow_params_lane["veh"],
-            net_params=flow_params_lane["net"],
-        )
-        self.env_params_lane = flow_params_lane["env"]
-        self.env_params_lane.warmup_steps = 0
-        self.env_params_lane.additional_params = MA_OPEN_ENV_PARAMS.copy()
-
-=======
->>>>>>> 005d5aa9
     def test_base_env(self):
         """Validate the functionality of the AVMultiAgentEnv class.
 
@@ -1777,10 +1481,7 @@
                     "stopping_penalty": True,
                     "acceleration_penalty": True,
                     "use_follower_stopper": True,
-<<<<<<< HEAD
-=======
                     "obs_frames": 5,
->>>>>>> 005d5aa9
                 },
             )
         )
@@ -1799,11 +1500,7 @@
         # test case 2
         test_space(
             gym_space=env_single.observation_space,
-<<<<<<< HEAD
-            expected_size=5,
-=======
             expected_size=3,
->>>>>>> 005d5aa9
             expected_min=-float("inf"),
             expected_max=float("inf"),
         )
@@ -1823,11 +1520,7 @@
                 sim_params=self.sim_params,
                 network=self.network_closed,
                 env_params=self.env_params_closed,
-<<<<<<< HEAD
-                expected_observed=['human_0', 'human_20']
-=======
                 expected_observed=['human_0_0']
->>>>>>> 005d5aa9
             )
         )
 
@@ -1851,10 +1544,7 @@
                     "stopping_penalty": True,
                     "use_follower_stopper": True,
                     "acceleration_penalty": True,
-<<<<<<< HEAD
-=======
                     "obs_frames": 5,
->>>>>>> 005d5aa9
                     "ring_length": [220, 270],
                 },
             )
@@ -1872,11 +1562,7 @@
         )
 
         # reset the network several times and check its number of vehicles
-<<<<<<< HEAD
-        self.assertEqual(env.k.network.length(), 230.4)
-=======
         self.assertEqual(env.k.network.length(), 260.4)
->>>>>>> 005d5aa9
         env.reset()
         self.assertEqual(env.k.network.length(), 228.4)
         env.reset()
@@ -1903,10 +1589,7 @@
                     "stopping_penalty": True,
                     "acceleration_penalty": True,
                     "use_follower_stopper": True,
-<<<<<<< HEAD
-=======
                     "obs_frames": 5,
->>>>>>> 005d5aa9
                     "inflows": [1000, 2000],
                     "rl_penetration": 0.1,
                     "num_rl": 5,
@@ -1931,8 +1614,7 @@
         inflows = env.net_params.inflows.get()
         for inflow_i in inflows:
             veh_type = inflow_i["vtype"]
-<<<<<<< HEAD
-            expected_rate = 2030 if veh_type == "human" else 184
+            expected_rate = 2114 if veh_type == "human" else 100
             self.assertAlmostEqual(inflow_i["vehsPerHour"], expected_rate)
 
         env.reset()
@@ -1949,344 +1631,7 @@
             expected_rate = 1680.3 if veh_type == "human" else 186.7
             self.assertAlmostEqual(inflow_i["vehsPerHour"], expected_rate)
 
-    def test_lane_open_env(self):
-        """Validate the functionality of the LaneOpenMultiAgentEnv class.
-
-        This tests checks for the following cases:
-
-        1. that additional_env_params cause an Exception to be raised if not
-           properly passed
-        2. that the inflow rate of vehicles is properly modified in between
-           resets
-        """
-        # test case 1
-        self.assertTrue(
-            test_additional_params(
-                env_class=LaneOpenMultiAgentEnv,
-                sim_params=self.sim_params,
-                network=self.network_lane,
-                additional_params={
-                    "max_accel": 3,
-                    "max_decel": 3,
-                    "target_velocity": 30,
-                    "stopping_penalty": True,
-                    "acceleration_penalty": True,
-                    "use_follower_stopper": True,
-                    "inflows": [1000, 2000],
-                    "rl_penetration": 0.1,
-                    "num_rl": 5,
-                    "control_range": [500, 2500],
-                    "warmup_path": None,
-                },
-            )
-        )
-
-        # set a random seed to ensure the network lengths are always the same
-        # during testing
-        random.seed(1)
-
-        # test case 2
-        env = LaneOpenMultiAgentEnv(
-            env_params=self.env_params_lane,
-            sim_params=self.sim_params,
-            network=self.network_lane
-        )
-
-        # reset the network several times and check its inflow rate
-        inflows = env.net_params.inflows.get()
-        for inflow_i in inflows:
-            veh_type = inflow_i["vtype"]
-            expected_rate = 1879 if veh_type == "human" else 170
-=======
-            expected_rate = 2114 if veh_type == "human" else 100
->>>>>>> 005d5aa9
-            self.assertAlmostEqual(inflow_i["vehsPerHour"], expected_rate)
-
-        env.reset()
-        inflows = env.net_params.inflows.get()
-        for inflow_i in inflows:
-            veh_type = inflow_i["vtype"]
-            expected_rate = 1023.3 if veh_type == "human" else 113.7
-            self.assertAlmostEqual(inflow_i["vehsPerHour"], expected_rate)
-
-        env.reset()
-        inflows = env.net_params.inflows.get()
-        for inflow_i in inflows:
-            veh_type = inflow_i["vtype"]
-            expected_rate = 1680.3 if veh_type == "human" else 186.7
-            self.assertAlmostEqual(inflow_i["vehsPerHour"], expected_rate)
-
-
-<<<<<<< HEAD
-class TestAVImitation(unittest.TestCase):
-    """Tests the automated vehicles single agent imitation environments."""
-
-    def setUp(self):
-        self.sim_params = deepcopy(ring(
-            stopping_penalty=True,
-            acceleration_penalty=True,
-            imitation=True,
-        ))["sim"]
-        self.sim_params.render = False
-
-        # for AVClosedEnv
-        flow_params_closed = deepcopy(ring(
-            stopping_penalty=True,
-            acceleration_penalty=True,
-            imitation=True,
-        ))
-
-        self.network_closed = flow_params_closed["network"](
-            name="test_closed",
-            vehicles=flow_params_closed["veh"],
-            net_params=flow_params_closed["net"],
-        )
-        self.env_params_closed = flow_params_closed["env"]
-        self.env_params_closed.additional_params = SA_CLOSED_ENV_PARAMS.copy()
-
-        # for AVOpenEnv
-        flow_params_open = deepcopy(highway(
-            fixed_boundary=True,
-            stopping_penalty=True,
-            acceleration_penalty=True,
-            use_follower_stopper=False,
-            imitation=True,
-        ))
-
-        self.network_open = flow_params_open["network"](
-            name="test_open",
-            vehicles=flow_params_open["veh"],
-            net_params=flow_params_open["net"],
-        )
-        self.env_params_open = flow_params_open["env"]
-        self.env_params_open.additional_params = SA_OPEN_ENV_PARAMS.copy()
-
-    def test_base_env(self):
-        """Validate the functionality of the AVImitationEnv class.
-
-        This tests checks for the following cases:
-
-        1. that additional_env_params cause an Exception to be raised if not
-           properly passed
-        2. that the observation space matches its expected values
-           a. for the single lane case
-           b. for the multi-lane case
-        3. that the action space matches its expected values
-           a. for the single lane case
-           b. for the multi-lane case
-        4. that the observed vehicle IDs after a reset matches its expected
-           values
-           a. for the single lane case
-           b. for the multi-lane case
-        """
-        env_params = deepcopy(self.env_params_closed)
-        env_params.additional_params["expert_model"] = (IDMController, {
-            "a": 0.3,
-            "b": 2.0,
-        })
-
-        # test case 1
-        self.assertTrue(
-            test_additional_params(
-                env_class=AVImitationEnv,
-                sim_params=self.sim_params,
-                network=self.network_closed,
-                additional_params={
-                    "max_accel": 3,
-                    "max_decel": 3,
-                    "target_velocity": 30,
-                    "stopping_penalty": True,
-                    "acceleration_penalty": True,
-                    "use_follower_stopper": True,
-                    "expert_model": (IDMController, {
-                        "a": 0.3,
-                        "b": 2.0,
-                    }),
-                },
-            )
-        )
-
-        # Set a random seed.
-        random.seed(0)
-        np.random.seed(0)
-
-        # Create a single lane environment.
-        env_single = AVImitationEnv(
-            env_params=env_params,
-            sim_params=self.sim_params,
-            network=self.network_closed
-        )
-
-        # test case 2
-        test_space(
-            gym_space=env_single.observation_space,
-            expected_size=5,
-            expected_min=-float("inf"),
-            expected_max=float("inf"),
-        )
-
-        # test case 3
-        test_space(
-            gym_space=env_single.action_space,
-            expected_size=1,
-            expected_min=-1,
-            expected_max=1,
-        )
-
-        # test case 4
-        self.assertTrue(
-            test_observed(
-                env_class=AVImitationEnv,
-                sim_params=self.sim_params,
-                network=self.network_closed,
-                env_params=env_params,
-                expected_observed=['human_0', 'human_20']
-            )
-        )
-
-    def test_closed_env(self):
-        """Validate the functionality of the AVClosedImitationEnv class.
-
-        This tests checks for the following cases:
-
-        1. that additional_env_params cause an Exception to be raised if not
-           properly passed
-        2. that the number of vehicles is properly modified in between resets
-        """
-        env_params = deepcopy(self.env_params_closed)
-        env_params.additional_params["expert_model"] = (IDMController, {
-            "a": 0.3,
-            "b": 2.0,
-        })
-
-        # test case 1
-        self.assertTrue(
-            test_additional_params(
-                env_class=AVClosedImitationEnv,
-                sim_params=self.sim_params,
-                network=self.network_closed,
-                additional_params={
-                    "max_accel": 3,
-                    "max_decel": 3,
-                    "target_velocity": 30,
-                    "stopping_penalty": True,
-                    "acceleration_penalty": True,
-                    "use_follower_stopper": True,
-                    "ring_length": [220, 270],
-                    "expert_model": (IDMController, {
-                        "a": 0.3,
-                        "b": 2.0,
-                    }),
-                },
-            )
-        )
-
-        # set a random seed to ensure the network lengths are always the same
-        # during testing
-        set_seed(1)
-
-        # test case 2
-        env = AVClosedImitationEnv(
-            env_params=env_params,
-            sim_params=self.sim_params,
-            network=self.network_closed
-        )
-
-        # reset the network several times and check its number of vehicles
-        self.assertEqual(env.k.network.length(), 230.4)
-        env.reset()
-        self.assertEqual(env.k.network.length(), 228.4)
-        env.reset()
-        self.assertEqual(env.k.network.length(), 268.4)
-
-    def test_open_env(self):
-        """Validate the functionality of the AVOpenImitationEnv class.
-
-        This tests checks for the following cases:
-
-        1. that additional_env_params cause an Exception to be raised if not
-           properly passed
-        2. that the inflow rate is properly modified in between resets
-        3. the the query_expert method returns the expected values
-        """
-        env_params = deepcopy(self.env_params_open)
-        env_params.additional_params["expert_model"] = (IDMController, {
-            "a": 0.3,
-            "b": 2.0,
-        })
-
-        # test case 1
-        self.assertTrue(
-            test_additional_params(
-                env_class=AVOpenImitationEnv,
-                sim_params=self.sim_params,
-                network=self.network_open,
-                additional_params={
-                    "max_accel": 3,
-                    "max_decel": 3,
-                    "target_velocity": 30,
-                    "stopping_penalty": True,
-                    "acceleration_penalty": True,
-                    "use_follower_stopper": True,
-                    "inflows": [1000, 2000],
-                    "rl_penetration": 0.1,
-                    "num_rl": 5,
-                    "control_range": [500, 700],
-                    "expert_model": (IDMController, {
-                        "a": 0.3,
-                        "b": 2.0,
-                    }),
-                    "warmup_path": None,
-                },
-            )
-        )
-
-        # set a random seed to ensure the network lengths are always the same
-        # during testing
-        random.seed(1)
-
-        # test case 2
-        env = AVOpenEnv(
-            env_params=self.env_params_open,
-            sim_params=self.sim_params,
-            network=self.network_open
-        )
-
-        # reset the network several times and check its inflow rate
-        inflows = env.net_params.inflows.get()
-        for inflow_i in inflows:
-            veh_type = inflow_i["vtype"]
-            expected_rate = 2030 if veh_type == "human" else 184
-            self.assertAlmostEqual(inflow_i["vehsPerHour"], expected_rate)
-
-        env.reset()
-        inflows = env.net_params.inflows.get()
-        for inflow_i in inflows:
-            veh_type = inflow_i["vtype"]
-            expected_rate = 1023.3 if veh_type == "human" else 113.7
-            self.assertAlmostEqual(inflow_i["vehsPerHour"], expected_rate)
-
-        env.reset()
-        inflows = env.net_params.inflows.get()
-        for inflow_i in inflows:
-            veh_type = inflow_i["vtype"]
-            expected_rate = 1680.3 if veh_type == "human" else 186.7
-            self.assertAlmostEqual(inflow_i["vehsPerHour"], expected_rate)
-
-        # test case 3
-        env = AVOpenImitationEnv(
-            sim_params=self.sim_params,
-            network=self.network_open,
-            env_params=env_params,
-        )
-        env.reset()
-
-        # Just make sure it runs without failing.
-        env.query_expert(None)
-
-
-=======
->>>>>>> 005d5aa9
+
 class TestPoint2D(unittest.TestCase):
     """Test the functionality of features in envs/point2d.py."""
 
