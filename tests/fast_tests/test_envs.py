--- conflicted
+++ resolved
@@ -643,10 +643,7 @@
             expected_max=np.array([1.0 for _ in range(1)]),
             expected_size=1,
         )
-<<<<<<< HEAD
-=======
         self.assertEqual(env.max_accel, 0.5)
->>>>>>> 941893e5
 
     def test_multi_agent_ring_v0_fast(self):
         # set a random seed
@@ -670,10 +667,7 @@
             expected_max=np.array([1.0 for _ in range(1)]),
             expected_size=1,
         )
-<<<<<<< HEAD
-=======
         self.assertEqual(env.max_accel, 0.5)
->>>>>>> 941893e5
 
         # test case 3
         self.assertListEqual(
@@ -2270,10 +2264,7 @@
             warmup_steps=0,
             initial_state=None,
             sims_per_step=1,
-<<<<<<< HEAD
-=======
             maddpg=False,
->>>>>>> 941893e5
         )
 
         self._initial_state_path = os.path.join(
@@ -2340,13 +2331,8 @@
         env.speeds = [i for i in range(22)]
         np.testing.assert_almost_equal(
             env.get_state(),
-<<<<<<< HEAD
-            [0., 1., 0., 21., 5., 11., 12., 2.75, 10., 2.5, 0., 0., 0., 0., 0.,
-             0., 0., 0., 0., 0., 0., 0., 0., 0., 0., 0., 0., 0., 0., 0., 0.,
-=======
             [0., 1., 0., 21., 5., 0., 0., 0., 0., 0., 0., 0., 0., 0., 0., 0.,
              0., 0., 0., 0., 0., 0., 0., 0., 0., 11., 12., 2.75, 10., 2.5, 0.,
->>>>>>> 941893e5
              0., 0., 0., 0., 0., 0., 0., 0., 0., 0., 0., 0., 0., 0., 0., 0.,
              0., 0., 0.]
         )
@@ -2367,14 +2353,10 @@
         2. observation_space
         3. get_state
         4. compute_reward
-<<<<<<< HEAD
-        """
-=======
         5. obs after reset and step when maddpg=True
         """
         set_seed(0)
 
->>>>>>> 941893e5
         # Create the environment.
         init_parameters = deepcopy(self._init_parameters)
         init_parameters["rl_ids"] = [0, 11]
@@ -2420,8 +2402,6 @@
         self.assertDictEqual(
             env.compute_reward(action=None), {0: 11.025, 11: 11.025})
 
-<<<<<<< HEAD
-=======
         # Create the environment.
         init_parameters = deepcopy(self._init_parameters)
         init_parameters["rl_ids"] = [0, 11]
@@ -2470,7 +2450,6 @@
              0., 0., 0., 0., 0., 0., 0., 0., 0., 0., 0.]
         )
 
->>>>>>> 941893e5
     def test_set_length(self):
         """Validates the functionality of the _set_length method.
 
@@ -2598,76 +2577,6 @@
              1., 1., 1., 1., 1., 129.]
         )
 
-<<<<<<< HEAD
-    def test_get_accel(self):
-        """Validates the functionality of the _get_accel method.
-
-        Positions and speeds are passed to the vehicles and the output is
-        checked to match expected values.
-        """
-        pass  # TODO
-
-    def test_get_rl_accel(self):
-        """Validates the functionality of the _get_rl_accel method.
-
-        This is done for the following cases
-
-        1. accel = some value
-        2. accel = some *small* value
-        3. accel = some dict value
-        """
-        # test case 1
-        pass  # TODO
-
-        # test case 2
-        pass  # TODO
-
-        # test case 3
-        pass  # TODO
-
-    def test_step(self):
-        """Validates the functionality of the step method.
-
-        The positions and speeds are initialized and the output from the step
-        method is checked for the following cases:
-
-        1. the next positions and speeds match expected values
-        2. the info_dict is checked to match expected values
-        """
-        # Set a random seed.
-        set_seed(0)
-
-        # Create the environment.
-        env = RingEnv(**self._init_parameters)
-
-        env.reset()
-        _, _, _, info = env.step(action=None)
-
-        # test case 1
-        np.testing.assert_almost_equal(
-            env.positions,
-            [0.030819053828315107, 11.843545291459732, 23.664041432744504,
-             35.4872718717867, 47.30396034913232, 59.11076282383403,
-             70.93665410720546, 82.75043014288399, 94.56880451449182,
-             106.38904160208855, 118.20615720054728, 130.0295799384723,
-             141.84498881352684, 153.66061318087404, 165.4800837519209,
-             177.29782481448123, 189.12064825164617, 200.9320331204803,
-             212.75228784252377, 224.5658010069418, 236.37718724881748,
-             248.2081955006444]
-        )
-
-        # test case 2
-        self.assertDictEqual(
-            info,
-            {'v_eq': 4.815917477178448,
-             'v_eq_frac': 0.05292410419000554,
-             'v_eq_frac_final': 0.05292410419000554,
-             'speed': 0.2548781183326608,
-             'abs_accel': 1.2743905916633036}
-        )
-
-=======
->>>>>>> 941893e5
     def test_reset(self):
         """Validates the functionality of the reset method.
 
