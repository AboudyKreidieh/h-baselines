"""Contains tests for the model abstractions and different models."""
import unittest
import numpy as np
import tensorflow as tf
import random
from gym.spaces import Box
from hbaselines.hiro.tf_util import get_trainable_vars
from hbaselines.hiro.policy import ActorCriticPolicy, FeedForwardPolicy
from hbaselines.hiro.policy import GoalDirectedPolicy
from hbaselines.hiro.algorithm import FEEDFORWARD_POLICY_KWARGS
from hbaselines.hiro.algorithm import GOAL_DIRECTED_POLICY_KWARGS


class TestActorCriticPolicy(unittest.TestCase):
    """Test the FeedForwardPolicy object in hbaselines/hiro/policy.py."""

    def setUp(self):
        self.policy_params = {
            'sess': tf.compat.v1.Session(),
            'ac_space': Box(low=-1, high=1, shape=(1,), dtype=np.float32),
            'ob_space': Box(low=-2, high=2, shape=(2,), dtype=np.float32),
            'co_space': Box(low=-3, high=3, shape=(3,), dtype=np.float32),
        }

    def tearDown(self):
        self.policy_params['sess'].close()
        del self.policy_params

    def test_init(self):
        """Validate that the graph and variables are initialized properly."""
        policy = ActorCriticPolicy(**self.policy_params)

        # Check that the abstract class has all the required attributes.
        self.assertEqual(policy.sess, self.policy_params['sess'])
        self.assertEqual(policy.ac_space, self.policy_params['ac_space'])
        self.assertEqual(policy.ob_space, self.policy_params['ob_space'])
        self.assertEqual(policy.co_space, self.policy_params['co_space'])

        # Check that the abstract class has all the required methods.
        self.assertTrue(hasattr(policy, "initialize"))
        self.assertTrue(hasattr(policy, "update"))
        self.assertTrue(hasattr(policy, "get_action"))
        self.assertTrue(hasattr(policy, "value"))
        self.assertTrue(hasattr(policy, "store_transition"))
        self.assertTrue(hasattr(policy, "get_stats"))


class TestFeedForwardPolicy(unittest.TestCase):
    """Test the FeedForwardPolicy object in hbaselines/hiro/policy.py."""

    def setUp(self):
        self.policy_params = {
            'sess': tf.compat.v1.Session(),
            'ac_space': Box(low=-1, high=1, shape=(1,), dtype=np.float32),
            'ob_space': Box(low=-2, high=2, shape=(2,), dtype=np.float32),
            'co_space': Box(low=-3, high=3, shape=(3,), dtype=np.float32),
            'reuse': False,
            'scope': None,
            'verbose': 2,
        }
        self.policy_params.update(FEEDFORWARD_POLICY_KWARGS.copy())

    def tearDown(self):
        self.policy_params['sess'].close()
        del self.policy_params

    def test_init(self):
        """Validate that the graph and variables are initialized properly."""
        policy = FeedForwardPolicy(**self.policy_params)

        # Check that the abstract class has all the required attributes.
        self.assertEqual(policy.buffer_size, self.policy_params['buffer_size'])
        self.assertEqual(policy.batch_size, self.policy_params['batch_size'])
        self.assertEqual(policy.actor_lr, self.policy_params['actor_lr'])
        self.assertEqual(policy.critic_lr, self.policy_params['critic_lr'])
        self.assertEqual(policy.verbose,  self.policy_params['verbose'])
        self.assertEqual(policy.tau,  self.policy_params['tau'])
        self.assertEqual(policy.gamma,  self.policy_params['gamma'])
        self.assertEqual(policy.layer_norm, self.policy_params['layer_norm'])
        self.assertEqual(policy.reuse, self.policy_params['reuse'])
        self.assertListEqual(policy.layers, [256, 256])
        self.assertEqual(policy.activ, self.policy_params['act_fun'])

        # Check that all trainable variables have been created in the
        # TensorFlow graph.
        self.assertListEqual(
            sorted([var.name for var in get_trainable_vars()]),
            ['model/pi/fc0/bias:0',
             'model/pi/fc0/kernel:0',
             'model/pi/fc1/bias:0',
             'model/pi/fc1/kernel:0',
             'model/pi/output/bias:0',
             'model/pi/output/kernel:0',
             'model/qf_0/fc0/bias:0',
             'model/qf_0/fc0/kernel:0',
             'model/qf_0/fc1/bias:0',
             'model/qf_0/fc1/kernel:0',
             'model/qf_0/qf_output/bias:0',
             'model/qf_0/qf_output/kernel:0',
             'model/qf_1/fc0/bias:0',
             'model/qf_1/fc0/kernel:0',
             'model/qf_1/fc1/bias:0',
             'model/qf_1/fc1/kernel:0',
             'model/qf_1/qf_output/bias:0',
             'model/qf_1/qf_output/kernel:0',
             'target/pi/fc0/bias:0',
             'target/pi/fc0/kernel:0',
             'target/pi/fc1/bias:0',
             'target/pi/fc1/kernel:0',
             'target/pi/output/bias:0',
             'target/pi/output/kernel:0',
             'target/qf_0/fc0/bias:0',
             'target/qf_0/fc0/kernel:0',
             'target/qf_0/fc1/bias:0',
             'target/qf_0/fc1/kernel:0',
             'target/qf_0/qf_output/bias:0',
             'target/qf_0/qf_output/kernel:0',
             'target/qf_1/fc0/bias:0',
             'target/qf_1/fc0/kernel:0',
             'target/qf_1/fc1/bias:0',
             'target/qf_1/fc1/kernel:0',
             'target/qf_1/qf_output/bias:0',
             'target/qf_1/qf_output/kernel:0']
        )

        # Check that all the input placeholders were properly created.
        self.assertEqual(
            tuple(v.__int__() for v in policy.critic_target.shape),
            (None, 1))
        self.assertEqual(
            tuple(v.__int__() for v in policy.terminals1.shape),
            (None, 1))
        self.assertEqual(
            tuple(v.__int__() for v in policy.rew_ph.shape),
            (None, 1))
        self.assertEqual(
            tuple(v.__int__() for v in policy.action_ph.shape),
            (None, self.policy_params['ac_space'].shape[0]))
        self.assertEqual(
            tuple(v.__int__() for v in policy.obs_ph.shape),
            (None, self.policy_params['ob_space'].shape[0] +
             self.policy_params['co_space'].shape[0]))
        self.assertEqual(
            tuple(v.__int__() for v in policy.obs1_ph.shape),
            (None, self.policy_params['ob_space'].shape[0] +
             self.policy_params['co_space'].shape[0]))

        # Clear the graph.
        tf.compat.v1.reset_default_graph()

    def test_optimization(self):
        """Test the losses and gradient update steps."""
        pass

    def test_update_target(self):
        """Test the soft and init target updates."""
        pass

    def test_store_transition(self):
        """Test the `store_transition` method."""
        pass


class TestGoalDirectedPolicy(unittest.TestCase):
    """Test the GoalDirectedPolicy object in hbaselines/hiro/policy.py."""

    def setUp(self):
        self.policy_params = {
            'sess': tf.compat.v1.Session(),
            'ac_space': Box(low=-1, high=1, shape=(1,), dtype=np.float32),
            'ob_space': Box(low=-2, high=2, shape=(2,), dtype=np.float32),
            'co_space': Box(low=-3, high=3, shape=(3,), dtype=np.float32),
            'layers': None,
            'verbose': 2,
        }
        self.policy_params.update(GOAL_DIRECTED_POLICY_KWARGS.copy())

    def tearDown(self):
        self.policy_params['sess'].close()
        del self.policy_params

        # Clear the graph.
        tf.compat.v1.reset_default_graph()

    def test_init(self):
        """Validate that the graph and variables are initialized properly."""
        policy = GoalDirectedPolicy(**self.policy_params)

        # Check that the abstract class has all the required attributes.
        self.assertEqual(policy.meta_period,
                         self.policy_params['meta_period'])
        self.assertEqual(policy.relative_goals,
                         self.policy_params['relative_goals'])
        self.assertEqual(policy.off_policy_corrections,
                         self.policy_params['off_policy_corrections'])
        self.assertEqual(policy.use_fingerprints,
                         self.policy_params['use_fingerprints'])
        self.assertEqual(policy.centralized_value_functions,
                         self.policy_params['centralized_value_functions'])
        self.assertEqual(policy.connected_gradients,
                         self.policy_params['connected_gradients'])

        # Check that all trainable variables have been created in the
        # TensorFlow graph.
        self.assertListEqual(
            sorted([var.name for var in get_trainable_vars()]),
            ['Manager/model/pi/fc0/bias:0',
             'Manager/model/pi/fc0/kernel:0',
             'Manager/model/pi/fc1/bias:0',
             'Manager/model/pi/fc1/kernel:0',
             'Manager/model/pi/output/bias:0',
             'Manager/model/pi/output/kernel:0',
             'Manager/model/qf_0/fc0/bias:0',
             'Manager/model/qf_0/fc0/kernel:0',
             'Manager/model/qf_0/fc1/bias:0',
             'Manager/model/qf_0/fc1/kernel:0',
             'Manager/model/qf_0/qf_output/bias:0',
             'Manager/model/qf_0/qf_output/kernel:0',
             'Manager/model/qf_1/fc0/bias:0',
             'Manager/model/qf_1/fc0/kernel:0',
             'Manager/model/qf_1/fc1/bias:0',
             'Manager/model/qf_1/fc1/kernel:0',
             'Manager/model/qf_1/qf_output/bias:0',
             'Manager/model/qf_1/qf_output/kernel:0',
             'Manager/target/pi/fc0/bias:0',
             'Manager/target/pi/fc0/kernel:0',
             'Manager/target/pi/fc1/bias:0',
             'Manager/target/pi/fc1/kernel:0',
             'Manager/target/pi/output/bias:0',
             'Manager/target/pi/output/kernel:0',
             'Manager/target/qf_0/fc0/bias:0',
             'Manager/target/qf_0/fc0/kernel:0',
             'Manager/target/qf_0/fc1/bias:0',
             'Manager/target/qf_0/fc1/kernel:0',
             'Manager/target/qf_0/qf_output/bias:0',
             'Manager/target/qf_0/qf_output/kernel:0',
             'Manager/target/qf_1/fc0/bias:0',
             'Manager/target/qf_1/fc0/kernel:0',
             'Manager/target/qf_1/fc1/bias:0',
             'Manager/target/qf_1/fc1/kernel:0',
             'Manager/target/qf_1/qf_output/bias:0',
             'Manager/target/qf_1/qf_output/kernel:0',
             'Worker/model/pi/fc0/bias:0',
             'Worker/model/pi/fc0/kernel:0',
             'Worker/model/pi/fc1/bias:0',
             'Worker/model/pi/fc1/kernel:0',
             'Worker/model/pi/output/bias:0',
             'Worker/model/pi/output/kernel:0',
             'Worker/model/qf_0/fc0/bias:0',
             'Worker/model/qf_0/fc0/kernel:0',
             'Worker/model/qf_0/fc1/bias:0',
             'Worker/model/qf_0/fc1/kernel:0',
             'Worker/model/qf_0/qf_output/bias:0',
             'Worker/model/qf_0/qf_output/kernel:0',
             'Worker/model/qf_1/fc0/bias:0',
             'Worker/model/qf_1/fc0/kernel:0',
             'Worker/model/qf_1/fc1/bias:0',
             'Worker/model/qf_1/fc1/kernel:0',
             'Worker/model/qf_1/qf_output/bias:0',
             'Worker/model/qf_1/qf_output/kernel:0',
             'Worker/target/pi/fc0/bias:0',
             'Worker/target/pi/fc0/kernel:0',
             'Worker/target/pi/fc1/bias:0',
             'Worker/target/pi/fc1/kernel:0',
             'Worker/target/pi/output/bias:0',
             'Worker/target/pi/output/kernel:0',
             'Worker/target/qf_0/fc0/bias:0',
             'Worker/target/qf_0/fc0/kernel:0',
             'Worker/target/qf_0/fc1/bias:0',
             'Worker/target/qf_0/fc1/kernel:0',
             'Worker/target/qf_0/qf_output/bias:0',
             'Worker/target/qf_0/qf_output/kernel:0',
             'Worker/target/qf_1/fc0/bias:0',
             'Worker/target/qf_1/fc0/kernel:0',
             'Worker/target/qf_1/fc1/bias:0',
             'Worker/target/qf_1/fc1/kernel:0',
             'Worker/target/qf_1/qf_output/bias:0',
             'Worker/target/qf_1/qf_output/kernel:0']
        )

        # Test the worker_reward function.
        self.assertAlmostEqual(
            policy.worker_reward(
                states=np.array([1, 2, 3]),
                goals=np.array([3, 2, 1]),
                next_states=np.array([0, 0, 0])
            ),
            -3.7416573867873044
        )

        # Clear the graph.
        tf.compat.v1.reset_default_graph()

    def test_store_transition(self):
        """Test the `store_transition` method."""
        pass

    def test_meta_period(self):
        """Verify that the rate of the Manager is dictated by meta_period."""
        # Test for a meta period of 5.
        policy_params = self.policy_params.copy()
        policy_params['meta_period'] = 5
        policy = GoalDirectedPolicy(**policy_params)

        # FIXME: add test
        del policy

        # Clear the graph.
        tf.compat.v1.reset_default_graph()

        # Test for a meta period of 10.
        policy_params = self.policy_params.copy()
        policy_params['meta_period'] = 10
        policy = GoalDirectedPolicy(**policy_params)

        # FIXME: add test
        del policy

    def test_relative_goals(self):
        """Validate the functionality of relative goals.

        This should affect the worker reward function as well as transformation
        from relative goals to absolute goals.
        """
        policy_params = self.policy_params.copy()
        policy_params["relative_goals"] = True
        policy = GoalDirectedPolicy(**policy_params)

        # Test the updated reward function.
        states = np.array([1, 2, 3])
        goals = np.array([4, 5, 6])
        next_states = np.array([7, 8, 9])
        self.assertAlmostEqual(
            policy.worker_reward(states, goals, next_states),
            -2.2360679775221506
        )

    def test_off_policy_corrections(self):
        """Validate the functionality of the off-policy corrections."""
        # Set a random variable seed.
        np.random.seed(1)
        random.seed(1)
        tf.compat.v1.set_random_seed(1)

        policy_params = self.policy_params.copy()
        policy_params["relative_goals"] = True
        policy_params["off_policy_corrections"] = True
        policy = GoalDirectedPolicy(**policy_params)

        # Initialize the variables of the policy.
        policy.sess.run(tf.global_variables_initializer())

        # Test the _sample method.
        states = np.array(
            [[1, 2],
             [3, 4],
             [5, 6],
             [7, 8],
             [9, 10],
             [11, 12],
             [13, 14],
             [15, 16],
             [17, 18],
             [19, 20]]
        )
        next_states = -states
        num_samples = 10
        orig_goals = np.array(
            [[1, 1],
             [1, 1],
             [0, 0],
             [1, 1],
             [1, 1],
             [0, 0],
             [1, 1],
             [1, 1],
             [0, 0],
             [1, 1]]
        )
        samples = policy._sample(states, next_states, num_samples, orig_goals)

        # Check that the shape is correct.
        self.assertTupleEqual(
            samples.shape, (states.shape[0], states.shape[1], num_samples))

        # Check the last few elements are the deterministic components that
        # they are expected to be.
        np.testing.assert_array_almost_equal(
            samples[:, :, -2:].reshape(states.shape[0] * states.shape[1], 2).T,
            np.vstack(
                [np.array([-2] * states.shape[0] * states.shape[1]),
                 orig_goals.flatten()]
            )
        )

        # Test the _log_probs method.
        manager_obs = np.array([[1, 2], [3, -1], [0, 0]])
        worker_obs = np.array([[1, 1], [2, 2], [3, 3]])
        actions = np.array([[1], [-1], [0]])
        goals = np.array([[0, 0], [-1, -1], [-2, -2]])
        error = policy._log_probs(manager_obs, worker_obs, actions, goals)
        np.testing.assert_array_almost_equal(
<<<<<<< HEAD
            error, [-3.896431e-03, -3.923616e-03, -4.361005e-08])
=======
            error, [-3.907490e-03, -3.906185e-03, -6.421115e-11])
>>>>>>> 5c18b690

        # Test the _sample_best_meta_action method.  FIXME

    def test_centralized_value_functions(self):
        """Validate the functionality of the centralized value function.

        TODO: describe content
        """
        pass

    def test_connected_gradients(self):
        """Validate the functionality of the connected-gradients feature.

        TODO: describe content
        """
        pass


if __name__ == '__main__':
    unittest.main()<|MERGE_RESOLUTION|>--- conflicted
+++ resolved
@@ -400,11 +400,7 @@
         goals = np.array([[0, 0], [-1, -1], [-2, -2]])
         error = policy._log_probs(manager_obs, worker_obs, actions, goals)
         np.testing.assert_array_almost_equal(
-<<<<<<< HEAD
             error, [-3.896431e-03, -3.923616e-03, -4.361005e-08])
-=======
-            error, [-3.907490e-03, -3.906185e-03, -6.421115e-11])
->>>>>>> 5c18b690
 
         # Test the _sample_best_meta_action method.  FIXME
 
