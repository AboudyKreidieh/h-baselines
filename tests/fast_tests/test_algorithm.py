"""Contains tests for the model abstractions and different models."""
import unittest
import numpy as np
import random
import shutil
import os
import csv
import tensorflow as tf

from hbaselines.algorithms import OffPolicyRLAlgorithm
from hbaselines.utils.tf_util import get_trainable_vars
from hbaselines.fcnet.td3 import FeedForwardPolicy
from hbaselines.goal_conditioned.td3 import GoalConditionedPolicy
from hbaselines.algorithms.off_policy import TD3_PARAMS
from hbaselines.algorithms.off_policy import FEEDFORWARD_PARAMS
from hbaselines.algorithms.off_policy import GOAL_CONDITIONED_PARAMS


class TestOffPolicyRLAlgorithm(unittest.TestCase):
    """Test the components of the OffPolicyRLAlgorithm algorithm."""

    def setUp(self):
        self.env = 'MountainCarContinuous-v0'

        self.init_parameters = {
            'policy': None,
            'env': 'MountainCarContinuous-v0',
            'eval_env': None,
            'nb_train_steps': 1,
            'nb_rollout_steps': 1,
            'nb_eval_episodes': 50,
            'reward_scale': 1.,
            'render': False,
            'render_eval': False,
            'verbose': 0,
            'policy_kwargs': None,
            'num_envs': 1,
            '_init_setup_model': True
        }

    def test_init(self):
        """Ensure that the parameters at init are as expected."""
        # Create the algorithm object.
        policy_params = self.init_parameters.copy()
        policy_params['_init_setup_model'] = False
        alg = OffPolicyRLAlgorithm(**policy_params)

        # Test the attribute values.
        self.assertEqual(alg.policy, self.init_parameters['policy'])
        self.assertEqual(alg.eval_env, self.init_parameters['eval_env'])
        self.assertEqual(alg.nb_train_steps,
                         self.init_parameters['nb_train_steps'])
        self.assertEqual(alg.nb_rollout_steps,
                         self.init_parameters['nb_rollout_steps'])
        self.assertEqual(alg.nb_eval_episodes,
                         self.init_parameters['nb_eval_episodes'])
        self.assertEqual(alg.reward_scale,
                         self.init_parameters['reward_scale'])
        self.assertEqual(alg.render, self.init_parameters['render'])
        self.assertEqual(alg.render_eval, self.init_parameters['render_eval'])
        self.assertEqual(alg.verbose, self.init_parameters['verbose'])

    def test_setup_model_feedforward(self):
        # Create the algorithm object.
        policy_params = self.init_parameters.copy()
        policy_params['policy'] = FeedForwardPolicy
        policy_params['_init_setup_model'] = True
        alg = OffPolicyRLAlgorithm(**policy_params)

        # check the policy_kwargs term
        policy_kwargs = FEEDFORWARD_PARAMS.copy()
        policy_kwargs.update(TD3_PARAMS)
        policy_kwargs['verbose'] = self.init_parameters['verbose']
        self.assertDictEqual(alg.policy_kwargs, policy_kwargs)

        with alg.graph.as_default():
            expected_vars = sorted([var.name for var in get_trainable_vars()])

        # Check that all trainable variables have been created in the
        # TensorFlow graph.
        self.assertListEqual(
            expected_vars,
            ['model/pi/fc0/bias:0',
             'model/pi/fc0/kernel:0',
             'model/pi/fc1/bias:0',
             'model/pi/fc1/kernel:0',
             'model/pi/output/bias:0',
             'model/pi/output/kernel:0',
             'model/qf_0/fc0/bias:0',
             'model/qf_0/fc0/kernel:0',
             'model/qf_0/fc1/bias:0',
             'model/qf_0/fc1/kernel:0',
             'model/qf_0/qf_output/bias:0',
             'model/qf_0/qf_output/kernel:0',
             'model/qf_1/fc0/bias:0',
             'model/qf_1/fc0/kernel:0',
             'model/qf_1/fc1/bias:0',
             'model/qf_1/fc1/kernel:0',
             'model/qf_1/qf_output/bias:0',
             'model/qf_1/qf_output/kernel:0',
             'target/pi/fc0/bias:0',
             'target/pi/fc0/kernel:0',
             'target/pi/fc1/bias:0',
             'target/pi/fc1/kernel:0',
             'target/pi/output/bias:0',
             'target/pi/output/kernel:0',
             'target/qf_0/fc0/bias:0',
             'target/qf_0/fc0/kernel:0',
             'target/qf_0/fc1/bias:0',
             'target/qf_0/fc1/kernel:0',
             'target/qf_0/qf_output/bias:0',
             'target/qf_0/qf_output/kernel:0',
             'target/qf_1/fc0/bias:0',
             'target/qf_1/fc0/kernel:0',
             'target/qf_1/fc1/bias:0',
             'target/qf_1/fc1/kernel:0',
             'target/qf_1/qf_output/bias:0',
             'target/qf_1/qf_output/kernel:0']
        )

    def test_setup_model_goal_conditioned(self):
        # Create the algorithm object.
        policy_params = self.init_parameters.copy()
        policy_params['policy'] = GoalConditionedPolicy
        policy_params['_init_setup_model'] = True
        alg = OffPolicyRLAlgorithm(**policy_params)

        # check the policy_kwargs term
        policy_kwargs = GOAL_CONDITIONED_PARAMS.copy()
        policy_kwargs.update(TD3_PARAMS)
        policy_kwargs['verbose'] = self.init_parameters['verbose']
        policy_kwargs['env_name'] = self.init_parameters['env']
        policy_kwargs['num_envs'] = self.init_parameters['num_envs']
        self.assertDictEqual(alg.policy_kwargs, policy_kwargs)

        with alg.graph.as_default():
            expected_vars = sorted([var.name for var in get_trainable_vars()])

        # Check that all trainable variables have been created in the
        # TensorFlow graph.
        self.assertListEqual(
            expected_vars,
            ['level_0/model/pi/fc0/bias:0',
             'level_0/model/pi/fc0/kernel:0',
             'level_0/model/pi/fc1/bias:0',
             'level_0/model/pi/fc1/kernel:0',
             'level_0/model/pi/output/bias:0',
             'level_0/model/pi/output/kernel:0',
             'level_0/model/qf_0/fc0/bias:0',
             'level_0/model/qf_0/fc0/kernel:0',
             'level_0/model/qf_0/fc1/bias:0',
             'level_0/model/qf_0/fc1/kernel:0',
             'level_0/model/qf_0/qf_output/bias:0',
             'level_0/model/qf_0/qf_output/kernel:0',
             'level_0/model/qf_1/fc0/bias:0',
             'level_0/model/qf_1/fc0/kernel:0',
             'level_0/model/qf_1/fc1/bias:0',
             'level_0/model/qf_1/fc1/kernel:0',
             'level_0/model/qf_1/qf_output/bias:0',
             'level_0/model/qf_1/qf_output/kernel:0',
             'level_0/target/pi/fc0/bias:0',
             'level_0/target/pi/fc0/kernel:0',
             'level_0/target/pi/fc1/bias:0',
             'level_0/target/pi/fc1/kernel:0',
             'level_0/target/pi/output/bias:0',
             'level_0/target/pi/output/kernel:0',
             'level_0/target/qf_0/fc0/bias:0',
             'level_0/target/qf_0/fc0/kernel:0',
             'level_0/target/qf_0/fc1/bias:0',
             'level_0/target/qf_0/fc1/kernel:0',
             'level_0/target/qf_0/qf_output/bias:0',
             'level_0/target/qf_0/qf_output/kernel:0',
             'level_0/target/qf_1/fc0/bias:0',
             'level_0/target/qf_1/fc0/kernel:0',
             'level_0/target/qf_1/fc1/bias:0',
             'level_0/target/qf_1/fc1/kernel:0',
             'level_0/target/qf_1/qf_output/bias:0',
             'level_0/target/qf_1/qf_output/kernel:0',
             'level_1/model/pi/fc0/bias:0',
             'level_1/model/pi/fc0/kernel:0',
             'level_1/model/pi/fc1/bias:0',
             'level_1/model/pi/fc1/kernel:0',
             'level_1/model/pi/output/bias:0',
             'level_1/model/pi/output/kernel:0',
             'level_1/model/qf_0/fc0/bias:0',
             'level_1/model/qf_0/fc0/kernel:0',
             'level_1/model/qf_0/fc1/bias:0',
             'level_1/model/qf_0/fc1/kernel:0',
             'level_1/model/qf_0/qf_output/bias:0',
             'level_1/model/qf_0/qf_output/kernel:0',
             'level_1/model/qf_1/fc0/bias:0',
             'level_1/model/qf_1/fc0/kernel:0',
             'level_1/model/qf_1/fc1/bias:0',
             'level_1/model/qf_1/fc1/kernel:0',
             'level_1/model/qf_1/qf_output/bias:0',
             'level_1/model/qf_1/qf_output/kernel:0',
             'level_1/target/pi/fc0/bias:0',
             'level_1/target/pi/fc0/kernel:0',
             'level_1/target/pi/fc1/bias:0',
             'level_1/target/pi/fc1/kernel:0',
             'level_1/target/pi/output/bias:0',
             'level_1/target/pi/output/kernel:0',
             'level_1/target/qf_0/fc0/bias:0',
             'level_1/target/qf_0/fc0/kernel:0',
             'level_1/target/qf_0/fc1/bias:0',
             'level_1/target/qf_0/fc1/kernel:0',
             'level_1/target/qf_0/qf_output/bias:0',
             'level_1/target/qf_0/qf_output/kernel:0',
             'level_1/target/qf_1/fc0/bias:0',
             'level_1/target/qf_1/fc0/kernel:0',
             'level_1/target/qf_1/fc1/bias:0',
             'level_1/target/qf_1/fc1/kernel:0',
             'level_1/target/qf_1/qf_output/bias:0',
             'level_1/target/qf_1/qf_output/kernel:0']
        )

    def test_learn_init(self):
        """Test the non-loop components of the `learn` method."""
        # Create the algorithm object.
        policy_params = self.init_parameters.copy()
        policy_params['policy'] = GoalConditionedPolicy
        policy_params['_init_setup_model'] = True
        alg = OffPolicyRLAlgorithm(**policy_params)

        # Run the learn operation for zero steps.
        alg.learn(0, log_dir='results', initial_exploration_steps=0)
        self.assertEqual(alg.episodes, 0)
        self.assertEqual(alg.total_steps, 0)
        self.assertEqual(alg.epoch, 0)
        self.assertEqual(len(alg.episode_rew_history), 0)
        self.assertEqual(alg.epoch_episodes, 0)
        self.assertEqual(len(alg.epoch_episode_rewards), 0)
        self.assertEqual(len(alg.epoch_episode_steps), 0)
        shutil.rmtree('results')

        # Test the seeds.
        alg.learn(0, log_dir='results', seed=1, initial_exploration_steps=0)
        self.assertEqual(np.random.sample(), 0.417022004702574)
        self.assertEqual(random.uniform(0, 1), 0.13436424411240122)
        shutil.rmtree('results')

    def test_learn_initial_exploration_steps(self):
        """Test the initial_exploration_steps parameter in the learn method.

        This is done for the following cases:

        1. initial_exploration_steps= = 0
        2. initial_exploration_steps= = 100
        """
        # =================================================================== #
        # test case 1                                                         #
        # =================================================================== #

        # Create the algorithm object.
        policy_params = self.init_parameters.copy()
        policy_params['policy'] = FeedForwardPolicy
        policy_params['_init_setup_model'] = True
        alg = OffPolicyRLAlgorithm(**policy_params)

        # Run the learn operation for zero exploration steps.
        alg.learn(0, log_dir='results', initial_exploration_steps=0)

        # Check the size of the replay buffer
        self.assertEqual(len(alg.policy_tf.replay_buffer), 1)

        # Clear memory.
        del alg
        shutil.rmtree('results')

        # =================================================================== #
        # test case 2                                                         #
        # =================================================================== #

        # Create the algorithm object.
        policy_params = self.init_parameters.copy()
        policy_params['policy'] = FeedForwardPolicy
        policy_params['_init_setup_model'] = True
        alg = OffPolicyRLAlgorithm(**policy_params)

        # Run the learn operation for zero exploration steps.
        alg.learn(0, log_dir='results', initial_exploration_steps=100)

        # Check the size of the replay buffer
        self.assertEqual(len(alg.policy_tf.replay_buffer), 100)

        # Clear memory.
        del alg
        shutil.rmtree('results')

    def test_evaluate(self):
        """Validate the functionality of the _evaluate method.

        This is done for the following cases:

        1. policy = FeedForwardPolicy
        2. policy = GoalConditionedPolicy
        """
        # Set the random seeds.
        random.seed(0)
        np.random.seed(0)
        tf.compat.v1.set_random_seed(0)

        # =================================================================== #
        # test case 1                                                         #
        # =================================================================== #

        # Create the algorithm object.
        policy_params = self.init_parameters.copy()
        policy_params['policy'] = FeedForwardPolicy
        policy_params['eval_env'] = 'MountainCarContinuous-v0'
        policy_params['nb_eval_episodes'] = 1
<<<<<<< HEAD
=======
        policy_params['verbose'] = 2
>>>>>>> ae16bbb1
        policy_params['_init_setup_model'] = True
        alg = OffPolicyRLAlgorithm(**policy_params)

        # Run the _evaluate operation.
        ep_rewards, ep_successes, info = alg._evaluate(0, alg.eval_env)

        # Test the output from the operation.
        self.assertEqual(len(ep_rewards), 1)
        self.assertEqual(len(ep_successes), 0)
        self.assertEqual(list(info.keys()), ['initial', 'final', 'average'])

        # Clear memory.
        del alg

        # =================================================================== #
        # test case 2                                                         #
        # =================================================================== #

        # Create the algorithm object.
        policy_params = self.init_parameters.copy()
        policy_params['policy'] = GoalConditionedPolicy
        policy_params['eval_env'] = 'MountainCarContinuous-v0'
        policy_params['nb_eval_episodes'] = 1
<<<<<<< HEAD
=======
        policy_params['verbose'] = 2
>>>>>>> ae16bbb1
        policy_params['_init_setup_model'] = True
        alg = OffPolicyRLAlgorithm(**policy_params)

        # Run the _evaluate operation.
        ep_rewards, ep_successes, info = alg._evaluate(0, alg.eval_env)

        # Test the output from the operation.
        self.assertEqual(len(ep_rewards), 1)
        self.assertEqual(len(ep_successes), 0)
        self.assertEqual(list(info.keys()), ['initial', 'final', 'average'])

        # Clear memory.
        del alg

    def test_fingerprints(self):
        """Validate the functionality of the fingerprints.

        When the fingerprint functionality is turned on, the observation within
        the algorithm (stored under self.obs) should always include the
        fingerprint element.

        Policy-specific features of the fingerprint implementation are also
        tested here. This feature should add a fingerprint dimension to the
        observation spaces, but NOT the context space of the lower-level or the
        action space of the higher-level. The intrinsic reward function should
        also be ignoring the fingerprint elements during its computation. The
        fingerprint elements are passed by the algorithm, and tested under
        test_algorithm.py
        """
        # Create the algorithm.
        policy_params = self.init_parameters.copy()
        policy_params['policy'] = GoalConditionedPolicy
        policy_params['nb_rollout_steps'] = 1
        policy_params['policy_kwargs'] = {'use_fingerprints': True}
        alg = OffPolicyRLAlgorithm(**policy_params)

        # Test the observation spaces of the policies, as well as the context
        # space of the lower-level policy and action space of the higher-level
        # policy.
        self.assertTupleEqual(alg.policy_tf.policy[0].ob_space.shape, (4,))
        self.assertTupleEqual(alg.policy_tf.policy[0].ac_space.shape, (2,))
        self.assertTupleEqual(alg.policy_tf.policy[-1].ob_space.shape, (4,))
        self.assertTupleEqual(alg.policy_tf.policy[-1].co_space.shape, (2,))

        # Test intrinsic_reward method within the policy.
        self.assertAlmostEqual(
            alg.policy_tf.intrinsic_reward_fn(
                states=np.array([1, 2, 3]),
                goals=np.array([0, 0]),
                next_states=np.array([1, 2, 3])),
            -np.sqrt(1**2 + 2**2)
        )

        # Validate that observations include the fingerprints elements upon
        # initializing the `learn` procedure and  during a step in the
        # `_collect_samples` method.
        alg.learn(1, log_dir='results', log_interval=1,
                  initial_exploration_steps=0)
        self.assertEqual(len(alg.obs[0]), alg.ob_space.shape[0])
        np.testing.assert_almost_equal(
            alg.obs[0][-alg.policy_tf.fingerprint_dim[0]:], np.array([0, 5]))

        # Validate that observations include the fingerprints elements during
        # a reset in the `_collect_samples` method.
        alg.learn(500, log_dir='results', log_interval=500,
                  initial_exploration_steps=0)
        self.assertEqual(len(alg.obs[0]), alg.ob_space.shape[0])
        np.testing.assert_almost_equal(
            alg.obs[0][-alg.policy_tf.fingerprint_dim[0]:],
            np.array([4.99, 0.01]))

        # Delete generated files.
        shutil.rmtree('results')

    def test_log_eval(self):
        # Create the algorithm object.
        policy_params = self.init_parameters.copy()
        policy_params['policy'] = GoalConditionedPolicy
        policy_params['_init_setup_model'] = False
        alg = OffPolicyRLAlgorithm(**policy_params)

        # test for one evaluation environment
        rewards = [0, 1, 2]
        successes = [True, False, False]
        info = {"test": 5}
        alg._log_eval(
            file_path="test_eval.csv",
            start_time=0,
            rewards=rewards,
            successes=successes,
            info=info
        )

        # check that the file was generated
        self.assertTrue(os.path.exists('test_eval_0.csv'))

        # import the stored data
        reader = csv.DictReader(open('test_eval_0.csv', 'r'))
        results = {"successes": [], "rewards": [], "test": []}
        for line in reader:
            results["successes"].append(float(line["success_rate"]))
            results["rewards"].append(float(line["average_return"]))
            results["test"].append(float(line["test"]))

        # test that the data matches expected values
        self.assertListEqual(results["rewards"], [1])
        self.assertListEqual(results["successes"], [1/3])
        self.assertListEqual(results["test"], [5])

        # Delete generated files.
        os.remove('test_eval_0.csv')

        # test for one evaluation environment with no successes
        successes = []
        alg._log_eval(
            file_path="test_eval.csv",
            start_time=0,
            rewards=rewards,
            successes=successes,
            info=info
        )

        # check that the file was generated
        self.assertTrue(os.path.exists('test_eval_0.csv'))

        # import the stored data
        reader = csv.DictReader(open('test_eval_0.csv', 'r'))
        results = {"successes": []}
        for line in reader:
            results["successes"].append(float(line["success_rate"]))

        # test that the successes are all zero
        self.assertListEqual(results["successes"], [0])

        # Delete generated files.
        os.remove('test_eval_0.csv')


if __name__ == '__main__':
    unittest.main()<|MERGE_RESOLUTION|>--- conflicted
+++ resolved
@@ -309,10 +309,7 @@
         policy_params['policy'] = FeedForwardPolicy
         policy_params['eval_env'] = 'MountainCarContinuous-v0'
         policy_params['nb_eval_episodes'] = 1
-<<<<<<< HEAD
-=======
         policy_params['verbose'] = 2
->>>>>>> ae16bbb1
         policy_params['_init_setup_model'] = True
         alg = OffPolicyRLAlgorithm(**policy_params)
 
@@ -336,10 +333,7 @@
         policy_params['policy'] = GoalConditionedPolicy
         policy_params['eval_env'] = 'MountainCarContinuous-v0'
         policy_params['nb_eval_episodes'] = 1
-<<<<<<< HEAD
-=======
         policy_params['verbose'] = 2
->>>>>>> ae16bbb1
         policy_params['_init_setup_model'] = True
         alg = OffPolicyRLAlgorithm(**policy_params)
 
