--- conflicted
+++ resolved
@@ -295,14 +295,8 @@
         alg.learn(1, log_dir='results', log_interval=1,
                   initial_exploration_steps=0)
         self.assertEqual(
-<<<<<<< HEAD
             len(alg.obs[0]),
-            alg.env[0].observation_space.shape[0]
-            + alg.policy_tf.fingerprint_dim[0])
-=======
-            len(alg.obs),
-            alg.observation_space.shape[0])
->>>>>>> e8d90de7
+            alg.env[0].observation_space.shape[0])
         np.testing.assert_almost_equal(
             alg.obs[0][-alg.policy_tf.fingerprint_dim[0]:], np.array([0, 5]))
 
@@ -311,14 +305,8 @@
         alg.learn(500, log_dir='results', log_interval=500,
                   initial_exploration_steps=0)
         self.assertEqual(
-<<<<<<< HEAD
             len(alg.obs[0]),
-            alg.env[0].observation_space.shape[0]
-            + alg.policy_tf.fingerprint_dim[0])
-=======
-            len(alg.obs),
-            alg.observation_space.shape[0])
->>>>>>> e8d90de7
+            alg.env[0].observation_space.shape[0])
         np.testing.assert_almost_equal(
             alg.obs[0][-alg.policy_tf.fingerprint_dim[0]:],
             np.array([4.99, 0.01]))
