--- conflicted
+++ resolved
@@ -187,8 +187,6 @@
             multiagent=False,
             hierarchical=False,
         )
-<<<<<<< HEAD
-=======
         run_fcnet(args, 'data/fcnet')
 
         # Check that the folders were generated.
@@ -213,7 +211,6 @@
             multiagent=False,
             hierarchical=False,
         )
->>>>>>> 005d5aa9
         run_fcnet(args, 'data/fcnet')
 
         # Check that the folders were generated.
@@ -258,8 +255,6 @@
             multiagent=False,
             hierarchical=True,
         )
-<<<<<<< HEAD
-=======
         run_hrl(args, 'data/goal-conditioned')
 
         # Check that the folders were generated.
@@ -288,7 +283,6 @@
             multiagent=False,
             hierarchical=True,
         )
->>>>>>> 005d5aa9
         run_hrl(args, 'data/goal-conditioned')
 
         # Check that the folders were generated.
@@ -354,11 +348,7 @@
         args = parse_train_options(
             '', '',
             args=[
-<<<<<<< HEAD
-                "multiagent-ring_small",
-=======
-                "multiagent-ring-v0",
->>>>>>> 005d5aa9
+                "multiagent-ring-v0",
                 "--initial_exploration_steps", "1",
                 "--total_steps", "500",
                 "--log_interval", "500",
@@ -382,11 +372,7 @@
         args = parse_train_options(
             '', '',
             args=[
-<<<<<<< HEAD
-                "multiagent-ring_small",
-=======
-                "multiagent-ring-v0",
->>>>>>> 005d5aa9
+                "multiagent-ring-v0",
                 "--initial_exploration_steps", "1",
                 "--total_steps", "500",
                 "--log_interval", "500",
@@ -395,8 +381,6 @@
             multiagent=True,
             hierarchical=False,
         )
-<<<<<<< HEAD
-=======
         run_multi_fcnet(args, 'data/multi-fcnet')
 
         # Check that the folders were generated.
@@ -423,7 +407,6 @@
             multiagent=True,
             hierarchical=False,
         )
->>>>>>> 005d5aa9
         run_multi_fcnet(args, 'data/multi-fcnet')
 
         # Check that the folders were generated.
@@ -466,11 +449,7 @@
         args = parse_train_options(
             '', '',
             args=[
-<<<<<<< HEAD
-                "multiagent-ring_small",
-=======
-                "multiagent-ring-v0",
->>>>>>> 005d5aa9
+                "multiagent-ring-v0",
                 "--initial_exploration_steps", "1",
                 "--total_steps", "500",
                 "--log_interval", "500",
@@ -491,11 +470,7 @@
         args = parse_train_options(
             '', '',
             args=[
-<<<<<<< HEAD
-                "multiagent-ring_small",
-=======
                 "multiagent-ring-v0-fast",
->>>>>>> 005d5aa9
                 "--shared",
                 "--initial_exploration_steps", "1",
                 "--total_steps", "500",
@@ -520,11 +495,7 @@
         args = parse_train_options(
             '', '',
             args=[
-<<<<<<< HEAD
-                "multiagent-ring_small",
-=======
                 "multiagent-ring-v0-fast",
->>>>>>> 005d5aa9
                 "--shared",
                 "--initial_exploration_steps", "1",
                 "--total_steps", "500",
@@ -626,11 +597,7 @@
         args = parse_train_options(
             '', '',
             args=[
-<<<<<<< HEAD
-                "multiagent-ring_small",
-=======
-                "multiagent-ring-v0",
->>>>>>> 005d5aa9
+                "multiagent-ring-v0",
                 "--maddpg",
                 "--initial_exploration_steps", "1",
                 "--total_steps", "500",
@@ -655,11 +622,7 @@
         args = parse_train_options(
             '', '',
             args=[
-<<<<<<< HEAD
-                "multiagent-ring_small",
-=======
-                "multiagent-ring-v0",
->>>>>>> 005d5aa9
+                "multiagent-ring-v0",
                 "--maddpg",
                 "--initial_exploration_steps", "1",
                 "--total_steps", "500",
@@ -685,11 +648,7 @@
         args = parse_train_options(
             '', '',
             args=[
-<<<<<<< HEAD
-                "multiagent-ring_small",
-=======
-                "multiagent-ring-v0",
->>>>>>> 005d5aa9
+                "multiagent-ring-v0",
                 "--maddpg",
                 "--initial_exploration_steps", "1",
                 "--total_steps", "500",
@@ -711,11 +670,7 @@
         args = parse_train_options(
             '', '',
             args=[
-<<<<<<< HEAD
-                "multiagent-ring_small",
-=======
                 "multiagent-ring-v0-fast",
->>>>>>> 005d5aa9
                 "--shared",
                 "--maddpg",
                 "--initial_exploration_steps", "1",
@@ -741,11 +696,7 @@
         args = parse_train_options(
             '', '',
             args=[
-<<<<<<< HEAD
-                "multiagent-ring_small",
-=======
                 "multiagent-ring-v0-fast",
->>>>>>> 005d5aa9
                 "--shared",
                 "--maddpg",
                 "--initial_exploration_steps", "1",
@@ -795,11 +746,7 @@
         args = parse_train_options(
             '', '',
             args=[
-<<<<<<< HEAD
-                "multiagent-ring_small",
-=======
-                "multiagent-ring-v0",
->>>>>>> 005d5aa9
+                "multiagent-ring-v0",
                 "--initial_exploration_steps", "1",
                 "--total_steps", "500",
                 "--log_interval", "500",
@@ -823,11 +770,7 @@
         args = parse_train_options(
             '', '',
             args=[
-<<<<<<< HEAD
-                "multiagent-ring_small",
-=======
-                "multiagent-ring-v0",
->>>>>>> 005d5aa9
+                "multiagent-ring-v0",
                 "--initial_exploration_steps", "1",
                 "--total_steps", "500",
                 "--log_interval", "500",
@@ -852,11 +795,7 @@
         args = parse_train_options(
             '', '',
             args=[
-<<<<<<< HEAD
-                "multiagent-ring_small",
-=======
-                "multiagent-ring-v0",
->>>>>>> 005d5aa9
+                "multiagent-ring-v0",
                 "--initial_exploration_steps", "1",
                 "--total_steps", "500",
                 "--log_interval", "500",
@@ -877,11 +816,7 @@
         args = parse_train_options(
             '', '',
             args=[
-<<<<<<< HEAD
-                "multiagent-ring_small",
-=======
                 "multiagent-ring-v0-fast",
->>>>>>> 005d5aa9
                 "--shared",
                 "--initial_exploration_steps", "1",
                 "--total_steps", "500",
@@ -906,11 +841,7 @@
         args = parse_train_options(
             '', '',
             args=[
-<<<<<<< HEAD
-                "multiagent-ring_small",
-=======
                 "multiagent-ring-v0-fast",
->>>>>>> 005d5aa9
                 "--shared",
                 "--initial_exploration_steps", "1",
                 "--total_steps", "500",
