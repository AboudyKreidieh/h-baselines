--- conflicted
+++ resolved
@@ -18,11 +18,7 @@
             "MountainCarContinuous-v0",
             "--initial_exploration_steps", "1",
             "--total_steps", "500",
-<<<<<<< HEAD
-            "--log_interval", "500"
-=======
-            "--log_interval", "500",
->>>>>>> 1a05741a
+            "--log_interval", "500",
         ])
         run_fcnet(args, 'data/fcnet')
 
@@ -71,11 +67,8 @@
         args = parse_options('', '', args=[
             "MountainCarContinuous-v0",
             "--initial_exploration_steps", "1",
-<<<<<<< HEAD
-=======
             "--batch_size", "32",
             "--meta_period", "5",
->>>>>>> 1a05741a
             "--total_steps", "500",
             "--log_interval", "500",
         ])
@@ -95,11 +88,8 @@
         args = parse_options('', '', args=[
             "MountainCarContinuous-v0",
             "--initial_exploration_steps", "1",
-<<<<<<< HEAD
-=======
             "--batch_size", "32",
             "--meta_period", "5",
->>>>>>> 1a05741a
             "--total_steps", "500",
             "--log_interval", "500",
             "--alg", "SAC"
@@ -120,11 +110,8 @@
         args = parse_options('', '', args=[
             "MountainCarContinuous-v0",
             "--initial_exploration_steps", "1",
-<<<<<<< HEAD
-=======
             "--batch_size", "32",
             "--meta_period", "5",
->>>>>>> 1a05741a
             "--total_steps", "500",
             "--log_interval", "500",
             "--alg", "woops"
@@ -139,11 +126,7 @@
     def test_run_multi_fcnet_td3_independent(self):
         # Run the script; verify it executes without failure.
         args = parse_options('', '', args=[
-<<<<<<< HEAD
-            "multiagent-ring0",
-=======
-            "multiagent-ring_small",
->>>>>>> 1a05741a
+            "multiagent-ring_small",
             "--initial_exploration_steps", "1",
             "--total_steps", "500",
             "--log_interval", "500",
@@ -162,11 +145,7 @@
     def test_run_multi_fcnet_sac_independent(self):
         # Run the script; verify it executes without failure.
         args = parse_options('', '', args=[
-<<<<<<< HEAD
-            "multiagent-ring0",
-=======
-            "multiagent-ring_small",
->>>>>>> 1a05741a
+            "multiagent-ring_small",
             "--initial_exploration_steps", "1",
             "--total_steps", "500",
             "--log_interval", "500",
@@ -186,11 +165,7 @@
     def test_run_multi_fcnet_failure_independent(self):
         # Run the script; verify it executes without failure.
         args = parse_options('', '', args=[
-<<<<<<< HEAD
-            "multiagent-ring0",
-=======
-            "multiagent-ring_small",
->>>>>>> 1a05741a
+            "multiagent-ring_small",
             "--initial_exploration_steps", "1",
             "--total_steps", "500",
             "--log_interval", "500",
